--- conflicted
+++ resolved
@@ -1201,14 +1201,8 @@
   pub(crate) fn brc30_all_tick_info(&self) -> Result<Vec<brc30::TickInfo>> {
     let wtx = self.database.begin_read().unwrap();
     let brc30_db = BRC30DataStoreReader::new(&wtx);
-<<<<<<< HEAD
-    // let info = brc30_db.get_tick_info(&brc20::Tick::from_str(name)?)?;
-    //TODO get tick info vec
-    Ok(vec![])
-=======
     let all_tick = brc30_db.get_all_tick_info()?;
     Ok(all_tick)
->>>>>>> 91fe0d7a
   }
 
   pub(crate) fn brc30_tick_info(&self, tick_id: &String) -> Result<Option<brc30::TickInfo>> {
@@ -1225,7 +1219,7 @@
     Ok(info)
   }
 
-  pub(crate) fn brc30_all_pool_info(&self) -> Result<Vec<(BRC30::PoolInfo)>> {
+  pub(crate) fn brc30_all_pool_info(&self) -> Result<Vec<(brc30::PoolInfo)>> {
     let wtx = self.database.begin_read().unwrap();
     let brc30_db = BRC30DataStoreReader::new(&wtx);
     let all_pool = brc30_db.get_all_poolinfo()?;
@@ -1274,17 +1268,13 @@
     &self,
     _tick_id: &String,
     address: &bitcoin::Address,
-<<<<<<< HEAD
-  ) -> Result<Option<brc30::TransferableAsset>> {
-=======
-  ) -> Result<Vec<BRC30::TransferableAsset>> {
->>>>>>> 91fe0d7a
+  ) -> Result<Vec<brc30::TransferableAsset>> {
     let wtx = self.database.begin_read().unwrap();
     let brc30_db = BRC30DataStoreReader::new(&wtx);
 
     let result = brc30_db.get_transferable_by_tickid(
       &ScriptKey::from_address(address.clone()),
-      &BRC30::TickId::from_str(tickId)?,
+      &brc30::TickId::from_str(tick_id)?,
     )?;
     Ok(result)
   }
@@ -1306,15 +1296,10 @@
     Ok(info)
   }
 
-<<<<<<< HEAD
-  pub(crate) fn brc30_block_events(&self) -> Result<Vec<brc30::BRC30Receipt>> {
-    let wtx = self.database.begin_read().unwrap();
-    let brc30_db = BRC30DataStoreReader::new(&wtx);
-=======
   pub(crate) fn brc30_block_events(
     &self,
     hash: &BlockHash,
-  ) -> Result<Option<Vec<(bitcoin::Txid, Vec<BRC30::BRC30Receipt>)>>> {
+  ) -> Result<Option<Vec<(bitcoin::Txid, Vec<brc30::BRC30Receipt>)>>> {
     let parsed_height = self.height()?;
     if parsed_height.is_none() {
       return Ok(None);
@@ -1324,7 +1309,6 @@
     if block.height as u64 > parsed_height {
       return Ok(None);
     }
->>>>>>> 91fe0d7a
 
     let mut result = Vec::new();
     for tx_id in &block.tx {
