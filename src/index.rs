use crate::okx::{
  datastore::{
    ScriptKey,
    BRC20::{self, BRC20DataStoreReadOnly},
  },
  protocol::BRC20::BRC20DataStoreReader,
};

use {
  self::{
    entry::{BlockHashValue, Entry, InscriptionEntry, OutPointValue, SatPointValue, SatRange},
    updater::Updater,
  },
  super::*,
  bitcoin::BlockHeader,
  bitcoincore_rpc::{json::GetBlockHeaderResult, Client},
  chrono::SubsecRound,
  indicatif::{ProgressBar, ProgressStyle},
  log::log_enabled,
  redb::{Database, ReadableTable, Table, TableDefinition, WriteStrategy, WriteTransaction},
  std::collections::HashMap,
  std::sync::atomic::{self, AtomicBool},
};

pub(super) use self::entry::{InscriptionEntryValue, InscriptionIdValue};

mod entry;
mod fetcher;
mod rtx;
mod updater;

use once_cell::sync::OnceCell;
use redb::Savepoint;

const SCHEMA_VERSION: u64 = 4;

macro_rules! define_table {
  ($name:ident, $key:ty, $value:ty) => {
    const $name: TableDefinition<$key, $value> = TableDefinition::new(stringify!($name));
  };
}

define_table! { HEIGHT_TO_BLOCK_HASH, u64, &BlockHashValue }
define_table! { INSCRIPTION_ID_TO_INSCRIPTION_ENTRY, &InscriptionIdValue, InscriptionEntryValue }
define_table! { INSCRIPTION_ID_TO_SATPOINT, &InscriptionIdValue, &SatPointValue }
define_table! { INSCRIPTION_NUMBER_TO_INSCRIPTION_ID, i64, &InscriptionIdValue }
define_table! { OUTPOINT_TO_SAT_RANGES, &OutPointValue, &[u8] }
define_table! { OUTPOINT_TO_ENTRY, &OutPointValue, &[u8] }
define_table! { SATPOINT_TO_INSCRIPTION_ID, &SatPointValue, &InscriptionIdValue }
define_table! { SAT_TO_INSCRIPTION_ID, u64, &InscriptionIdValue }
define_table! { SAT_TO_SATPOINT, u64, &SatPointValue }
define_table! { STATISTIC_TO_COUNT, u64, u64 }
define_table! { WRITE_TRANSACTION_STARTING_BLOCK_COUNT_TO_TIMESTAMP, u64, u128 }

pub(crate) struct HeightSavepoint(pub u64, pub Savepoint);

pub(crate) static mut GLOBAL_SAVEPOINTS: OnceCell<VecDeque<HeightSavepoint>> = OnceCell::new();

pub(crate) const SAVEPOINT_INTERVAL: u64 = 3;

pub(crate) const MAX_SAVEPOINTS: usize = 4;

pub(crate) struct Index {
  client: Client,
  database: Database,
  path: PathBuf,
  first_inscription_height: u64,
  genesis_block_coinbase_transaction: Transaction,
  genesis_block_coinbase_txid: Txid,
  height_limit: Option<u64>,
  options: Options,
  reorged: AtomicBool,
}

#[derive(Debug, PartialEq)]
pub(crate) enum List {
  Spent,
  Unspent(Vec<(u64, u64)>),
}

#[derive(Copy, Clone)]
#[repr(u64)]
pub(crate) enum Statistic {
  Schema = 0,
  Commits = 1,
  LostSats = 2,
  OutputsTraversed = 3,
  SatRanges = 4,
  UnboundInscriptions = 5,
}

impl Statistic {
  fn key(self) -> u64 {
    self.into()
  }
}

impl From<Statistic> for u64 {
  fn from(statistic: Statistic) -> Self {
    statistic as u64
  }
}

#[derive(Serialize)]
pub(crate) struct Info {
  pub(crate) blocks_indexed: u64,
  pub(crate) branch_pages: usize,
  pub(crate) fragmented_bytes: usize,
  pub(crate) index_file_size: u64,
  pub(crate) index_path: PathBuf,
  pub(crate) leaf_pages: usize,
  pub(crate) metadata_bytes: usize,
  pub(crate) outputs_traversed: u64,
  pub(crate) page_size: usize,
  pub(crate) sat_ranges: u64,
  pub(crate) stored_bytes: usize,
  pub(crate) transactions: Vec<TransactionInfo>,
  pub(crate) tree_height: usize,
  pub(crate) utxos_indexed: usize,
}

#[derive(Serialize)]
pub(crate) struct TransactionInfo {
  pub(crate) starting_block_count: u64,
  pub(crate) starting_timestamp: u128,
}

trait BitcoinCoreRpcResultExt<T> {
  fn into_option(self) -> Result<Option<T>>;
}

impl<T> BitcoinCoreRpcResultExt<T> for Result<T, bitcoincore_rpc::Error> {
  fn into_option(self) -> Result<Option<T>> {
    match self {
      Ok(ok) => Ok(Some(ok)),
      Err(bitcoincore_rpc::Error::JsonRpc(bitcoincore_rpc::jsonrpc::error::Error::Rpc(
        bitcoincore_rpc::jsonrpc::error::RpcError { code: -8, .. },
      ))) => Ok(None),
      Err(bitcoincore_rpc::Error::JsonRpc(bitcoincore_rpc::jsonrpc::error::Error::Rpc(
        bitcoincore_rpc::jsonrpc::error::RpcError { message, .. },
      )))
        if message.ends_with("not found") =>
      {
        Ok(None)
      }
      Err(err) => Err(err.into()),
    }
  }
}

pub(crate) struct InscriptionAllData {
  pub tx: Transaction,
  pub entry: InscriptionEntry,
  pub sat_point: SatPoint,
  pub inscription: Inscription,
}

impl Index {
  pub(crate) fn open(options: &Options) -> Result<Self> {
    let client = options.bitcoin_rpc_client()?;

    let data_dir = options.data_dir()?;

    if let Err(err) = fs::create_dir_all(&data_dir) {
      bail!("failed to create data dir `{}`: {err}", data_dir.display());
    }

    let path = if let Some(path) = &options.index {
      path.clone()
    } else {
      data_dir.join("index.redb")
    };

    let database = match unsafe { Database::builder().open_mmapped(&path) } {
      Ok(database) => {
        let schema_version = database
          .begin_read()?
          .open_table(STATISTIC_TO_COUNT)?
          .get(&Statistic::Schema.key())?
          .map(|x| x.value())
          .unwrap_or(0);

        match schema_version.cmp(&SCHEMA_VERSION) {
          cmp::Ordering::Less =>
            bail!(
              "index at `{}` appears to have been built with an older, incompatible version of ord, consider deleting and rebuilding the index: index schema {schema_version}, ord schema {SCHEMA_VERSION}",
              path.display()
            ),
          cmp::Ordering::Greater =>
            bail!(
              "index at `{}` appears to have been built with a newer, incompatible version of ord, consider updating ord: index schema {schema_version}, ord schema {SCHEMA_VERSION}",
              path.display()
            ),
          cmp::Ordering::Equal => {
          }
        }

        database
      }
      Err(redb::Error::Io(error)) if error.kind() == io::ErrorKind::NotFound => {
        let database = unsafe {
          Database::builder()
            .set_write_strategy(if cfg!(test) {
              WriteStrategy::Checksum
            } else {
              WriteStrategy::TwoPhase
            })
            .create_mmapped(&path)?
        };
        let tx = database.begin_write()?;

        #[cfg(test)]
        let tx = {
          let mut tx = tx;
          tx.set_durability(redb::Durability::None);
          tx
        };

        tx.open_table(HEIGHT_TO_BLOCK_HASH)?;
        tx.open_table(INSCRIPTION_ID_TO_INSCRIPTION_ENTRY)?;
        tx.open_table(INSCRIPTION_ID_TO_SATPOINT)?;
        tx.open_table(INSCRIPTION_NUMBER_TO_INSCRIPTION_ID)?;
        tx.open_table(OUTPOINT_TO_ENTRY)?;
        tx.open_table(SATPOINT_TO_INSCRIPTION_ID)?;
        tx.open_table(SAT_TO_INSCRIPTION_ID)?;
        tx.open_table(SAT_TO_SATPOINT)?;
        tx.open_table(WRITE_TRANSACTION_STARTING_BLOCK_COUNT_TO_TIMESTAMP)?;

        tx.open_table(STATISTIC_TO_COUNT)?
          .insert(&Statistic::Schema.key(), &SCHEMA_VERSION)?;

        if options.index_sats {
          tx.open_table(OUTPOINT_TO_SAT_RANGES)?
            .insert(&OutPoint::null().store(), [].as_slice())?;
        }

        tx.commit()?;

        database
      }
      Err(error) => return Err(error.into()),
    };

    let genesis_block_coinbase_transaction =
      options.chain().genesis_block().coinbase().unwrap().clone();

    Ok(Self {
      genesis_block_coinbase_txid: genesis_block_coinbase_transaction.txid(),
      client,
      database,
      path,
      first_inscription_height: options.first_inscription_height(),
      genesis_block_coinbase_transaction,
      height_limit: options.height_limit,
      reorged: AtomicBool::new(false),
      options: options.clone(),
    })
  }

  pub(crate) fn get_chain_network(&self) -> Network {
    self.options.chain().network()
  }

  pub(crate) fn get_unspent_outputs(&self) -> Result<BTreeMap<OutPoint, Amount>> {
    let mut utxos = BTreeMap::new();
    utxos.extend(
      self
        .client
        .list_unspent(None, None, None, None, None)?
        .into_iter()
        .map(|utxo| {
          let outpoint = OutPoint::new(utxo.txid, utxo.vout);
          let amount = utxo.amount;

          (outpoint, amount)
        }),
    );

    #[derive(Deserialize)]
    pub(crate) struct JsonOutPoint {
      txid: bitcoin::Txid,
      vout: u32,
    }

    for JsonOutPoint { txid, vout } in self
      .client
      .call::<Vec<JsonOutPoint>>("listlockunspent", &[])?
    {
      utxos.insert(
        OutPoint { txid, vout },
        Amount::from_sat(self.client.get_raw_transaction(&txid, None)?.output[vout as usize].value),
      );
    }
    for outpoint in utxos.keys() {
      if self.get_outpoint_entry(outpoint)?.is_none() {
        return Err(anyhow!(
          "output in Bitcoin Core wallet but not in ord index: {outpoint}"
        ));
      }
    }

    Ok(utxos)
  }

  pub(crate) fn get_outpoint_entry(&self, outpoint: &OutPoint) -> Result<Option<TxOut>> {
    Ok(
      self
        .database
        .begin_read()?
        .open_table(OUTPOINT_TO_ENTRY)?
        .get(&outpoint.store())?
        .map(|x| Decodable::consensus_decode(&mut io::Cursor::new(x.value())).unwrap()),
    )
  }

  pub(crate) fn get_unspent_output_ranges(&self) -> Result<Vec<(OutPoint, Vec<(u64, u64)>)>> {
    self
      .get_unspent_outputs()?
      .into_keys()
      .map(|outpoint| match self.list(outpoint)? {
        Some(List::Unspent(sat_ranges)) => Ok((outpoint, sat_ranges)),
        Some(List::Spent) => bail!("output {outpoint} in wallet but is spent according to index"),
        None => bail!("index has not seen {outpoint}"),
      })
      .collect()
  }

  pub(crate) fn has_sat_index(&self) -> Result<bool> {
    match self.begin_read()?.0.open_table(OUTPOINT_TO_SAT_RANGES) {
      Ok(_) => Ok(true),
      Err(redb::Error::TableDoesNotExist(_)) => Ok(false),
      Err(err) => Err(err.into()),
    }
  }

  fn require_sat_index(&self, feature: &str) -> Result {
    if !self.has_sat_index()? {
      bail!("{feature} requires index created with `--index-sats` flag")
    }

    Ok(())
  }

  pub(crate) fn info(&self) -> Result<Info> {
    let wtx = self.begin_write()?;

    let stats = wtx.stats()?;

    let info = {
      let statistic_to_count = wtx.open_table(STATISTIC_TO_COUNT)?;
      let sat_ranges = statistic_to_count
        .get(&Statistic::SatRanges.key())?
        .map(|x| x.value())
        .unwrap_or(0);
      let outputs_traversed = statistic_to_count
        .get(&Statistic::OutputsTraversed.key())?
        .map(|x| x.value())
        .unwrap_or(0);
      Info {
        index_path: self.path.clone(),
        blocks_indexed: wtx
          .open_table(HEIGHT_TO_BLOCK_HASH)?
          .range(0..)?
          .rev()
          .next()
          .map(|(height, _hash)| height.value() + 1)
          .unwrap_or(0),
        branch_pages: stats.branch_pages(),
        fragmented_bytes: stats.fragmented_bytes(),
        index_file_size: fs::metadata(&self.path)?.len(),
        leaf_pages: stats.leaf_pages(),
        metadata_bytes: stats.metadata_bytes(),
        sat_ranges,
        outputs_traversed,
        page_size: stats.page_size(),
        stored_bytes: stats.stored_bytes(),
        transactions: wtx
          .open_table(WRITE_TRANSACTION_STARTING_BLOCK_COUNT_TO_TIMESTAMP)?
          .range(0..)?
          .map(
            |(starting_block_count, starting_timestamp)| TransactionInfo {
              starting_block_count: starting_block_count.value(),
              starting_timestamp: starting_timestamp.value(),
            },
          )
          .collect(),
        tree_height: stats.tree_height(),
        utxos_indexed: wtx.open_table(OUTPOINT_TO_SAT_RANGES)?.len()?,
      }
    };

    Ok(info)
  }

  pub(crate) fn update(&self) -> Result {
    Updater::update(self)
  }

  pub(crate) fn is_reorged(&self) -> bool {
    self.reorged.load(atomic::Ordering::Relaxed)
  }

  pub(crate) fn reset_reorged(&self) {
    self.reorged.store(false, atomic::Ordering::Relaxed);
  }

  pub(crate) unsafe fn backup_at_init(&self) -> Result {
    let height = self.height().unwrap().unwrap_or(Height(0)).n();
    GLOBAL_SAVEPOINTS.get_or_init(|| VecDeque::new());
    let wtx = self.begin_write()?;
    let sp = wtx.savepoint()?;
    GLOBAL_SAVEPOINTS
      .get_mut()
      .unwrap()
      .push_back(HeightSavepoint(height, sp));
    wtx.commit()?;
    Ok(())
  }

  pub(crate) fn restore_savepoint(&self, sp: &Savepoint) -> Result {
    let mut wtx = self.begin_write()?;
    wtx.restore_savepoint(sp)?;
    wtx.commit()?;
    Ok(())
  }

  fn begin_read(&self) -> Result<rtx::Rtx> {
    Ok(rtx::Rtx(self.database.begin_read()?))
  }

  fn begin_write(&self) -> Result<WriteTransaction> {
    if cfg!(test) {
      let mut tx = self.database.begin_write()?;
      tx.set_durability(redb::Durability::None);
      Ok(tx)
    } else {
      Ok(self.database.begin_write()?)
    }
  }

  fn increment_statistic(wtx: &WriteTransaction, statistic: Statistic, n: u64) -> Result {
    let mut statistic_to_count = wtx.open_table(STATISTIC_TO_COUNT)?;
    let value = statistic_to_count
      .get(&(statistic.key()))?
      .map(|x| x.value())
      .unwrap_or(0)
      + n;
    statistic_to_count.insert(&statistic.key(), &value)?;
    Ok(())
  }

  #[cfg(test)]
  pub(crate) fn statistic(&self, statistic: Statistic) -> u64 {
    self
      .database
      .begin_read()
      .unwrap()
      .open_table(STATISTIC_TO_COUNT)
      .unwrap()
      .get(&statistic.key())
      .unwrap()
      .map(|x| x.value())
      .unwrap_or(0)
  }

  pub(crate) fn height(&self) -> Result<Option<Height>> {
    self.begin_read()?.height()
  }

  pub(crate) fn height_btc(
    &self,
    query_btc: bool,
  ) -> Result<(
    Option<Height>,
    Option<bitcoincore_rpc::json::GetBlockchainInfoResult>,
  )> {
    let ord_height = self.begin_read()?.height()?;
    if let Some(height) = ord_height {
      if query_btc {
        let btc_info = match self.client.get_blockchain_info() {
          Ok(info) => info,
          Err(_) => {
            return Ok((Some(height), None));
          }
        };
        return Ok((Some(height), Some(btc_info)));
      }
      return Ok((Some(height), None));
    } else {
      return Ok((None, None));
    }
  }

  pub(crate) fn block_count(&self) -> Result<u64> {
    self.begin_read()?.block_count()
  }

  pub(crate) fn blocks(&self, take: usize) -> Result<Vec<(u64, BlockHash)>> {
    let mut blocks = Vec::new();

    let rtx = self.begin_read()?;

    let block_count = rtx.block_count()?;

    let height_to_block_hash = rtx.0.open_table(HEIGHT_TO_BLOCK_HASH)?;

    for next in height_to_block_hash.range(0..block_count)?.rev().take(take) {
      blocks.push((next.0.value(), Entry::load(*next.1.value())));
    }

    Ok(blocks)
  }

  pub(crate) fn rare_sat_satpoints(&self) -> Result<Option<Vec<(Sat, SatPoint)>>> {
    if self.has_sat_index()? {
      let mut result = Vec::new();

      let rtx = self.database.begin_read()?;

      let sat_to_satpoint = rtx.open_table(SAT_TO_SATPOINT)?;

      for (sat, satpoint) in sat_to_satpoint.range(0..)? {
        result.push((Sat(sat.value()), Entry::load(*satpoint.value())));
      }

      Ok(Some(result))
    } else {
      Ok(None)
    }
  }

  pub(crate) fn rare_sat_satpoint(&self, sat: Sat) -> Result<Option<SatPoint>> {
    if self.has_sat_index()? {
      Ok(
        self
          .database
          .begin_read()?
          .open_table(SAT_TO_SATPOINT)?
          .get(&sat.n())?
          .map(|satpoint| Entry::load(*satpoint.value())),
      )
    } else {
      Ok(None)
    }
  }

  pub(crate) fn block_header(&self, hash: BlockHash) -> Result<Option<BlockHeader>> {
    self.client.get_block_header(&hash).into_option()
  }

  pub(crate) fn block_header_info(&self, hash: BlockHash) -> Result<Option<GetBlockHeaderResult>> {
    self.client.get_block_header_info(&hash).into_option()
  }

  pub(crate) fn get_block_by_height(&self, height: u64) -> Result<Option<Block>> {
    Ok(
      self
        .client
        .get_block_hash(height)
        .into_option()?
        .map(|hash| self.client.get_block(&hash))
        .transpose()?,
    )
  }

  pub(crate) fn get_block_by_hash(&self, hash: BlockHash) -> Result<Option<Block>> {
    self.client.get_block(&hash).into_option()
  }

  pub(crate) fn get_inscription_id_by_sat(&self, sat: Sat) -> Result<Option<InscriptionId>> {
    Ok(
      self
        .database
        .begin_read()?
        .open_table(SAT_TO_INSCRIPTION_ID)?
        .get(&sat.n())?
        .map(|inscription_id| Entry::load(*inscription_id.value())),
    )
  }

  pub(crate) fn get_inscription_id_by_inscription_number(
    &self,
    n: i64,
  ) -> Result<Option<InscriptionId>> {
    Ok(
      self
        .database
        .begin_read()?
        .open_table(INSCRIPTION_NUMBER_TO_INSCRIPTION_ID)?
        .get(&n)?
        .map(|id| Entry::load(*id.value())),
    )
  }

  pub(crate) fn get_inscription_satpoint_by_id(
    &self,
    inscription_id: InscriptionId,
  ) -> Result<Option<SatPoint>> {
    Ok(
      self
        .database
        .begin_read()?
        .open_table(INSCRIPTION_ID_TO_SATPOINT)?
        .get(&inscription_id.store())?
        .map(|satpoint| Entry::load(*satpoint.value())),
    )
  }

  pub(crate) fn get_inscription_by_id(
    &self,
    inscription_id: InscriptionId,
  ) -> Result<Option<Inscription>> {
    if self
      .database
      .begin_read()?
      .open_table(INSCRIPTION_ID_TO_SATPOINT)?
      .get(&inscription_id.store())?
      .is_none()
    {
      return Ok(None);
    }

    Ok(self.get_transaction(inscription_id.txid)?.and_then(|tx| {
      Inscription::from_transaction(&tx)
        .get(inscription_id.index as usize)
        .map(|transaction_inscription| transaction_inscription.inscription.clone())
    }))
  }

  pub(crate) fn get_inscription_all_data_by_id(
    &self,
    inscription_id: InscriptionId,
  ) -> Result<Option<InscriptionAllData>> {
    let entry = match self.get_inscription_entry(inscription_id)? {
      Some(entry) => entry,
      None => return Ok(None),
    };
    let tx = match self.get_transaction(inscription_id.txid)? {
      Some(tx) => tx,
      None => return Ok(None),
    };
    let inscription = match Inscription::from_transaction(&tx)
      .get(usize::try_from(inscription_id.index).unwrap())
    {
      Some(transaction_inscription) => transaction_inscription.inscription.clone(),
      None => return Ok(None),
    };

    let sat_point = match self.get_inscription_satpoint_by_id(inscription_id)? {
      Some(sat_point) => sat_point,
      None => return Ok(None),
    };

    Ok(Some(InscriptionAllData {
      entry,
      tx,
      inscription,
      sat_point,
    }))
  }

  pub(crate) fn get_inscriptions_on_output(
    &self,
    outpoint: OutPoint,
  ) -> Result<Vec<InscriptionId>> {
    Ok(
      Self::inscriptions_on_output(
        &self
          .database
          .begin_read()?
          .open_table(SATPOINT_TO_INSCRIPTION_ID)?,
        outpoint,
      )?
      .map(|(_satpoint, inscription_id)| inscription_id)
      .collect(),
    )
  }

  pub(crate) fn get_transaction(&self, txid: Txid) -> Result<Option<Transaction>> {
    if txid == self.genesis_block_coinbase_txid {
      Ok(Some(self.genesis_block_coinbase_transaction.clone()))
    } else {
      self.client.get_raw_transaction(&txid, None).into_option()
    }
  }

  pub(crate) fn get_transaction_with_retries(&self, txid: Txid) -> Result<Option<Transaction>> {
    let mut errors = 0;
    loop {
      match self.client.get_raw_transaction(&txid, None).into_option() {
        Err(err) => {
          if cfg!(test) {
            return Err(err);
          }
          errors += 1;
          let seconds = 1 << errors;
          log::warn!("failed to fetch transaction {txid}, retrying in {seconds}s: {err}");

          if seconds > 120 {
            log::error!("would sleep for more than 120s, giving up");
            return Err(err);
          }

          thread::sleep(Duration::from_secs(seconds));
        }
        Ok(result) => return Ok(result),
      }
    }
  }

  pub(crate) fn get_transaction_blockhash(&self, txid: Txid) -> Result<Option<BlockHash>> {
    Ok(
      self
        .client
        .get_raw_transaction_info(&txid, None)
        .into_option()?
        .and_then(|info| {
          if info.in_active_chain.unwrap_or_default() {
            info.blockhash
          } else {
            None
          }
        }),
    )
  }

  pub(crate) fn is_transaction_in_active_chain(&self, txid: Txid) -> Result<bool> {
    Ok(
      self
        .client
        .get_raw_transaction_info(&txid, None)
        .into_option()?
        .and_then(|info| info.in_active_chain)
        .unwrap_or(false),
    )
  }

  pub(crate) fn find(&self, sat: u64) -> Result<Option<SatPoint>> {
    self.require_sat_index("find")?;

    let rtx = self.begin_read()?;

    if rtx.block_count()? <= Sat(sat).height().n() {
      return Ok(None);
    }

    let outpoint_to_sat_ranges = rtx.0.open_table(OUTPOINT_TO_SAT_RANGES)?;

    for (key, value) in outpoint_to_sat_ranges.range::<&[u8; 36]>(&[0; 36]..)? {
      let mut offset = 0;
      for chunk in value.value().chunks_exact(11) {
        let (start, end) = SatRange::load(chunk.try_into().unwrap());
        if start <= sat && sat < end {
          return Ok(Some(SatPoint {
            outpoint: Entry::load(*key.value()),
            offset: offset + sat - start,
          }));
        }
        offset += end - start;
      }
    }

    Ok(None)
  }

  fn list_inner(&self, outpoint: OutPointValue) -> Result<Option<Vec<u8>>> {
    Ok(
      self
        .database
        .begin_read()?
        .open_table(OUTPOINT_TO_SAT_RANGES)?
        .get(&outpoint)?
        .map(|outpoint| outpoint.value().to_vec()),
    )
  }

  pub(crate) fn list(&self, outpoint: OutPoint) -> Result<Option<List>> {
    self.require_sat_index("list")?;

    let array = outpoint.store();

    let sat_ranges = self.list_inner(array)?;

    match sat_ranges {
      Some(sat_ranges) => Ok(Some(List::Unspent(
        sat_ranges
          .chunks_exact(11)
          .map(|chunk| SatRange::load(chunk.try_into().unwrap()))
          .collect(),
      ))),
      None => {
        if self.is_transaction_in_active_chain(outpoint.txid)? {
          Ok(Some(List::Spent))
        } else {
          Ok(None)
        }
      }
    }
  }

  pub(crate) fn blocktime(&self, height: Height) -> Result<Blocktime> {
    let height = height.n();

    match self.get_block_by_height(height)? {
      Some(block) => Ok(Blocktime::confirmed(block.header.time)),
      None => {
        let tx = self.database.begin_read()?;

        let current = tx
          .open_table(HEIGHT_TO_BLOCK_HASH)?
          .range(0..)?
          .rev()
          .next()
          .map(|(height, _hash)| height)
          .map(|x| x.value())
          .unwrap_or(0);

        let expected_blocks = height.checked_sub(current).with_context(|| {
          format!("current {current} height is greater than sat height {height}")
        })?;

        Ok(Blocktime::Expected(
          Utc::now()
            .round_subsecs(0)
            .checked_add_signed(chrono::Duration::seconds(
              10 * 60 * i64::try_from(expected_blocks)?,
            ))
            .ok_or_else(|| anyhow!("block timestamp out of range"))?,
        ))
      }
    }
  }

  pub(crate) fn get_inscriptions(
    &self,
    n: Option<usize>,
  ) -> Result<BTreeMap<SatPoint, InscriptionId>> {
    Ok(
      self
        .database
        .begin_read()?
        .open_table(SATPOINT_TO_INSCRIPTION_ID)?
        .range::<&[u8; 44]>(&[0; 44]..)?
        .map(|(satpoint, id)| (Entry::load(*satpoint.value()), Entry::load(*id.value())))
        .take(n.unwrap_or(usize::MAX))
        .collect(),
    )
  }

  pub(crate) fn get_homepage_inscriptions(&self) -> Result<Vec<InscriptionId>> {
    Ok(
      self
        .database
        .begin_read()?
        .open_table(INSCRIPTION_NUMBER_TO_INSCRIPTION_ID)?
        .iter()?
        .rev()
        .take(8)
        .map(|(_number, id)| Entry::load(*id.value()))
        .collect(),
    )
  }

  pub(crate) fn get_latest_inscriptions_with_prev_and_next(
    &self,
    n: usize,
    from: Option<i64>,
  ) -> Result<(Vec<InscriptionId>, Option<i64>, Option<i64>)> {
    let rtx = self.database.begin_read()?;

    let inscription_number_to_inscription_id =
      rtx.open_table(INSCRIPTION_NUMBER_TO_INSCRIPTION_ID)?;

    let latest = match inscription_number_to_inscription_id.iter()?.rev().next() {
      Some((number, _id)) => number.value(),
      None => return Ok(Default::default()),
    };

    let from = from.unwrap_or(latest);

    let prev = if let Some(prev) = from.checked_sub(n.try_into()?) {
      inscription_number_to_inscription_id
        .get(&prev)?
        .map(|_| prev)
    } else {
      None
    };

    let next = if from < latest {
      Some(
        from
          .checked_add(n.try_into()?)
          .unwrap_or(latest)
          .min(latest),
      )
    } else {
      None
    };

    let inscriptions = inscription_number_to_inscription_id
      .range(..=from)?
      .rev()
      .take(n)
      .map(|(_number, id)| Entry::load(*id.value()))
      .collect();

    Ok((inscriptions, prev, next))
  }

  pub(crate) fn get_feed_inscriptions(&self, n: usize) -> Result<Vec<(i64, InscriptionId)>> {
    Ok(
      self
        .database
        .begin_read()?
        .open_table(INSCRIPTION_NUMBER_TO_INSCRIPTION_ID)?
        .iter()?
        .rev()
        .take(n)
        .map(|(number, id)| (number.value(), Entry::load(*id.value())))
        .collect(),
    )
  }

  pub(crate) fn get_inscription_entry(
    &self,
    inscription_id: InscriptionId,
  ) -> Result<Option<InscriptionEntry>> {
    Ok(
      self
        .database
        .begin_read()?
        .open_table(INSCRIPTION_ID_TO_INSCRIPTION_ENTRY)?
        .get(&inscription_id.store())?
        .map(|value| InscriptionEntry::load(value.value())),
    )
  }

  #[cfg(test)]
  fn assert_inscription_location(
    &self,
    inscription_id: InscriptionId,
    satpoint: SatPoint,
    sat: Option<u64>,
  ) {
    let rtx = self.database.begin_read().unwrap();

    let satpoint_to_inscription_id = rtx.open_table(SATPOINT_TO_INSCRIPTION_ID).unwrap();

    let inscription_id_to_satpoint = rtx.open_table(INSCRIPTION_ID_TO_SATPOINT).unwrap();

    assert_eq!(
      satpoint_to_inscription_id.len().unwrap(),
      inscription_id_to_satpoint.len().unwrap(),
    );

    assert_eq!(
      SatPoint::load(
        *inscription_id_to_satpoint
          .get(&inscription_id.store())
          .unwrap()
          .unwrap()
          .value()
      ),
      satpoint,
    );

    assert_eq!(
      InscriptionId::load(
        *satpoint_to_inscription_id
          .get(&satpoint.store())
          .unwrap()
          .unwrap()
          .value()
      ),
      inscription_id,
    );

    match sat {
      Some(sat) => {
        if self.has_sat_index().unwrap() {
          // unbound inscriptions should not be assigned to a sat
          assert!(satpoint.outpoint != unbound_outpoint());
          assert_eq!(
            InscriptionId::load(
              *rtx
                .open_table(SAT_TO_INSCRIPTION_ID)
                .unwrap()
                .get(&sat)
                .unwrap()
                .unwrap()
                .value()
            ),
            inscription_id,
          );

          // we do not track common sats (only the sat ranges)
          if !Sat(sat).is_common() {
            assert_eq!(
              SatPoint::load(
                *rtx
                  .open_table(SAT_TO_SATPOINT)
                  .unwrap()
                  .get(&sat)
                  .unwrap()
                  .unwrap()
                  .value()
              ),
              satpoint,
            );
          }
        }
      }
      None => {
        if self.has_sat_index().unwrap() {
          assert!(satpoint.outpoint == unbound_outpoint())
        }
      }
    }
  }

  fn inscriptions_on_output<'a: 'tx, 'tx>(
    satpoint_to_id: &'a impl ReadableTable<&'static SatPointValue, &'static InscriptionIdValue>,
    outpoint: OutPoint,
  ) -> Result<impl Iterator<Item = (SatPoint, InscriptionId)> + 'tx> {
    let start = SatPoint {
      outpoint,
      offset: 0,
    }
    .store();

    let end = SatPoint {
      outpoint,
      offset: u64::MAX,
    }
    .store();

    Ok(
      satpoint_to_id
        .range::<&[u8; 44]>(&start..=&end)?
        .map(|(satpoint, id)| (Entry::load(*satpoint.value()), Entry::load(*id.value()))),
    )
  }

  pub(crate) fn get_number_by_inscription_id<'a>(
    id_to_entry: &'a impl ReadableTable<&'static InscriptionIdValue, InscriptionEntryValue>,
    inscription_id: InscriptionId,
  ) -> Result<i64> {
    Ok(
      id_to_entry
        .get(&inscription_id.store())?
        .ok_or(anyhow!(
          "failed to find inscription number for {}",
          inscription_id
        ))?
        .value()
        .2,
    )
  }

<<<<<<< HEAD
  pub(crate) fn get_transaction_output_by_outpoint(
    outpoint_to_entry: &impl ReadableTable<&'static OutPointValue, &'static [u8]>,
    outpoint: &OutPoint,
  ) -> Result<TxOut> {
    outpoint_to_entry
      .get(&outpoint.store())?
      .ok_or(anyhow!("failed to find outpoint entry for {}", outpoint))
      .map(|x| Decodable::consensus_decode(&mut io::Cursor::new(x.value())).unwrap())
  }

  pub(crate) fn brc20_get_tick_info(&self, name: &String) -> Result<Option<brc20::TokenInfo>> {
=======
  pub(crate) fn brc20_get_tick_info(&self, name: &String) -> Result<Option<BRC20::TokenInfo>> {
>>>>>>> 004c148d
    let wtx = self.database.begin_read().unwrap();
    let brc20_db = BRC20DataStoreReader::new(&wtx);
    let info = brc20_db.get_token_info(&BRC20::Tick::from_str(name)?)?;
    Ok(info)
  }

  pub(crate) fn brc20_get_all_tick_info(&self) -> Result<Vec<BRC20::TokenInfo>> {
    let wtx = self.database.begin_read().unwrap();
    let brc20_db = BRC20DataStoreReader::new(&wtx);
    let info = brc20_db.get_tokens_info()?;
    Ok(info)
  }

  pub(crate) fn brc20_get_balance_by_address(
    &self,
    tick: &str,
    address: &bitcoin::Address,
  ) -> Result<Option<BRC20::Balance>> {
    let wtx = self.database.begin_read().unwrap();
    let brc20_db = BRC20DataStoreReader::new(&wtx);
    let bal = brc20_db.get_balance(
      &ScriptKey::from_address(address.clone()),
      &BRC20::Tick::from_str(tick)?,
    )?;
    Ok(bal)
  }

  pub(crate) fn brc20_get_all_balance_by_address(
    &self,
    address: &bitcoin::Address,
  ) -> Result<Vec<(BRC20::Tick, BRC20::Balance)>> {
    let wtx = self.database.begin_read().unwrap();
    let brc20_db = BRC20DataStoreReader::new(&wtx);
    let all_balance = brc20_db.get_balances(&ScriptKey::from_address(address.clone()))?;
    Ok(all_balance)
  }

  pub(crate) fn get_transaction_info(
    &self,
    txid: &bitcoin::Txid,
  ) -> Result<Option<bitcoincore_rpc::json::GetRawTransactionResult>> {
    if *txid == self.genesis_block_coinbase_txid {
      Ok(None)
    } else {
      self
        .client
        .get_raw_transaction_info(&txid, None)
        .into_option()
    }
  }

  pub(crate) fn brc20_get_tx_events_by_txid(
    &self,
    txid: &bitcoin::Txid,
  ) -> Result<Option<Vec<BRC20::ActionReceipt>>> {
    let wtx = self.database.begin_read().unwrap();
    let brc20_db = BRC20DataStoreReader::new(&wtx);
    let res = brc20_db.get_transaction_receipts(txid)?;

    if res.len() == 0 {
      let tx = self.client.get_raw_transaction_info(txid, None)?;
      if let Some(tx_blockhash) = tx.blockhash {
        let tx_bh = self.client.get_block_header_info(&tx_blockhash)?;
        let parsed_height = self.height()?;
        if parsed_height.is_none() || tx_bh.height as u64 > parsed_height.unwrap().0 {
          return Ok(None);
        }
      } else {
        return Err(anyhow!("can't get tx block hash: {txid}"));
      }
    }

    return Ok(Some(res));
  }

  pub(crate) fn brc20_get_block_events_by_blockhash(
    &self,
    blockhash: bitcoin::BlockHash,
  ) -> Result<Option<Vec<(bitcoin::Txid, Vec<BRC20::ActionReceipt>)>>> {
    let parsed_height = self.height()?;
    if parsed_height.is_none() {
      return Ok(None);
    }
    let parsed_height = parsed_height.unwrap().0;
    let block = self.client.get_block_info(&blockhash)?;
    if block.height as u64 > parsed_height {
      return Ok(None);
    }

    let wtx = self.database.begin_read().unwrap();
    let brc20_db = BRC20DataStoreReader::new(&wtx);

    let mut result = Vec::new();

    for txid in &block.tx {
      let tx_events = brc20_db.get_transaction_receipts(txid)?;
      if tx_events.len() == 0 {
        continue;
      }
      result.push((txid.clone(), tx_events));
    }

    Ok(Some(result))
  }

  pub(crate) fn brc20_get_tick_transferable_by_address(
    &self,
    tick: &str,
    address: &bitcoin::Address,
  ) -> Result<Vec<BRC20::TransferableLog>> {
    let wtx = self.database.begin_read().unwrap();
    let brc20_db = BRC20DataStoreReader::new(&wtx);
    let res = brc20_db.get_transferable_by_tick(
      &ScriptKey::from_address(address.clone()),
      &BRC20::Tick::from_str(tick)?,
    )?;

    Ok(res)
  }

  pub(crate) fn brc20_get_all_transferable_by_address(
    &self,
    address: &bitcoin::Address,
  ) -> Result<Vec<BRC20::TransferableLog>> {
    let wtx = self.database.begin_read().unwrap();
    let brc20_db = BRC20DataStoreReader::new(&wtx);
    let res = brc20_db.get_transferable(&ScriptKey::from_address(address.clone()))?;

    Ok(res)
  }
}

#[cfg(test)]
mod tests {
  use {
    super::*,
    bitcoin::secp256k1::rand::{self, RngCore},
  };

  struct ContextBuilder {
    args: Vec<OsString>,
    tempdir: Option<TempDir>,
  }

  impl ContextBuilder {
    fn build(self) -> Context {
      self.try_build().unwrap()
    }

    fn try_build(self) -> Result<Context> {
      let rpc_server = test_bitcoincore_rpc::builder()
        .network(Network::Regtest)
        .build();

      let tempdir = self.tempdir.unwrap_or_else(|| TempDir::new().unwrap());
      let cookie_file = tempdir.path().join("cookie");
      fs::write(&cookie_file, "username:password").unwrap();

      let command: Vec<OsString> = vec![
        "ord".into(),
        "--rpc-url".into(),
        rpc_server.url().into(),
        "--data-dir".into(),
        tempdir.path().into(),
        "--cookie-file".into(),
        cookie_file.into(),
        "--regtest".into(),
      ];

      let options = Options::try_parse_from(command.into_iter().chain(self.args)).unwrap();
      let index = Index::open(&options)?;
      index.update().unwrap();

      Ok(Context {
        options,
        rpc_server,
        tempdir,
        index,
      })
    }

    fn arg(mut self, arg: impl Into<OsString>) -> Self {
      self.args.push(arg.into());
      self
    }

    fn args<T: Into<OsString>, I: IntoIterator<Item = T>>(mut self, args: I) -> Self {
      self.args.extend(args.into_iter().map(|arg| arg.into()));
      self
    }

    fn tempdir(mut self, tempdir: TempDir) -> Self {
      self.tempdir = Some(tempdir);
      self
    }
  }

  struct Context {
    options: Options,
    rpc_server: test_bitcoincore_rpc::Handle,
    #[allow(unused)]
    tempdir: TempDir,
    index: Index,
  }

  impl Context {
    fn builder() -> ContextBuilder {
      ContextBuilder {
        args: Vec::new(),
        tempdir: None,
      }
    }

    fn mine_blocks(&self, n: u64) -> Vec<Block> {
      let blocks = self.rpc_server.mine_blocks(n);
      self.index.update().unwrap();
      blocks
    }

    fn mine_blocks_with_subsidy(&self, n: u64, subsidy: u64) -> Vec<Block> {
      let blocks = self.rpc_server.mine_blocks_with_subsidy(n, subsidy);
      self.index.update().unwrap();
      blocks
    }

    fn configurations() -> Vec<Context> {
      vec![
        Context::builder().build(),
        Context::builder().arg("--index-sats").build(),
      ]
    }
  }

  #[test]
  fn height_limit() {
    {
      let context = Context::builder().args(["--height-limit", "0"]).build();
      context.mine_blocks(1);
      assert_eq!(context.index.height().unwrap(), None);
      assert_eq!(context.index.block_count().unwrap(), 0);
    }

    {
      let context = Context::builder().args(["--height-limit", "1"]).build();
      context.mine_blocks(1);
      assert_eq!(context.index.height().unwrap(), Some(Height(0)));
      assert_eq!(context.index.block_count().unwrap(), 1);
    }

    {
      let context = Context::builder().args(["--height-limit", "2"]).build();
      context.mine_blocks(2);
      assert_eq!(context.index.height().unwrap(), Some(Height(1)));
      assert_eq!(context.index.block_count().unwrap(), 2);
    }
  }

  #[test]
  fn inscriptions_below_first_inscription_height_are_skipped() {
    let inscription = inscription("text/plain;charset=utf-8", "hello");
    let template = TransactionTemplate {
      inputs: &[(1, 0, 0)],
      witness: inscription.to_witness(),
      ..Default::default()
    };

    {
      let context = Context::builder().build();
      context.mine_blocks(1);
      let txid = context.rpc_server.broadcast_tx(template.clone());
      let inscription_id = InscriptionId::from(txid);
      context.mine_blocks(1);

      assert_eq!(
        context.index.get_inscription_by_id(inscription_id).unwrap(),
        Some(inscription)
      );

      assert_eq!(
        context
          .index
          .get_inscription_satpoint_by_id(inscription_id)
          .unwrap(),
        Some(SatPoint {
          outpoint: OutPoint { txid, vout: 0 },
          offset: 0,
        })
      );
    }

    {
      let context = Context::builder()
        .arg("--first-inscription-height=3")
        .build();
      context.mine_blocks(1);
      let txid = context.rpc_server.broadcast_tx(template);
      let inscription_id = InscriptionId::from(txid);
      context.mine_blocks(1);

      assert_eq!(
        context
          .index
          .get_inscription_satpoint_by_id(inscription_id)
          .unwrap(),
        None,
      );
    }
  }

  #[test]
  fn list_first_coinbase_transaction() {
    let context = Context::builder().arg("--index-sats").build();
    assert_eq!(
      context
        .index
        .list(
          "4a5e1e4baab89f3a32518a88c31bc87f618f76673e2cc77ab2127b7afdeda33b:0"
            .parse()
            .unwrap()
        )
        .unwrap()
        .unwrap(),
      List::Unspent(vec![(0, 50 * COIN_VALUE)])
    )
  }

  #[test]
  fn list_second_coinbase_transaction() {
    let context = Context::builder().arg("--index-sats").build();
    let txid = context.mine_blocks(1)[0].txdata[0].txid();
    assert_eq!(
      context.index.list(OutPoint::new(txid, 0)).unwrap().unwrap(),
      List::Unspent(vec![(50 * COIN_VALUE, 100 * COIN_VALUE)])
    )
  }

  #[test]
  fn list_split_ranges_are_tracked_correctly() {
    let context = Context::builder().arg("--index-sats").build();

    context.mine_blocks(1);
    let split_coinbase_output = TransactionTemplate {
      inputs: &[(1, 0, 0)],
      outputs: 2,
      fee: 0,
      ..Default::default()
    };
    let txid = context.rpc_server.broadcast_tx(split_coinbase_output);

    context.mine_blocks(1);

    assert_eq!(
      context.index.list(OutPoint::new(txid, 0)).unwrap().unwrap(),
      List::Unspent(vec![(50 * COIN_VALUE, 75 * COIN_VALUE)])
    );

    assert_eq!(
      context.index.list(OutPoint::new(txid, 1)).unwrap().unwrap(),
      List::Unspent(vec![(75 * COIN_VALUE, 100 * COIN_VALUE)])
    );
  }

  #[test]
  fn list_merge_ranges_are_tracked_correctly() {
    let context = Context::builder().arg("--index-sats").build();

    context.mine_blocks(2);
    let merge_coinbase_outputs = TransactionTemplate {
      inputs: &[(1, 0, 0), (2, 0, 0)],
      fee: 0,
      ..Default::default()
    };

    let txid = context.rpc_server.broadcast_tx(merge_coinbase_outputs);
    context.mine_blocks(1);

    assert_eq!(
      context.index.list(OutPoint::new(txid, 0)).unwrap().unwrap(),
      List::Unspent(vec![
        (50 * COIN_VALUE, 100 * COIN_VALUE),
        (100 * COIN_VALUE, 150 * COIN_VALUE)
      ]),
    );
  }

  #[test]
  fn list_fee_paying_transaction_range() {
    let context = Context::builder().arg("--index-sats").build();

    context.mine_blocks(1);
    let fee_paying_tx = TransactionTemplate {
      inputs: &[(1, 0, 0)],
      outputs: 2,
      fee: 10,
      ..Default::default()
    };
    let txid = context.rpc_server.broadcast_tx(fee_paying_tx);
    let coinbase_txid = context.mine_blocks(1)[0].txdata[0].txid();

    assert_eq!(
      context.index.list(OutPoint::new(txid, 0)).unwrap().unwrap(),
      List::Unspent(vec![(50 * COIN_VALUE, 7499999995)]),
    );

    assert_eq!(
      context.index.list(OutPoint::new(txid, 1)).unwrap().unwrap(),
      List::Unspent(vec![(7499999995, 9999999990)]),
    );

    assert_eq!(
      context
        .index
        .list(OutPoint::new(coinbase_txid, 0))
        .unwrap()
        .unwrap(),
      List::Unspent(vec![(10000000000, 15000000000), (9999999990, 10000000000)])
    );
  }

  #[test]
  fn list_two_fee_paying_transaction_range() {
    let context = Context::builder().arg("--index-sats").build();

    context.mine_blocks(2);
    let first_fee_paying_tx = TransactionTemplate {
      inputs: &[(1, 0, 0)],
      fee: 10,
      ..Default::default()
    };
    let second_fee_paying_tx = TransactionTemplate {
      inputs: &[(2, 0, 0)],
      fee: 10,
      ..Default::default()
    };
    context.rpc_server.broadcast_tx(first_fee_paying_tx);
    context.rpc_server.broadcast_tx(second_fee_paying_tx);

    let coinbase_txid = context.mine_blocks(1)[0].txdata[0].txid();

    assert_eq!(
      context
        .index
        .list(OutPoint::new(coinbase_txid, 0))
        .unwrap()
        .unwrap(),
      List::Unspent(vec![
        (15000000000, 20000000000),
        (9999999990, 10000000000),
        (14999999990, 15000000000)
      ])
    );
  }

  #[test]
  fn list_null_output() {
    let context = Context::builder().arg("--index-sats").build();

    context.mine_blocks(1);
    let no_value_output = TransactionTemplate {
      inputs: &[(1, 0, 0)],
      fee: 50 * COIN_VALUE,
      ..Default::default()
    };
    let txid = context.rpc_server.broadcast_tx(no_value_output);
    context.mine_blocks(1);

    assert_eq!(
      context.index.list(OutPoint::new(txid, 0)).unwrap().unwrap(),
      List::Unspent(Vec::new())
    );
  }

  #[test]
  fn list_null_input() {
    let context = Context::builder().arg("--index-sats").build();

    context.mine_blocks(1);
    let no_value_output = TransactionTemplate {
      inputs: &[(1, 0, 0)],
      fee: 50 * COIN_VALUE,
      ..Default::default()
    };
    context.rpc_server.broadcast_tx(no_value_output);
    context.mine_blocks(1);

    let no_value_input = TransactionTemplate {
      inputs: &[(2, 1, 0)],
      fee: 0,
      ..Default::default()
    };
    let txid = context.rpc_server.broadcast_tx(no_value_input);
    context.mine_blocks(1);

    assert_eq!(
      context.index.list(OutPoint::new(txid, 0)).unwrap().unwrap(),
      List::Unspent(Vec::new())
    );
  }

  #[test]
  fn list_spent_output() {
    let context = Context::builder().arg("--index-sats").build();
    context.mine_blocks(1);
    context.rpc_server.broadcast_tx(TransactionTemplate {
      inputs: &[(1, 0, 0)],
      fee: 0,
      ..Default::default()
    });
    context.mine_blocks(1);
    let txid = context.rpc_server.tx(1, 0).txid();
    assert_eq!(
      context.index.list(OutPoint::new(txid, 0)).unwrap().unwrap(),
      List::Spent,
    );
  }

  #[test]
  fn list_unknown_output() {
    let context = Context::builder().arg("--index-sats").build();

    assert_eq!(
      context
        .index
        .list(
          "0000000000000000000000000000000000000000000000000000000000000000:0"
            .parse()
            .unwrap()
        )
        .unwrap(),
      None
    );
  }

  #[test]
  fn find_first_sat() {
    let context = Context::builder().arg("--index-sats").build();
    assert_eq!(
      context.index.find(0).unwrap().unwrap(),
      SatPoint {
        outpoint: "4a5e1e4baab89f3a32518a88c31bc87f618f76673e2cc77ab2127b7afdeda33b:0"
          .parse()
          .unwrap(),
        offset: 0,
      }
    )
  }

  #[test]
  fn find_second_sat() {
    let context = Context::builder().arg("--index-sats").build();
    assert_eq!(
      context.index.find(1).unwrap().unwrap(),
      SatPoint {
        outpoint: "4a5e1e4baab89f3a32518a88c31bc87f618f76673e2cc77ab2127b7afdeda33b:0"
          .parse()
          .unwrap(),
        offset: 1,
      }
    )
  }

  #[test]
  fn find_first_sat_of_second_block() {
    let context = Context::builder().arg("--index-sats").build();
    context.mine_blocks(1);
    assert_eq!(
      context.index.find(50 * COIN_VALUE).unwrap().unwrap(),
      SatPoint {
        outpoint: "30f2f037629c6a21c1f40ed39b9bd6278df39762d68d07f49582b23bcb23386a:0"
          .parse()
          .unwrap(),
        offset: 0,
      }
    )
  }

  #[test]
  fn find_unmined_sat() {
    let context = Context::builder().arg("--index-sats").build();
    assert_eq!(context.index.find(50 * COIN_VALUE).unwrap(), None);
  }

  #[test]
  fn find_first_sat_spent_in_second_block() {
    let context = Context::builder().arg("--index-sats").build();
    context.mine_blocks(1);
    let spend_txid = context.rpc_server.broadcast_tx(TransactionTemplate {
      inputs: &[(1, 0, 0)],
      fee: 0,
      ..Default::default()
    });
    context.mine_blocks(1);
    assert_eq!(
      context.index.find(50 * COIN_VALUE).unwrap().unwrap(),
      SatPoint {
        outpoint: OutPoint::new(spend_txid, 0),
        offset: 0,
      }
    )
  }

  #[test]
  fn inscriptions_are_tracked_correctly() {
    for context in Context::configurations() {
      context.mine_blocks(1);

      let txid = context.rpc_server.broadcast_tx(TransactionTemplate {
        inputs: &[(1, 0, 0)],
        witness: inscription("text/plain", "hello").to_witness(),
        ..Default::default()
      });
      let inscription_id = InscriptionId::from(txid);

      context.mine_blocks(1);

      context.index.assert_inscription_location(
        inscription_id,
        SatPoint {
          outpoint: OutPoint { txid, vout: 0 },
          offset: 0,
        },
        Some(50 * COIN_VALUE),
      );
    }
  }

  #[test]
  fn inscriptions_without_sats_are_unbound() {
    for context in Context::configurations() {
      context.mine_blocks(1);

      context.rpc_server.broadcast_tx(TransactionTemplate {
        inputs: &[(1, 0, 0)],
        fee: 50 * 100_000_000,
        ..Default::default()
      });

      context.mine_blocks(1);

      let txid = context.rpc_server.broadcast_tx(TransactionTemplate {
        inputs: &[(2, 1, 0)],
        witness: inscription("text/plain", "hello").to_witness(),
        ..Default::default()
      });

      let inscription_id = InscriptionId::from(txid);

      context.mine_blocks(1);

      context.index.assert_inscription_location(
        inscription_id,
        SatPoint {
          outpoint: unbound_outpoint(),
          offset: 0,
        },
        None,
      );

      context.mine_blocks(1);

      context.rpc_server.broadcast_tx(TransactionTemplate {
        inputs: &[(4, 0, 0)],
        fee: 50 * 100_000_000,
        ..Default::default()
      });

      context.mine_blocks(1);

      let txid = context.rpc_server.broadcast_tx(TransactionTemplate {
        inputs: &[(5, 1, 0)],
        witness: inscription("text/plain", "hello").to_witness(),
        ..Default::default()
      });

      let inscription_id = InscriptionId::from(txid);

      context.mine_blocks(1);

      context.index.assert_inscription_location(
        inscription_id,
        SatPoint {
          outpoint: unbound_outpoint(),
          offset: 1,
        },
        None,
      );
    }
  }

  #[test]
  fn unaligned_inscriptions_are_tracked_correctly() {
    for context in Context::configurations() {
      context.mine_blocks(1);

      let txid = context.rpc_server.broadcast_tx(TransactionTemplate {
        inputs: &[(1, 0, 0)],
        witness: inscription("text/plain", "hello").to_witness(),
        ..Default::default()
      });
      let inscription_id = InscriptionId::from(txid);

      context.mine_blocks(1);

      context.index.assert_inscription_location(
        inscription_id,
        SatPoint {
          outpoint: OutPoint { txid, vout: 0 },
          offset: 0,
        },
        Some(50 * COIN_VALUE),
      );

      let send_txid = context.rpc_server.broadcast_tx(TransactionTemplate {
        inputs: &[(2, 0, 0), (2, 1, 0)],
        ..Default::default()
      });

      context.mine_blocks(1);

      context.index.assert_inscription_location(
        inscription_id,
        SatPoint {
          outpoint: OutPoint {
            txid: send_txid,
            vout: 0,
          },
          offset: 50 * COIN_VALUE,
        },
        Some(50 * COIN_VALUE),
      );
    }
  }

  #[test]
  fn merged_inscriptions_are_tracked_correctly() {
    for context in Context::configurations() {
      context.mine_blocks(2);

      let first_txid = context.rpc_server.broadcast_tx(TransactionTemplate {
        inputs: &[(1, 0, 0)],
        witness: inscription("text/plain", "hello").to_witness(),
        ..Default::default()
      });

      let first_inscription_id = InscriptionId::from(first_txid);

      let second_txid = context.rpc_server.broadcast_tx(TransactionTemplate {
        inputs: &[(2, 0, 0)],
        witness: inscription("text/png", [1; 100]).to_witness(),
        ..Default::default()
      });
      let second_inscription_id = InscriptionId::from(second_txid);

      context.mine_blocks(1);

      let merged_txid = context.rpc_server.broadcast_tx(TransactionTemplate {
        inputs: &[(3, 1, 0), (3, 2, 0)],
        ..Default::default()
      });

      context.mine_blocks(1);

      context.index.assert_inscription_location(
        first_inscription_id,
        SatPoint {
          outpoint: OutPoint {
            txid: merged_txid,
            vout: 0,
          },
          offset: 0,
        },
        Some(50 * COIN_VALUE),
      );

      context.index.assert_inscription_location(
        second_inscription_id,
        SatPoint {
          outpoint: OutPoint {
            txid: merged_txid,
            vout: 0,
          },
          offset: 50 * COIN_VALUE,
        },
        Some(100 * COIN_VALUE),
      );
    }
  }

  #[test]
  fn inscriptions_that_are_sent_to_second_output_are_are_tracked_correctly() {
    for context in Context::configurations() {
      context.mine_blocks(1);

      let txid = context.rpc_server.broadcast_tx(TransactionTemplate {
        inputs: &[(1, 0, 0)],
        witness: inscription("text/plain", "hello").to_witness(),
        ..Default::default()
      });
      let inscription_id = InscriptionId::from(txid);

      context.mine_blocks(1);

      context.index.assert_inscription_location(
        inscription_id,
        SatPoint {
          outpoint: OutPoint { txid, vout: 0 },
          offset: 0,
        },
        Some(50 * COIN_VALUE),
      );

      let send_txid = context.rpc_server.broadcast_tx(TransactionTemplate {
        inputs: &[(2, 0, 0), (2, 1, 0)],
        outputs: 2,
        ..Default::default()
      });

      context.mine_blocks(1);

      context.index.assert_inscription_location(
        inscription_id,
        SatPoint {
          outpoint: OutPoint {
            txid: send_txid,
            vout: 1,
          },
          offset: 0,
        },
        Some(50 * COIN_VALUE),
      );
    }
  }

  #[test]
  fn missing_inputs_are_fetched_from_bitcoin_core() {
    for args in [
      ["--first-inscription-height", "2"].as_slice(),
      ["--first-inscription-height", "2", "--index-sats"].as_slice(),
    ] {
      let context = Context::builder().args(args).build();
      context.mine_blocks(1);

      let txid = context.rpc_server.broadcast_tx(TransactionTemplate {
        inputs: &[(1, 0, 0)],
        witness: inscription("text/plain", "hello").to_witness(),
        ..Default::default()
      });
      let inscription_id = InscriptionId::from(txid);

      context.mine_blocks(1);

      context.index.assert_inscription_location(
        inscription_id,
        SatPoint {
          outpoint: OutPoint { txid, vout: 0 },
          offset: 0,
        },
        Some(50 * COIN_VALUE),
      );

      let send_txid = context.rpc_server.broadcast_tx(TransactionTemplate {
        inputs: &[(2, 0, 0), (2, 1, 0)],
        ..Default::default()
      });

      context.mine_blocks(1);

      context.index.assert_inscription_location(
        inscription_id,
        SatPoint {
          outpoint: OutPoint {
            txid: send_txid,
            vout: 0,
          },
          offset: 50 * COIN_VALUE,
        },
        Some(50 * COIN_VALUE),
      );
    }
  }

  #[test]
  fn one_input_fee_spent_inscriptions_are_tracked_correctly() {
    for context in Context::configurations() {
      context.mine_blocks(1);

      let txid = context.rpc_server.broadcast_tx(TransactionTemplate {
        inputs: &[(1, 0, 0)],
        witness: inscription("text/plain", "hello").to_witness(),
        ..Default::default()
      });
      let inscription_id = InscriptionId::from(txid);

      context.mine_blocks(1);

      context.rpc_server.broadcast_tx(TransactionTemplate {
        inputs: &[(2, 1, 0)],
        fee: 50 * COIN_VALUE,
        ..Default::default()
      });

      let coinbase_tx = context.mine_blocks(1)[0].txdata[0].txid();

      context.index.assert_inscription_location(
        inscription_id,
        SatPoint {
          outpoint: OutPoint {
            txid: coinbase_tx,
            vout: 0,
          },
          offset: 50 * COIN_VALUE,
        },
        Some(50 * COIN_VALUE),
      );
    }
  }

  #[test]
  fn two_input_fee_spent_inscriptions_are_tracked_correctly() {
    for context in Context::configurations() {
      context.mine_blocks(2);

      let txid = context.rpc_server.broadcast_tx(TransactionTemplate {
        inputs: &[(1, 0, 0)],
        witness: inscription("text/plain", "hello").to_witness(),
        ..Default::default()
      });
      let inscription_id = InscriptionId::from(txid);

      context.mine_blocks(1);

      context.rpc_server.broadcast_tx(TransactionTemplate {
        inputs: &[(2, 0, 0), (3, 1, 0)],
        fee: 50 * COIN_VALUE,
        ..Default::default()
      });

      let coinbase_tx = context.mine_blocks(1)[0].txdata[0].txid();

      context.index.assert_inscription_location(
        inscription_id,
        SatPoint {
          outpoint: OutPoint {
            txid: coinbase_tx,
            vout: 0,
          },
          offset: 50 * COIN_VALUE,
        },
        Some(50 * COIN_VALUE),
      );
    }
  }

  #[test]
  fn inscription_can_be_fee_spent_in_first_transaction() {
    for context in Context::configurations() {
      context.mine_blocks(1);

      let txid = context.rpc_server.broadcast_tx(TransactionTemplate {
        inputs: &[(1, 0, 0)],
        fee: 50 * COIN_VALUE,
        witness: inscription("text/plain", "hello").to_witness(),
        ..Default::default()
      });
      let inscription_id = InscriptionId::from(txid);

      let coinbase_tx = context.mine_blocks(1)[0].txdata[0].txid();

      context.index.assert_inscription_location(
        inscription_id,
        SatPoint {
          outpoint: OutPoint {
            txid: coinbase_tx,
            vout: 0,
          },
          offset: 50 * COIN_VALUE,
        },
        Some(50 * COIN_VALUE),
      );
    }
  }

  #[test]
  fn lost_inscriptions() {
    for context in Context::configurations() {
      context.mine_blocks(1);

      let txid = context.rpc_server.broadcast_tx(TransactionTemplate {
        inputs: &[(1, 0, 0)],
        fee: 50 * COIN_VALUE,
        witness: inscription("text/plain", "hello").to_witness(),
        ..Default::default()
      });
      let inscription_id = InscriptionId::from(txid);

      context.mine_blocks_with_subsidy(1, 0);

      context.index.assert_inscription_location(
        inscription_id,
        SatPoint {
          outpoint: OutPoint::null(),
          offset: 0,
        },
        Some(50 * COIN_VALUE),
      );
    }
  }

  #[test]
  fn multiple_inscriptions_can_be_lost() {
    for context in Context::configurations() {
      context.mine_blocks(1);

      let first_txid = context.rpc_server.broadcast_tx(TransactionTemplate {
        inputs: &[(1, 0, 0)],
        fee: 50 * COIN_VALUE,
        witness: inscription("text/plain", "hello").to_witness(),
        ..Default::default()
      });
      let first_inscription_id = InscriptionId::from(first_txid);

      context.mine_blocks_with_subsidy(1, 0);
      context.mine_blocks(1);

      let second_txid = context.rpc_server.broadcast_tx(TransactionTemplate {
        inputs: &[(3, 0, 0)],
        fee: 50 * COIN_VALUE,
        witness: inscription("text/plain", "hello").to_witness(),
        ..Default::default()
      });
      let second_inscription_id = InscriptionId::from(second_txid);

      context.mine_blocks_with_subsidy(1, 0);

      context.index.assert_inscription_location(
        first_inscription_id,
        SatPoint {
          outpoint: OutPoint::null(),
          offset: 0,
        },
        Some(50 * COIN_VALUE),
      );

      context.index.assert_inscription_location(
        second_inscription_id,
        SatPoint {
          outpoint: OutPoint::null(),
          offset: 50 * COIN_VALUE,
        },
        Some(150 * COIN_VALUE),
      );
    }
  }

  #[test]
  fn lost_sats_are_tracked_correctly() {
    let context = Context::builder().arg("--index-sats").build();
    assert_eq!(context.index.statistic(Statistic::LostSats), 0);

    context.mine_blocks(1);
    assert_eq!(context.index.statistic(Statistic::LostSats), 0);

    context.mine_blocks_with_subsidy(1, 0);
    assert_eq!(
      context.index.statistic(Statistic::LostSats),
      50 * COIN_VALUE
    );

    context.mine_blocks_with_subsidy(1, 0);
    assert_eq!(
      context.index.statistic(Statistic::LostSats),
      100 * COIN_VALUE
    );

    context.mine_blocks(1);
    assert_eq!(
      context.index.statistic(Statistic::LostSats),
      100 * COIN_VALUE
    );
  }

  #[test]
  fn lost_sat_ranges_are_tracked_correctly() {
    let context = Context::builder().arg("--index-sats").build();

    let null_ranges = || match context.index.list(OutPoint::null()).unwrap().unwrap() {
      List::Unspent(ranges) => ranges,
      _ => panic!(),
    };

    assert!(null_ranges().is_empty());

    context.mine_blocks(1);

    assert!(null_ranges().is_empty());

    context.mine_blocks_with_subsidy(1, 0);

    assert_eq!(null_ranges(), [(100 * COIN_VALUE, 150 * COIN_VALUE)]);

    context.mine_blocks_with_subsidy(1, 0);

    assert_eq!(
      null_ranges(),
      [
        (100 * COIN_VALUE, 150 * COIN_VALUE),
        (150 * COIN_VALUE, 200 * COIN_VALUE)
      ]
    );

    context.mine_blocks(1);

    assert_eq!(
      null_ranges(),
      [
        (100 * COIN_VALUE, 150 * COIN_VALUE),
        (150 * COIN_VALUE, 200 * COIN_VALUE)
      ]
    );

    context.mine_blocks_with_subsidy(1, 0);

    assert_eq!(
      null_ranges(),
      [
        (100 * COIN_VALUE, 150 * COIN_VALUE),
        (150 * COIN_VALUE, 200 * COIN_VALUE),
        (250 * COIN_VALUE, 300 * COIN_VALUE)
      ]
    );
  }

  #[test]
  fn lost_inscriptions_get_lost_satpoints() {
    for context in Context::configurations() {
      context.mine_blocks_with_subsidy(1, 0);
      context.mine_blocks(1);

      let txid = context.rpc_server.broadcast_tx(TransactionTemplate {
        inputs: &[(2, 0, 0)],
        outputs: 2,
        witness: inscription("text/plain", "hello").to_witness(),
        ..Default::default()
      });
      let inscription_id = InscriptionId::from(txid);
      context.mine_blocks(1);

      context.rpc_server.broadcast_tx(TransactionTemplate {
        inputs: &[(3, 1, 1), (3, 1, 0)],
        fee: 50 * COIN_VALUE,
        ..Default::default()
      });
      context.mine_blocks_with_subsidy(1, 0);

      context.index.assert_inscription_location(
        inscription_id,
        SatPoint {
          outpoint: OutPoint::null(),
          offset: 75 * COIN_VALUE,
        },
        Some(100 * COIN_VALUE),
      );
    }
  }

  #[test]
  fn inscription_skips_zero_value_first_output_of_inscribe_transaction() {
    for context in Context::configurations() {
      context.mine_blocks(1);

      let txid = context.rpc_server.broadcast_tx(TransactionTemplate {
        inputs: &[(1, 0, 0)],
        outputs: 2,
        witness: inscription("text/plain", "hello").to_witness(),
        output_values: &[0, 50 * COIN_VALUE],
        ..Default::default()
      });
      let inscription_id = InscriptionId::from(txid);
      context.mine_blocks(1);

      context.index.assert_inscription_location(
        inscription_id,
        SatPoint {
          outpoint: OutPoint { txid, vout: 1 },
          offset: 0,
        },
        Some(50 * COIN_VALUE),
      );
    }
  }

  #[test]
  fn inscription_can_be_lost_in_first_transaction() {
    for context in Context::configurations() {
      context.mine_blocks(1);

      let txid = context.rpc_server.broadcast_tx(TransactionTemplate {
        inputs: &[(1, 0, 0)],
        fee: 50 * COIN_VALUE,
        witness: inscription("text/plain", "hello").to_witness(),
        ..Default::default()
      });
      let inscription_id = InscriptionId::from(txid);
      context.mine_blocks_with_subsidy(1, 0);

      context.index.assert_inscription_location(
        inscription_id,
        SatPoint {
          outpoint: OutPoint::null(),
          offset: 0,
        },
        Some(50 * COIN_VALUE),
      );
    }
  }

  #[test]
  fn lost_rare_sats_are_tracked() {
    let context = Context::builder().arg("--index-sats").build();
    context.mine_blocks_with_subsidy(1, 0);
    context.mine_blocks_with_subsidy(1, 0);

    assert_eq!(
      context
        .index
        .rare_sat_satpoint(Sat(50 * COIN_VALUE))
        .unwrap()
        .unwrap(),
      SatPoint {
        outpoint: OutPoint::null(),
        offset: 0,
      },
    );

    assert_eq!(
      context
        .index
        .rare_sat_satpoint(Sat(100 * COIN_VALUE))
        .unwrap()
        .unwrap(),
      SatPoint {
        outpoint: OutPoint::null(),
        offset: 50 * COIN_VALUE,
      },
    );
  }

  #[test]
  fn old_schema_gives_correct_error() {
    let tempdir = {
      let context = Context::builder().build();

      let wtx = context.index.database.begin_write().unwrap();

      wtx
        .open_table(STATISTIC_TO_COUNT)
        .unwrap()
        .insert(&Statistic::Schema.key(), &0)
        .unwrap();

      wtx.commit().unwrap();

      context.tempdir
    };

    let path = tempdir.path().to_owned();

    let delimiter = if cfg!(windows) { '\\' } else { '/' };

    assert_eq!(
      Context::builder().tempdir(tempdir).try_build().err().unwrap().to_string(),
      format!("index at `{}{delimiter}regtest{delimiter}index.redb` appears to have been built with an older, incompatible version of ord, consider deleting and rebuilding the index: index schema 0, ord schema {SCHEMA_VERSION}", path.display()));
  }

  #[test]
  fn new_schema_gives_correct_error() {
    let tempdir = {
      let context = Context::builder().build();

      let wtx = context.index.database.begin_write().unwrap();

      wtx
        .open_table(STATISTIC_TO_COUNT)
        .unwrap()
        .insert(&Statistic::Schema.key(), &u64::MAX)
        .unwrap();

      wtx.commit().unwrap();

      context.tempdir
    };

    let path = tempdir.path().to_owned();

    let delimiter = if cfg!(windows) { '\\' } else { '/' };

    assert_eq!(
      Context::builder().tempdir(tempdir).try_build().err().unwrap().to_string(),
      format!("index at `{}{delimiter}regtest{delimiter}index.redb` appears to have been built with a newer, incompatible version of ord, consider updating ord: index schema {}, ord schema {SCHEMA_VERSION}", path.display(), u64::MAX));
  }

  #[test]
  fn inscriptions_on_output() {
    for context in Context::configurations() {
      context.mine_blocks(1);

      let txid = context.rpc_server.broadcast_tx(TransactionTemplate {
        inputs: &[(1, 0, 0)],
        witness: inscription("text/plain", "hello").to_witness(),
        ..Default::default()
      });

      let inscription_id = InscriptionId::from(txid);

      assert_eq!(
        context
          .index
          .get_inscriptions_on_output(OutPoint { txid, vout: 0 })
          .unwrap(),
        []
      );

      context.mine_blocks(1);

      assert_eq!(
        context
          .index
          .get_inscriptions_on_output(OutPoint { txid, vout: 0 })
          .unwrap(),
        [inscription_id]
      );

      let send_id = context.rpc_server.broadcast_tx(TransactionTemplate {
        inputs: &[(2, 1, 0)],
        ..Default::default()
      });

      context.mine_blocks(1);

      assert_eq!(
        context
          .index
          .get_inscriptions_on_output(OutPoint { txid, vout: 0 })
          .unwrap(),
        []
      );

      assert_eq!(
        context
          .index
          .get_inscriptions_on_output(OutPoint {
            txid: send_id,
            vout: 0,
          })
          .unwrap(),
        [inscription_id]
      );
    }
  }

  #[test]
  fn inscriptions_on_same_sat_after_the_first_are_unbound() {
    for context in Context::configurations() {
      context.mine_blocks(1);

      let first = context.rpc_server.broadcast_tx(TransactionTemplate {
        inputs: &[(1, 0, 0)],
        witness: inscription("text/plain", "hello").to_witness(),
        ..Default::default()
      });

      context.mine_blocks(1);

      let inscription_id = InscriptionId::from(first);

      assert_eq!(
        context
          .index
          .get_inscriptions_on_output(OutPoint {
            txid: first,
            vout: 0
          })
          .unwrap(),
        [inscription_id]
      );

      context.index.assert_inscription_location(
        inscription_id,
        SatPoint {
          outpoint: OutPoint {
            txid: first,
            vout: 0,
          },
          offset: 0,
        },
        Some(50 * COIN_VALUE),
      );

      let second = context.rpc_server.broadcast_tx(TransactionTemplate {
        inputs: &[(2, 1, 0)],
        witness: inscription("text/plain", "hello").to_witness(),
        ..Default::default()
      });

      let inscription_id = InscriptionId::from(second);

      context.mine_blocks(1);

      context.index.assert_inscription_location(
        inscription_id,
        SatPoint {
          outpoint: unbound_outpoint(),
          offset: 0,
        },
        None, // should not be on a sat
      );

      assert!(context
        .index
        .get_inscription_entry(second.into())
        .unwrap()
        .is_some());

      assert!(context
        .index
        .get_inscription_by_id(second.into())
        .unwrap()
        .is_some());
    }
  }

  #[test]
  fn get_latest_inscriptions_with_no_prev_and_next() {
    for context in Context::configurations() {
      context.mine_blocks(1);

      let txid = context.rpc_server.broadcast_tx(TransactionTemplate {
        inputs: &[(1, 0, 0)],
        witness: inscription("text/plain", "hello").to_witness(),
        ..Default::default()
      });
      let inscription_id = InscriptionId::from(txid);

      context.mine_blocks(1);

      let (inscriptions, prev, next) = context
        .index
        .get_latest_inscriptions_with_prev_and_next(100, None)
        .unwrap();
      assert_eq!(inscriptions, &[inscription_id]);
      assert_eq!(prev, None);
      assert_eq!(next, None);
    }
  }

  #[test]
  fn get_latest_inscriptions_with_prev_and_next() {
    for context in Context::configurations() {
      context.mine_blocks(1);

      let mut ids = Vec::new();

      for i in 0..103 {
        let txid = context.rpc_server.broadcast_tx(TransactionTemplate {
          inputs: &[(i + 1, 0, 0)],
          witness: inscription("text/plain", "hello").to_witness(),
          ..Default::default()
        });
        ids.push(InscriptionId::from(txid));
        context.mine_blocks(1);
      }

      ids.reverse();

      let (inscriptions, prev, next) = context
        .index
        .get_latest_inscriptions_with_prev_and_next(100, None)
        .unwrap();
      assert_eq!(inscriptions, &ids[..100]);
      assert_eq!(prev, Some(2));
      assert_eq!(next, None);

      let (inscriptions, prev, next) = context
        .index
        .get_latest_inscriptions_with_prev_and_next(100, Some(101))
        .unwrap();
      assert_eq!(inscriptions, &ids[1..101]);
      assert_eq!(prev, Some(1));
      assert_eq!(next, Some(102));

      let (inscriptions, prev, next) = context
        .index
        .get_latest_inscriptions_with_prev_and_next(100, Some(0))
        .unwrap();
      assert_eq!(inscriptions, &ids[102..103]);
      assert_eq!(prev, None);
      assert_eq!(next, Some(100));
    }
  }

  #[test]
  fn unsynced_index_fails() {
    for context in Context::configurations() {
      let mut entropy = [0; 16];
      rand::thread_rng().fill_bytes(&mut entropy);
      let mnemonic = Mnemonic::from_entropy(&entropy).unwrap();
      context.rpc_server.mine_blocks(1);
      assert_regex_match!(
        context.index.get_unspent_outputs().unwrap_err().to_string(),
        r"output in Bitcoin Core wallet but not in ord index: [[:xdigit:]]{64}:\d+"
      );
    }
  }

  #[test]
  // https://github.com/ordinals/ord/issues/2062
  fn zero_value_transaction_inscription_not_cursed_but_unbound() {
    for context in Context::configurations() {
      context.mine_blocks(1);

      context.rpc_server.broadcast_tx(TransactionTemplate {
        inputs: &[(1, 0, 0)],
        fee: 50 * 100_000_000,
        ..Default::default()
      });

      context.mine_blocks(1);

      let txid = context.rpc_server.broadcast_tx(TransactionTemplate {
        inputs: &[(2, 1, 0)],
        witness: inscription("text/plain", "hello").to_witness(),
        ..Default::default()
      });

      let inscription_id = InscriptionId::from(txid);

      context.mine_blocks(1);

      context.index.assert_inscription_location(
        inscription_id,
        SatPoint {
          outpoint: unbound_outpoint(),
          offset: 0,
        },
        None,
      );

      assert_eq!(
        context
          .index
          .get_inscription_entry(inscription_id)
          .unwrap()
          .unwrap()
          .number,
        0
      );
    }
  }

  #[test]
  fn multiple_inscriptions_in_same_tx_all_but_first_input_are_cursed() {
    for context in Context::configurations() {
      context.mine_blocks(1);
      context.mine_blocks(1);
      context.mine_blocks(1);

      let witness = envelope(&[b"ord", &[1], b"text/plain;charset=utf-8", &[], b"bar"]);

      let txid = context.rpc_server.broadcast_tx(TransactionTemplate {
        inputs: &[(1, 0, 0), (2, 0, 0), (3, 0, 0)],
        witness,
        ..Default::default()
      });

      let first = InscriptionId { txid, index: 0 };
      let second = InscriptionId { txid, index: 1 };
      let third = InscriptionId { txid, index: 2 };

      context.mine_blocks(1);

      context.index.assert_inscription_location(
        first,
        SatPoint {
          outpoint: OutPoint { txid, vout: 0 },
          offset: 0,
        },
        Some(50 * COIN_VALUE),
      );

      context.index.assert_inscription_location(
        second,
        SatPoint {
          outpoint: OutPoint { txid, vout: 0 },
          offset: 50 * COIN_VALUE,
        },
        Some(100 * COIN_VALUE),
      );

      context.index.assert_inscription_location(
        third,
        SatPoint {
          outpoint: OutPoint { txid, vout: 0 },
          offset: 100 * COIN_VALUE,
        },
        Some(150 * COIN_VALUE),
      );

      assert_eq!(
        context
          .index
          .get_inscription_entry(first)
          .unwrap()
          .unwrap()
          .number,
        0
      );

      assert_eq!(
        context
          .index
          .get_inscription_entry(second)
          .unwrap()
          .unwrap()
          .number,
        -1
      );

      assert_eq!(
        context
          .index
          .get_inscription_entry(third)
          .unwrap()
          .unwrap()
          .number,
        -2
      );
    }
  }

  #[test]
  fn multiple_inscriptions_same_input_all_but_first_are_cursed_and_unbound() {
    for context in Context::configurations() {
      context.rpc_server.mine_blocks(1);

      let script = script::Builder::new()
        .push_opcode(opcodes::OP_FALSE)
        .push_opcode(opcodes::all::OP_IF)
        .push_slice(b"ord")
        .push_slice(&[1])
        .push_slice(b"text/plain;charset=utf-8")
        .push_slice(&[])
        .push_slice(b"foo")
        .push_opcode(opcodes::all::OP_ENDIF)
        .push_opcode(opcodes::OP_FALSE)
        .push_opcode(opcodes::all::OP_IF)
        .push_slice(b"ord")
        .push_slice(&[1])
        .push_slice(b"text/plain;charset=utf-8")
        .push_slice(&[])
        .push_slice(b"bar")
        .push_opcode(opcodes::all::OP_ENDIF)
        .push_opcode(opcodes::OP_FALSE)
        .push_opcode(opcodes::all::OP_IF)
        .push_slice(b"ord")
        .push_slice(&[1])
        .push_slice(b"text/plain;charset=utf-8")
        .push_slice(&[])
        .push_slice(b"qix")
        .push_opcode(opcodes::all::OP_ENDIF)
        .into_script();

      let witness = Witness::from_vec(vec![script.into_bytes(), Vec::new()]);

      let txid = context.rpc_server.broadcast_tx(TransactionTemplate {
        inputs: &[(1, 0, 0)],
        witness,
        ..Default::default()
      });

      let first = InscriptionId { txid, index: 0 };
      let second = InscriptionId { txid, index: 1 };
      let third = InscriptionId { txid, index: 2 };

      context.mine_blocks(1);

      context.index.assert_inscription_location(
        first,
        SatPoint {
          outpoint: OutPoint { txid, vout: 0 },
          offset: 0,
        },
        Some(50 * COIN_VALUE),
      );

      context.index.assert_inscription_location(
        second,
        SatPoint {
          outpoint: unbound_outpoint(),
          offset: 0,
        },
        None,
      );

      context.index.assert_inscription_location(
        third,
        SatPoint {
          outpoint: unbound_outpoint(),
          offset: 1,
        },
        None,
      );

      assert_eq!(
        context
          .index
          .get_inscription_entry(first)
          .unwrap()
          .unwrap()
          .number,
        0
      );

      assert_eq!(
        context
          .index
          .get_inscription_entry(second)
          .unwrap()
          .unwrap()
          .number,
        -1
      );

      assert_eq!(
        context
          .index
          .get_inscription_entry(third)
          .unwrap()
          .unwrap()
          .number,
        -2
      );
    }
  }

  #[test]
  fn multiple_inscriptions_different_inputs_and_same_inputs() {
    for context in Context::configurations() {
      context.rpc_server.mine_blocks(1);
      context.rpc_server.mine_blocks(1);
      context.rpc_server.mine_blocks(1);

      let script = script::Builder::new()
        .push_opcode(opcodes::OP_FALSE)
        .push_opcode(opcodes::all::OP_IF)
        .push_slice(b"ord")
        .push_slice(&[1])
        .push_slice(b"text/plain;charset=utf-8")
        .push_slice(&[])
        .push_slice(b"foo")
        .push_opcode(opcodes::all::OP_ENDIF)
        .push_opcode(opcodes::OP_FALSE)
        .push_opcode(opcodes::all::OP_IF)
        .push_slice(b"ord")
        .push_slice(&[1])
        .push_slice(b"text/plain;charset=utf-8")
        .push_slice(&[])
        .push_slice(b"bar")
        .push_opcode(opcodes::all::OP_ENDIF)
        .push_opcode(opcodes::OP_FALSE)
        .push_opcode(opcodes::all::OP_IF)
        .push_slice(b"ord")
        .push_slice(&[1])
        .push_slice(b"text/plain;charset=utf-8")
        .push_slice(&[])
        .push_slice(b"qix")
        .push_opcode(opcodes::all::OP_ENDIF)
        .into_script();

      let witness = Witness::from_vec(vec![script.into_bytes(), Vec::new()]);

      let txid = context.rpc_server.broadcast_tx(TransactionTemplate {
        inputs: &[(1, 0, 0), (2, 0, 0), (3, 0, 0)],
        witness, // the witness is replicated over all inputs
        ..Default::default()
      });

      let first = InscriptionId { txid, index: 0 }; // normal
      let fourth = InscriptionId { txid, index: 3 }; // cursed but bound
      let ninth = InscriptionId { txid, index: 8 }; // cursed and unbound

      context.mine_blocks(1);

      context.index.assert_inscription_location(
        first,
        SatPoint {
          outpoint: OutPoint { txid, vout: 0 },
          offset: 0,
        },
        Some(50 * COIN_VALUE),
      );

      context.index.assert_inscription_location(
        fourth,
        SatPoint {
          outpoint: OutPoint { txid, vout: 0 },
          offset: 50 * COIN_VALUE,
        },
        Some(100 * COIN_VALUE),
      );

      context.index.assert_inscription_location(
        ninth,
        SatPoint {
          outpoint: unbound_outpoint(),
          offset: 5,
        },
        None,
      );

      assert_eq!(
        context
          .index
          .get_inscription_entry(first)
          .unwrap()
          .unwrap()
          .number,
        0
      );

      assert_eq!(
        context
          .index
          .get_inscription_entry(fourth)
          .unwrap()
          .unwrap()
          .number,
        -3
      );

      assert_eq!(
        context
          .index
          .get_inscription_entry(ninth)
          .unwrap()
          .unwrap()
          .number,
        -8
      );
    }
  }

  #[test]
  fn genesis_fee_distributed_evenly() {
    for context in Context::configurations() {
      context.rpc_server.mine_blocks(1);

      let script = script::Builder::new()
        .push_opcode(opcodes::OP_FALSE)
        .push_opcode(opcodes::all::OP_IF)
        .push_slice(b"ord")
        .push_slice(&[1])
        .push_slice(b"text/plain;charset=utf-8")
        .push_slice(&[])
        .push_slice(b"foo")
        .push_opcode(opcodes::all::OP_ENDIF)
        .push_opcode(opcodes::OP_FALSE)
        .push_opcode(opcodes::all::OP_IF)
        .push_slice(b"ord")
        .push_slice(&[1])
        .push_slice(b"text/plain;charset=utf-8")
        .push_slice(&[])
        .push_slice(b"bar")
        .push_opcode(opcodes::all::OP_ENDIF)
        .push_opcode(opcodes::OP_FALSE)
        .push_opcode(opcodes::all::OP_IF)
        .push_slice(b"ord")
        .push_slice(&[1])
        .push_slice(b"text/plain;charset=utf-8")
        .push_slice(&[])
        .push_slice(b"qix")
        .push_opcode(opcodes::all::OP_ENDIF)
        .into_script();

      let witness = Witness::from_vec(vec![script.into_bytes(), Vec::new()]);

      let txid = context.rpc_server.broadcast_tx(TransactionTemplate {
        inputs: &[(1, 0, 0)],
        witness,
        fee: 33,
        ..Default::default()
      });

      let first = InscriptionId { txid, index: 0 };
      let second = InscriptionId { txid, index: 1 };

      context.mine_blocks(1);

      assert_eq!(
        context
          .index
          .get_inscription_entry(first)
          .unwrap()
          .unwrap()
          .fee,
        11
      );

      assert_eq!(
        context
          .index
          .get_inscription_entry(second)
          .unwrap()
          .unwrap()
          .fee,
        11
      );
    }
  }

  #[test]
  fn reinscription_on_cursed_inscription_is_not_cursed_but_unbound() {
    for context in Context::configurations() {
      context.mine_blocks(1);
      context.mine_blocks(1);

      let witness = envelope(&[b"ord", &[1], b"text/plain;charset=utf-8", &[], b"bar"]);

      let cursed_txid = context.rpc_server.broadcast_tx(TransactionTemplate {
        inputs: &[(1, 0, 0), (2, 0, 0)],
        witness,
        outputs: 2,
        ..Default::default()
      });

      let cursed = InscriptionId {
        txid: cursed_txid,
        index: 1,
      };

      context.mine_blocks(1);

      context.index.assert_inscription_location(
        cursed,
        SatPoint {
          outpoint: OutPoint {
            txid: cursed_txid,
            vout: 1,
          },
          offset: 0,
        },
        Some(100 * COIN_VALUE),
      );

      assert_eq!(
        context
          .index
          .get_inscription_entry(cursed)
          .unwrap()
          .unwrap()
          .number,
        -1
      );

      let witness = envelope(&[
        b"ord",
        &[1],
        b"text/plain;charset=utf-8",
        &[],
        b"reinscription on cursed",
      ]);

      let txid = context.rpc_server.broadcast_tx(TransactionTemplate {
        inputs: &[(3, 1, 1)],
        witness,
        ..Default::default()
      });

      let reinscription_on_cursed = InscriptionId { txid, index: 0 };

      context.mine_blocks(1);

      context.index.assert_inscription_location(
        reinscription_on_cursed,
        SatPoint {
          outpoint: unbound_outpoint(),
          offset: 0,
        },
        None,
      );

      assert_eq!(
        context
          .index
          .get_inscription_entry(reinscription_on_cursed)
          .unwrap()
          .unwrap()
          .number,
        1
      );
    }
  }
}<|MERGE_RESOLUTION|>--- conflicted
+++ resolved
@@ -1057,7 +1057,7 @@
     )
   }
 
-<<<<<<< HEAD
+
   pub(crate) fn get_transaction_output_by_outpoint(
     outpoint_to_entry: &impl ReadableTable<&'static OutPointValue, &'static [u8]>,
     outpoint: &OutPoint,
@@ -1069,9 +1069,6 @@
   }
 
   pub(crate) fn brc20_get_tick_info(&self, name: &String) -> Result<Option<brc20::TokenInfo>> {
-=======
-  pub(crate) fn brc20_get_tick_info(&self, name: &String) -> Result<Option<BRC20::TokenInfo>> {
->>>>>>> 004c148d
     let wtx = self.database.begin_read().unwrap();
     let brc20_db = BRC20DataStoreReader::new(&wtx);
     let info = brc20_db.get_token_info(&BRC20::Tick::from_str(name)?)?;
