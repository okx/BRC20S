use crate::okx::{
  datastore::{
    brc20::{
      self, redb as brc20_db, redb::try_init_tables as try_init_brc20,
      DataStoreReadOnly as BRC20DataStoreReadOnly,
    },
    brc20s::{
      self, redb as brc20s_db, redb::try_init_tables as try_init_brc20s,
      DataStoreReadOnly as BRC20SDataStoreReadOnly,
    },
    ord::{self, OrdDataStoreReadOnly},
    ScriptKey,
  },
  protocol::brc20s::params::NATIVE_TOKEN_DECIMAL,
  reward,
};

#[cfg(feature = "rollback")]
use once_cell::sync::OnceCell;

use {
  self::{
<<<<<<< HEAD
    entry::{BlockHashValue, Entry, InscriptionIdValue, OutPointValue, SatPointValue, SatRange},
    updater::Updater,
  },
  super::*,
=======
    entry::{
      BlockHashValue, Entry, InscriptionEntry, InscriptionEntryValue, InscriptionIdValue,
      OutPointValue, SatPointValue, SatRange,
    },
    reorg::*,
    updater::Updater,
  },
  super::*,
  crate::wallet::Wallet,
>>>>>>> 80ef6e74
  bitcoin::block::Header,
  bitcoincore_rpc::{json::GetBlockHeaderResult, Client},
  chrono::SubsecRound,
  indicatif::{ProgressBar, ProgressStyle},
  log::log_enabled,
  redb::{
    Database, MultimapTable, MultimapTableDefinition, ReadableMultimapTable, ReadableTable, Table,
    TableDefinition, WriteTransaction,
  },
  std::collections::HashMap,
<<<<<<< HEAD
  std::io::{BufWriter, Write},
  std::sync::atomic::{self, AtomicBool},
=======
  std::io::{BufWriter, Read, Write},
>>>>>>> 80ef6e74
};

pub(super) use self::{
  entry::{InscriptionEntry, InscriptionEntryValue},
  updater::BlockData,
};

mod entry;
mod fetcher;
mod reorg;
mod rtx;
mod updater;

<<<<<<< HEAD
use crate::okx::datastore::brc20s::PledgedTick;
#[cfg(feature = "rollback")]
use redb::Savepoint;

const SCHEMA_VERSION: u64 = 5;
=======
const SCHEMA_VERSION: u64 = 6;
>>>>>>> 80ef6e74

macro_rules! define_table {
  ($name:ident, $key:ty, $value:ty) => {
    pub const $name: TableDefinition<$key, $value> = TableDefinition::new(stringify!($name));
  };
}

macro_rules! define_multimap_table {
  ($name:ident, $key:ty, $value:ty) => {
    const $name: MultimapTableDefinition<$key, $value> =
      MultimapTableDefinition::new(stringify!($name));
  };
}

macro_rules! define_multimap_table {
  ($name:ident, $key:ty, $value:ty) => {
    const $name: MultimapTableDefinition<$key, $value> =
      MultimapTableDefinition::new(stringify!($name));
  };
}

define_multimap_table! { INSCRIPTION_ID_TO_CHILDREN, &InscriptionIdValue, &InscriptionIdValue }
define_multimap_table! { SATPOINT_TO_INSCRIPTION_ID, &SatPointValue, &InscriptionIdValue }
define_multimap_table! { SAT_TO_INSCRIPTION_ID, u64, &InscriptionIdValue }
define_table! { HEIGHT_TO_BLOCK_HASH, u64, &BlockHashValue }
define_table! { HEIGHT_TO_LAST_INSCRIPTION_NUMBER, u64, (i64, i64) }
define_table! { INSCRIPTION_ID_TO_INSCRIPTION_ENTRY, &InscriptionIdValue, InscriptionEntryValue }
define_table! { INSCRIPTION_ID_TO_SATPOINT, &InscriptionIdValue, &SatPointValue }
define_table! { INSCRIPTION_NUMBER_TO_INSCRIPTION_ID, i64, &InscriptionIdValue }
define_table! { OUTPOINT_TO_SAT_RANGES, &OutPointValue, &[u8] }
<<<<<<< HEAD
define_table! { OUTPOINT_TO_ENTRY, &OutPointValue, &[u8] }
define_table! { REINSCRIPTION_ID_TO_SEQUENCE_NUMBER, &InscriptionIdValue, u64 }
define_multimap_table! { SATPOINT_TO_INSCRIPTION_ID, &SatPointValue, &InscriptionIdValue }
define_multimap_table! { SAT_TO_INSCRIPTION_ID, u64, &InscriptionIdValue }
define_table! { SAT_TO_SATPOINT, u64, &SatPointValue }
define_table! { STATISTIC_TO_COUNT, u64, u64 }
define_table! { WRITE_TRANSACTION_STARTING_BLOCK_COUNT_TO_TIMESTAMP, u64, u128 }
#[cfg(feature = "rollback")]
pub(crate) struct HeightSavepoint(pub u64, pub Savepoint);
#[cfg(feature = "rollback")]
pub(crate) static mut GLOBAL_SAVEPOINTS: OnceCell<VecDeque<HeightSavepoint>> = OnceCell::new();
#[cfg(feature = "rollback")]
pub(crate) const SAVEPOINT_INTERVAL: u64 = 3;
#[cfg(feature = "rollback")]
pub(crate) const MAX_SAVEPOINTS: usize = 4;

#[allow(dead_code)]
pub(crate) struct Index {
  client: Client,
  database: Database,
  path: PathBuf,
  first_inscription_height: u64,
  genesis_block_coinbase_transaction: Transaction,
  genesis_block_coinbase_txid: Txid,
  height_limit: Option<u64>,
  options: Options,
  reorged: AtomicBool,
}
=======
define_table! { OUTPOINT_TO_VALUE, &OutPointValue, u64}
define_table! { REINSCRIPTION_ID_TO_SEQUENCE_NUMBER, &InscriptionIdValue, u64 }
define_table! { SAT_TO_SATPOINT, u64, &SatPointValue }
define_table! { STATISTIC_TO_COUNT, u64, u64 }
define_table! { WRITE_TRANSACTION_STARTING_BLOCK_COUNT_TO_TIMESTAMP, u64, u128 }
>>>>>>> 80ef6e74

#[derive(Debug, PartialEq)]
pub enum List {
  Spent,
  Unspent(Vec<(u64, u64)>),
}

#[derive(Copy, Clone)]
#[repr(u64)]
pub(crate) enum Statistic {
  Schema = 0,
  Commits = 1,
  LostSats = 2,
  OutputsTraversed = 3,
  SatRanges = 4,
  UnboundInscriptions = 5,
}

impl Statistic {
  fn key(self) -> u64 {
    self.into()
  }
}

impl From<Statistic> for u64 {
  fn from(statistic: Statistic) -> Self {
    statistic as u64
  }
}

#[derive(Serialize)]
pub(crate) struct Info {
  pub(crate) blocks_indexed: u64,
  pub(crate) branch_pages: u64,
  pub(crate) fragmented_bytes: u64,
  pub(crate) index_file_size: u64,
  pub(crate) index_path: PathBuf,
  pub(crate) leaf_pages: u64,
  pub(crate) metadata_bytes: u64,
  pub(crate) outputs_traversed: u64,
  pub(crate) page_size: usize,
  pub(crate) sat_ranges: u64,
  pub(crate) stored_bytes: u64,
  pub(crate) transactions: Vec<TransactionInfo>,
  pub(crate) tree_height: u32,
  pub(crate) utxos_indexed: u64,
}

#[derive(Serialize)]
pub(crate) struct TransactionInfo {
  pub(crate) starting_block_count: u64,
  pub(crate) starting_timestamp: u128,
}

trait BitcoinCoreRpcResultExt<T> {
  fn into_option(self) -> Result<Option<T>>;
}

impl<T> BitcoinCoreRpcResultExt<T> for Result<T, bitcoincore_rpc::Error> {
  fn into_option(self) -> Result<Option<T>> {
    match self {
      Ok(ok) => Ok(Some(ok)),
      Err(bitcoincore_rpc::Error::JsonRpc(bitcoincore_rpc::jsonrpc::error::Error::Rpc(
        bitcoincore_rpc::jsonrpc::error::RpcError { code: -8, .. },
      ))) => Ok(None),
      Err(bitcoincore_rpc::Error::JsonRpc(bitcoincore_rpc::jsonrpc::error::Error::Rpc(
        bitcoincore_rpc::jsonrpc::error::RpcError { message, .. },
      )))
        if message.ends_with("not found") =>
      {
        Ok(None)
      }
      Err(err) => Err(err.into()),
    }
  }
}

pub(crate) struct Index {
  client: Client,
  database: Database,
  durability: redb::Durability,
  first_inscription_height: u64,
  genesis_block_coinbase_transaction: Transaction,
  genesis_block_coinbase_txid: Txid,
  height_limit: Option<u64>,
  options: Options,
  path: PathBuf,
  unrecoverably_reorged: AtomicBool,
}

impl Index {
  pub(crate) fn open(options: &Options) -> Result<Self> {
    let client = options.bitcoin_rpc_client()?;

    let path = if let Some(path) = &options.index {
      path.clone()
<<<<<<< HEAD
    } else {
      options.data_dir()?.join("index.redb")
    };

    if let Err(err) = fs::create_dir_all(path.parent().unwrap()) {
      bail!(
        "failed to create data dir `{}`: {err}",
        path.parent().unwrap().display()
      );
    }

    let db_cache_size = match options.db_cache_size {
      Some(db_cache_size) => db_cache_size,
      None => {
        let mut sys = System::new();
        sys.refresh_memory();
        usize::try_from(sys.total_memory() / 4)?
      }
    };

    log::info!("Setting DB cache size to {} bytes", db_cache_size);

=======
    } else {
      options.data_dir()?.join("index.redb")
    };

    if let Err(err) = fs::create_dir_all(path.parent().unwrap()) {
      bail!(
        "failed to create data dir `{}`: {err}",
        path.parent().unwrap().display()
      );
    }

    let db_cache_size = match options.db_cache_size {
      Some(db_cache_size) => db_cache_size,
      None => {
        let mut sys = System::new();
        sys.refresh_memory();
        usize::try_from(sys.total_memory() / 4)?
      }
    };

    if let Ok(mut file) = fs::OpenOptions::new().read(true).open(&path) {
      // use cberner's quick hack to check the redb recovery bit
      // https://github.com/cberner/redb/issues/639#issuecomment-1628037591
      const MAGICNUMBER: [u8; 9] = [b'r', b'e', b'd', b'b', 0x1A, 0x0A, 0xA9, 0x0D, 0x0A];
      const RECOVERY_REQUIRED: u8 = 2;

      let mut buffer = [0; MAGICNUMBER.len() + 1];
      file.read_exact(&mut buffer).unwrap();

      if buffer[MAGICNUMBER.len()] & RECOVERY_REQUIRED != 0 {
        println!("Index file {:?} needs recovery. This can take a long time, especially for the --index-sats index.", path);
      }
    }

    log::info!("Setting DB cache size to {} bytes", db_cache_size);

    let durability = if cfg!(test) {
      redb::Durability::None
    } else {
      redb::Durability::Immediate
    };

>>>>>>> 80ef6e74
    let database = match Database::builder()
      .set_cache_size(db_cache_size)
      .open(&path)
    {
      Ok(database) => {
        let schema_version = database
          .begin_read()?
          .open_table(STATISTIC_TO_COUNT)?
          .get(&Statistic::Schema.key())?
          .map(|x| x.value())
          .unwrap_or(0);

        match schema_version.cmp(&SCHEMA_VERSION) {
          cmp::Ordering::Less =>
            bail!(
              "index at `{}` appears to have been built with an older, incompatible version of ord, consider deleting and rebuilding the index: index schema {schema_version}, ord schema {SCHEMA_VERSION}",
              path.display()
            ),
          cmp::Ordering::Greater =>
            bail!(
              "index at `{}` appears to have been built with a newer, incompatible version of ord, consider updating ord: index schema {schema_version}, ord schema {SCHEMA_VERSION}",
              path.display()
            ),
          cmp::Ordering::Equal => {
          }
        }

        database
      }
      Err(_) => {
        let database = Database::builder()
          .set_cache_size(db_cache_size)
          .create(&path)?;
<<<<<<< HEAD

        let mut tx = database.begin_write()?;

        if cfg!(test) {
          tx.set_durability(redb::Durability::None);
        } else {
          tx.set_durability(redb::Durability::Immediate);
        };
=======

        let mut tx = database.begin_write()?;

        tx.set_durability(durability);
>>>>>>> 80ef6e74

        tx.open_multimap_table(INSCRIPTION_ID_TO_CHILDREN)?;
        tx.open_multimap_table(SATPOINT_TO_INSCRIPTION_ID)?;
        tx.open_multimap_table(SAT_TO_INSCRIPTION_ID)?;
        tx.open_table(HEIGHT_TO_BLOCK_HASH)?;
        tx.open_table(HEIGHT_TO_LAST_INSCRIPTION_NUMBER)?;
        tx.open_table(INSCRIPTION_ID_TO_INSCRIPTION_ENTRY)?;
        tx.open_table(INSCRIPTION_ID_TO_SATPOINT)?;
        tx.open_table(INSCRIPTION_NUMBER_TO_INSCRIPTION_ID)?;
<<<<<<< HEAD
        tx.open_table(OUTPOINT_TO_ENTRY)?;
        tx.open_table(REINSCRIPTION_ID_TO_SEQUENCE_NUMBER)?;
        tx.open_multimap_table(SATPOINT_TO_INSCRIPTION_ID)?;
        tx.open_multimap_table(SAT_TO_INSCRIPTION_ID)?;
=======
        tx.open_table(OUTPOINT_TO_VALUE)?;
        tx.open_table(REINSCRIPTION_ID_TO_SEQUENCE_NUMBER)?;
>>>>>>> 80ef6e74
        tx.open_table(SAT_TO_SATPOINT)?;
        tx.open_table(WRITE_TRANSACTION_STARTING_BLOCK_COUNT_TO_TIMESTAMP)?;

        tx.open_table(STATISTIC_TO_COUNT)?
          .insert(&Statistic::Schema.key(), &SCHEMA_VERSION)?;

        if options.index_sats {
          tx.open_table(OUTPOINT_TO_SAT_RANGES)?
            .insert(&OutPoint::null().store(), [].as_slice())?;
        }

        tx.commit()?;

        database
      }
    };
    {
      let wtx = database.begin_write()?;
      let rtx = database.begin_read()?;
      try_init_brc20(&wtx, &rtx)?;
      try_init_brc20s(&wtx, &rtx)?;
      wtx.commit()?;
    }
    let genesis_block_coinbase_transaction =
      options.chain().genesis_block().coinbase().unwrap().clone();

    Ok(Self {
      genesis_block_coinbase_txid: genesis_block_coinbase_transaction.txid(),
      client,
      database,
      durability,
      first_inscription_height: options.first_inscription_height(),
      genesis_block_coinbase_transaction,
      height_limit: options.height_limit,
      options: options.clone(),
      path,
      unrecoverably_reorged: AtomicBool::new(false),
    })
  }

<<<<<<< HEAD
  pub(crate) fn get_chain_network(&self) -> Network {
    self.options.chain().network()
  }

  pub(crate) fn get_unspent_outputs(&self) -> Result<BTreeMap<OutPoint, Amount>> {
=======
  #[cfg(test)]
  fn set_durability(&mut self, durability: redb::Durability) {
    self.durability = durability;
  }

  pub(crate) fn get_unspent_outputs(&self, _wallet: Wallet) -> Result<BTreeMap<OutPoint, Amount>> {
>>>>>>> 80ef6e74
    let mut utxos = BTreeMap::new();
    utxos.extend(
      self
        .client
        .list_unspent(None, None, None, None, None)?
        .into_iter()
        .map(|utxo| {
          let outpoint = OutPoint::new(utxo.txid, utxo.vout);
          let amount = utxo.amount;

          (outpoint, amount)
        }),
    );

    #[derive(Deserialize)]
    pub(crate) struct JsonOutPoint {
      txid: bitcoin::Txid,
      vout: u32,
    }

    for JsonOutPoint { txid, vout } in self
      .client
      .call::<Vec<JsonOutPoint>>("listlockunspent", &[])?
    {
      utxos.insert(
        OutPoint { txid, vout },
        Amount::from_sat(self.client.get_raw_transaction(&txid, None)?.output[vout as usize].value),
      );
    }
    for outpoint in utxos.keys() {
      if self.get_outpoint_entry(*outpoint)?.is_none() {
        return Err(anyhow!(
          "output in Bitcoin Core wallet but not in ord index: {outpoint}"
        ));
      }
    }

    Ok(utxos)
  }
  pub(crate) fn get_outpoint_entry(&self, outpoint: OutPoint) -> Result<Option<TxOut>> {
    Ok(
      self
        .database
        .begin_read()?
        .open_table(OUTPOINT_TO_ENTRY)?
        .get(&outpoint.store())?
        .map(|x| Decodable::consensus_decode(&mut io::Cursor::new(x.value())).unwrap()),
    )
  }

  #[allow(unused)]
  pub(crate) fn get_unspent_output_ranges(&self) -> Result<Vec<(OutPoint, Vec<(u64, u64)>)>> {
    self
      .get_unspent_outputs()?
      .into_keys()
      .map(|outpoint| match self.list(outpoint)? {
        Some(List::Unspent(sat_ranges)) => Ok((outpoint, sat_ranges)),
        Some(List::Spent) => bail!("output {outpoint} in wallet but is spent according to index"),
        None => bail!("index has not seen {outpoint}"),
      })
      .collect()
  }

  pub(crate) fn has_sat_index(&self) -> Result<bool> {
    match self.begin_read()?.0.open_table(OUTPOINT_TO_SAT_RANGES) {
      Ok(_) => Ok(true),
      Err(redb::TableError::TableDoesNotExist(_)) => Ok(false),
      Err(err) => Err(err.into()),
    }
  }

  fn require_sat_index(&self, feature: &str) -> Result {
    if !self.has_sat_index()? {
      bail!("{feature} requires index created with `--index-sats` flag")
    }

    Ok(())
  }

  #[allow(unused)]
  pub(crate) fn info(&self) -> Result<Info> {
    let wtx = self.begin_write()?;

    let stats = wtx.stats()?;

    let info = {
      let statistic_to_count = wtx.open_table(STATISTIC_TO_COUNT)?;
      let sat_ranges = statistic_to_count
        .get(&Statistic::SatRanges.key())?
        .map(|x| x.value())
        .unwrap_or(0);
      let outputs_traversed = statistic_to_count
        .get(&Statistic::OutputsTraversed.key())?
        .map(|x| x.value())
        .unwrap_or(0);
      Info {
        index_path: self.path.clone(),
        blocks_indexed: wtx
          .open_table(HEIGHT_TO_BLOCK_HASH)?
          .range(0..)?
          .next_back()
          .and_then(|result| result.ok())
          .map(|(height, _hash)| height.value() + 1)
          .unwrap_or(0),
        branch_pages: stats.branch_pages(),
        fragmented_bytes: stats.fragmented_bytes(),
        index_file_size: fs::metadata(&self.path)?.len(),
        leaf_pages: stats.leaf_pages(),
        metadata_bytes: stats.metadata_bytes(),
        sat_ranges,
        outputs_traversed,
        page_size: stats.page_size(),
        stored_bytes: stats.stored_bytes(),
        transactions: wtx
          .open_table(WRITE_TRANSACTION_STARTING_BLOCK_COUNT_TO_TIMESTAMP)?
          .range(0..)?
          .flat_map(|result| {
            result.map(
              |(starting_block_count, starting_timestamp)| TransactionInfo {
                starting_block_count: starting_block_count.value(),
                starting_timestamp: starting_timestamp.value(),
              },
            )
          })
          .collect(),
        tree_height: stats.tree_height(),
        utxos_indexed: wtx.open_table(OUTPOINT_TO_SAT_RANGES)?.len()?,
      }
    };

    Ok(info)
  }

  pub(crate) fn update(&self) -> Result {
    let mut updater = Updater::new(self)?;

    loop {
      match updater.update_index() {
        Ok(ok) => return Ok(ok),
        Err(err) => {
          log::info!("{}", err.to_string());

          match err.downcast_ref() {
            Some(&ReorgError::Recoverable { height, depth }) => {
              Reorg::handle_reorg(self, height, depth)?;

              updater = Updater::new(self)?;
            }
            Some(&ReorgError::Unrecoverable) => {
              self
                .unrecoverably_reorged
                .store(true, atomic::Ordering::Relaxed);
              return Err(anyhow!(ReorgError::Unrecoverable));
            }
            _ => return Err(err),
          };
        }
      }
    }
  }

  pub(crate) fn export(&self, filename: &String, include_addresses: bool) -> Result {
    let mut writer = BufWriter::new(File::create(filename)?);
    let rtx = self.database.begin_read()?;

    let blocks_indexed = rtx
      .open_table(HEIGHT_TO_BLOCK_HASH)?
      .range(0..)?
      .next_back()
      .and_then(|result| result.ok())
      .map(|(height, _hash)| height.value() + 1)
      .unwrap_or(0);

    writeln!(writer, "# export at block height {}", blocks_indexed)?;

    log::info!("exporting database tables to {filename}");

    for result in rtx
      .open_table(INSCRIPTION_NUMBER_TO_INSCRIPTION_ID)?
      .iter()?
    {
      let (number, id) = result?;
      let inscription_id = InscriptionId::load(*id.value());

      let satpoint = self
        .get_inscription_satpoint_by_id(inscription_id)?
        .unwrap();

      write!(
        writer,
        "{}\t{}\t{}",
        number.value(),
        inscription_id,
        satpoint
      )?;

      if include_addresses {
        let address = if satpoint.outpoint == unbound_outpoint() {
          "unbound".to_string()
        } else {
          let output = self
            .get_transaction(satpoint.outpoint.txid)?
            .unwrap()
            .output
            .into_iter()
            .nth(satpoint.outpoint.vout.try_into().unwrap())
            .unwrap();
          self
            .options
            .chain()
            .address_from_script(&output.script_pubkey)
            .map(|address| address.to_string())
            .unwrap_or_else(|e| e.to_string())
        };
        write!(writer, "\t{}", address)?;
      }
      writeln!(writer)?;

      if SHUTTING_DOWN.load(atomic::Ordering::Relaxed) {
        break;
      }
    }
    writer.flush()?;
    Ok(())
  }

  pub(crate) fn is_unrecoverably_reorged(&self) -> bool {
    self.unrecoverably_reorged.load(atomic::Ordering::Relaxed)
  }

<<<<<<< HEAD
  pub(crate) fn export(&self, filename: &String, include_addresses: bool) -> Result {
    let mut writer = BufWriter::new(File::create(filename)?);
    let rtx = self.database.begin_read()?;

    let blocks_indexed = rtx
      .open_table(HEIGHT_TO_BLOCK_HASH)?
      .range(0..)?
      .next_back()
      .and_then(|result| result.ok())
      .map(|(height, _hash)| height.value() + 1)
      .unwrap_or(0);

    writeln!(writer, "# export at block height {}", blocks_indexed)?;

    log::info!("exporting database tables to {filename}");

    for result in rtx
      .open_table(INSCRIPTION_NUMBER_TO_INSCRIPTION_ID)?
      .iter()?
    {
      let (number, id) = result?;
      let inscription_id = InscriptionId::load(*id.value());

      let satpoint = self
        .get_inscription_satpoint_by_id(inscription_id)?
        .unwrap();

      write!(
        writer,
        "{}\t{}\t{}",
        number.value(),
        inscription_id,
        satpoint
      )?;

      if include_addresses {
        let address = if satpoint.outpoint == unbound_outpoint() {
          "unbound".to_string()
        } else {
          let output = self
            .get_transaction(satpoint.outpoint.txid)?
            .unwrap()
            .output
            .into_iter()
            .nth(satpoint.outpoint.vout.try_into().unwrap())
            .unwrap();
          self
            .options
            .chain()
            .address_from_script(&output.script_pubkey)
            .map(|address| address.to_string())
            .unwrap_or_else(|e| e.to_string())
        };
        write!(writer, "\t{}", address)?;
      }
      writeln!(writer)?;

      if SHUTTING_DOWN.load(atomic::Ordering::Relaxed) {
        break;
      }
    }
    writer.flush()?;
    Ok(())
  }

  pub(crate) fn is_reorged(&self) -> bool {
    self.reorged.load(atomic::Ordering::Relaxed)
=======
  pub(crate) fn is_json_api_enabled(&self) -> bool {
    self.options.enable_json_api
>>>>>>> 80ef6e74
  }

  #[cfg(feature = "rollback")]
  pub(crate) fn reset_reorged(&self) {
    self.reorged.store(false, atomic::Ordering::Relaxed);
  }

  #[cfg(feature = "rollback")]
  pub(crate) fn restore_savepoint(&self, sp: &Savepoint) -> Result {
    let mut wtx = self.begin_write()?;
    wtx.restore_savepoint(sp)?;
    wtx.commit()?;
    Ok(())
  }

  pub(crate) fn begin_read(&self) -> Result<rtx::Rtx> {
    Ok(rtx::Rtx(self.database.begin_read()?))
  }

  fn begin_write(&self) -> Result<WriteTransaction> {
    let mut tx = self.database.begin_write()?;
    tx.set_durability(self.durability);
    Ok(tx)
  }

  fn increment_statistic(wtx: &WriteTransaction, statistic: Statistic, n: u64) -> Result {
    let mut statistic_to_count = wtx.open_table(STATISTIC_TO_COUNT)?;
    let value = statistic_to_count
      .get(&(statistic.key()))?
      .map(|x| x.value())
      .unwrap_or(0)
      + n;
    statistic_to_count.insert(&statistic.key(), &value)?;
    Ok(())
  }

  #[cfg(test)]
  pub(crate) fn statistic(&self, statistic: Statistic) -> u64 {
    self
      .database
      .begin_read()
      .unwrap()
      .open_table(STATISTIC_TO_COUNT)
      .unwrap()
      .get(&statistic.key())
      .unwrap()
      .map(|x| x.value())
      .unwrap_or(0)
  }

<<<<<<< HEAD
  pub(crate) fn height(&self) -> Result<Option<Height>> {
    self.begin_read()?.block_height()
  }

  pub(crate) fn height_btc(&self, query_btc: bool) -> Result<(Option<Height>, Option<Height>)> {
    let ord_height = self.begin_read()?.block_height()?;
    if let Some(height) = ord_height {
      if query_btc {
        let btc_height = match self.client.get_blockchain_info() {
          Ok(info) => Height(info.headers),
          Err(e) => {
            return Err(anyhow!(
              "failed to get blockchain info from bitcoin node: {}",
              e.to_string()
            ));
          }
        };
        return Ok((Some(height), Some(btc_height)));
      }
      Ok((Some(height), None))
    } else {
      Ok((None, None))
    }
  }

=======
>>>>>>> 80ef6e74
  pub(crate) fn block_count(&self) -> Result<u64> {
    self.begin_read()?.block_count()
  }

  pub(crate) fn block_height(&self) -> Result<Option<Height>> {
    self.begin_read()?.block_height()
  }

  pub(crate) fn block_hash(&self, height: Option<u64>) -> Result<Option<BlockHash>> {
    self.begin_read()?.block_hash(height)
  }
<<<<<<< HEAD

  pub(crate) fn blocks(&self, take: usize) -> Result<Vec<(u64, BlockHash)>> {
    let mut blocks = Vec::new();
=======
>>>>>>> 80ef6e74

  pub(crate) fn blocks(&self, take: usize) -> Result<Vec<(u64, BlockHash)>> {
    let rtx = self.begin_read()?;

    let block_count = rtx.block_count()?;

    let height_to_block_hash = rtx.0.open_table(HEIGHT_TO_BLOCK_HASH)?;

    let mut blocks = Vec::with_capacity(block_count.try_into().unwrap());

    for next in height_to_block_hash.range(0..block_count)?.rev().take(take) {
      let next = next?;
      blocks.push((next.0.value(), Entry::load(*next.1.value())));
    }

    Ok(blocks)
  }

  pub(crate) fn rare_sat_satpoints(&self) -> Result<Option<Vec<(Sat, SatPoint)>>> {
    if self.has_sat_index()? {
      let mut result = Vec::new();

      let rtx = self.database.begin_read()?;

      let sat_to_satpoint = rtx.open_table(SAT_TO_SATPOINT)?;

      for range in sat_to_satpoint.range(0..)? {
        let (sat, satpoint) = range?;
        result.push((Sat(sat.value()), Entry::load(*satpoint.value())));
      }

      Ok(Some(result))
    } else {
      Ok(None)
    }
  }

  pub(crate) fn rare_sat_satpoint(&self, sat: Sat) -> Result<Option<SatPoint>> {
    if self.has_sat_index()? {
      Ok(
        self
          .database
          .begin_read()?
          .open_table(SAT_TO_SATPOINT)?
          .get(&sat.n())?
          .map(|satpoint| Entry::load(*satpoint.value())),
      )
    } else {
      Ok(None)
    }
  }

  pub(crate) fn block_header(&self, hash: BlockHash) -> Result<Option<Header>> {
    self.client.get_block_header(&hash).into_option()
  }

  pub(crate) fn block_header_info(&self, hash: BlockHash) -> Result<Option<GetBlockHeaderResult>> {
    self.client.get_block_header_info(&hash).into_option()
  }

  pub(crate) fn get_block_by_height(&self, height: u64) -> Result<Option<Block>> {
    Ok(
      self
        .client
        .get_block_hash(height)
        .into_option()?
        .map(|hash| self.client.get_block(&hash))
        .transpose()?,
    )
  }

  pub(crate) fn get_block_by_hash(&self, hash: BlockHash) -> Result<Option<Block>> {
    self.client.get_block(&hash).into_option()
  }

<<<<<<< HEAD
=======
  pub(crate) fn get_children_by_inscription_id(
    &self,
    inscription_id: InscriptionId,
  ) -> Result<Vec<InscriptionId>> {
    self
      .database
      .begin_read()?
      .open_multimap_table(INSCRIPTION_ID_TO_CHILDREN)?
      .get(&inscription_id.store())?
      .map(|result| {
        result
          .map(|inscription_id| InscriptionId::load(*inscription_id.value()))
          .map_err(|err| err.into())
      })
      .collect()
  }

>>>>>>> 80ef6e74
  pub(crate) fn get_inscription_ids_by_sat(&self, sat: Sat) -> Result<Vec<InscriptionId>> {
    let rtx = &self.database.begin_read()?;

    let mut ids = rtx
      .open_multimap_table(SAT_TO_INSCRIPTION_ID)?
      .get(&sat.n())?
<<<<<<< HEAD
      .filter_map(|result| {
        result
          .ok()
          .map(|inscription_id| InscriptionId::load(*inscription_id.value()))
      })
      .collect::<Vec<InscriptionId>>();
=======
      .map(|result| {
        result
          .map(|inscription_id| InscriptionId::load(*inscription_id.value()))
          .map_err(|err| err.into())
      })
      .collect::<Result<Vec<InscriptionId>>>()?;
>>>>>>> 80ef6e74

    if ids.len() > 1 {
      let re_id_to_seq_num = rtx.open_table(REINSCRIPTION_ID_TO_SEQUENCE_NUMBER)?;
      ids.sort_by_key(
        |inscription_id| match re_id_to_seq_num.get(&inscription_id.store()) {
          Ok(Some(num)) => num.value() + 1, // remove at next index refactor
          _ => 0,
        },
      );
    }

    Ok(ids)
  }

  pub(crate) fn get_inscription_id_by_inscription_number(
    &self,
    n: i64,
  ) -> Result<Option<InscriptionId>> {
    Ok(
      self
        .database
        .begin_read()?
        .open_table(INSCRIPTION_NUMBER_TO_INSCRIPTION_ID)?
        .get(&n)?
        .map(|id| Entry::load(*id.value())),
    )
  }

  pub(crate) fn get_inscription_satpoint_by_id(
    &self,
    inscription_id: InscriptionId,
  ) -> Result<Option<SatPoint>> {
    Ok(
      self
        .database
        .begin_read()?
        .open_table(INSCRIPTION_ID_TO_SATPOINT)?
        .get(&inscription_id.store())?
        .map(|satpoint| Entry::load(*satpoint.value())),
    )
  }

  pub(crate) fn get_inscription_by_id(
    &self,
    inscription_id: InscriptionId,
  ) -> Result<Option<Inscription>> {
    if self
      .database
      .begin_read()?
      .open_table(INSCRIPTION_ID_TO_SATPOINT)?
      .get(&inscription_id.store())?
      .is_none()
    {
      return Ok(None);
    }

    Ok(self.get_transaction(inscription_id.txid)?.and_then(|tx| {
      Inscription::from_transaction(&tx)
        .get(inscription_id.index as usize)
        .map(|transaction_inscription| transaction_inscription.inscription.clone())
    }))
  }

  pub(crate) fn get_inscriptions_on_output_with_satpoints(
    &self,
    outpoint: OutPoint,
  ) -> Result<Vec<(SatPoint, InscriptionId)>> {
    let rtx = &self.database.begin_read()?;
    let sat_to_id = rtx.open_multimap_table(SATPOINT_TO_INSCRIPTION_ID)?;
    let re_id_to_seq_num = rtx.open_table(REINSCRIPTION_ID_TO_SEQUENCE_NUMBER)?;

    Self::inscriptions_on_output_ordered(&re_id_to_seq_num, &sat_to_id, outpoint)
  }

  pub(crate) fn get_inscriptions_on_output(
    &self,
    outpoint: OutPoint,
  ) -> Result<Vec<InscriptionId>> {
    Ok(
      self
        .get_inscriptions_on_output_with_satpoints(outpoint)?
        .iter()
        .map(|(_satpoint, inscription_id)| *inscription_id)
        .collect(),
<<<<<<< HEAD
    )
  }

  pub(crate) fn get_inscriptions_with_satpoint_on_output(
    &self,
    outpoint: OutPoint,
  ) -> Result<Vec<(SatPoint, InscriptionId)>> {
    Self::inscriptions_on_output_ordered(
      &self
        .database
        .begin_read()?
        .open_table(REINSCRIPTION_ID_TO_SEQUENCE_NUMBER)?,
      &self
        .database
        .begin_read()?
        .open_multimap_table(SATPOINT_TO_INSCRIPTION_ID)?,
      outpoint,
    )
  }

  pub(crate) fn get_transaction_output_by_outpoint(
    &self,
    outpoint: OutPoint,
  ) -> Result<Option<TxOut>> {
    Self::transaction_output_by_outpoint(
      &self.database.begin_read()?.open_table(OUTPOINT_TO_ENTRY)?,
      outpoint,
=======
>>>>>>> 80ef6e74
    )
  }

  pub(crate) fn get_transaction(&self, txid: Txid) -> Result<Option<Transaction>> {
    if txid == self.genesis_block_coinbase_txid {
      Ok(Some(self.genesis_block_coinbase_transaction.clone()))
    } else {
      self.client.get_raw_transaction(&txid, None).into_option()
    }
  }

  pub(crate) fn get_transaction_with_retries(&self, txid: Txid) -> Result<Option<Transaction>> {
    Self::get_transaction_retries(&self.client, txid)
  }

  pub(crate) fn get_transaction_retries(
    client: &Client,
    txid: Txid,
  ) -> Result<Option<Transaction>> {
    let mut errors = 0;
    loop {
      match client.get_raw_transaction(&txid, None).into_option() {
        Err(err) => {
          if cfg!(test) {
            return Err(err);
          }
          errors += 1;
          let seconds = 1 << errors;
          log::warn!("failed to fetch transaction {txid}, retrying in {seconds}s: {err}");

          if seconds > 120 {
            log::error!("would sleep for more than 120s, giving up");
            return Err(err);
          }

          thread::sleep(Duration::from_secs(seconds));
        }
        Ok(result) => return Ok(result),
      }
    }
  }

  pub(crate) fn get_transaction_blockhash(&self, txid: Txid) -> Result<Option<BlockHash>> {
    Ok(
      self
        .client
        .get_raw_transaction_info(&txid, None)
        .into_option()?
        .and_then(|info| {
          if info.in_active_chain.unwrap_or_default() {
            info.blockhash
          } else {
            None
          }
        }),
    )
  }

  pub(crate) fn is_transaction_in_active_chain(&self, txid: Txid) -> Result<bool> {
    Ok(
      self
        .client
        .get_raw_transaction_info(&txid, None)
        .into_option()?
        .and_then(|info| info.in_active_chain)
        .unwrap_or(false),
    )
  }

  #[allow(unused)]
  pub(crate) fn find(&self, sat: u64) -> Result<Option<SatPoint>> {
    self.require_sat_index("find")?;

    let rtx = self.begin_read()?;

    if rtx.block_count()? <= Sat(sat).height().n() {
      return Ok(None);
    }

    let outpoint_to_sat_ranges = rtx.0.open_table(OUTPOINT_TO_SAT_RANGES)?;

    for range in outpoint_to_sat_ranges.range::<&[u8; 36]>(&[0; 36]..)? {
      let (key, value) = range?;
      let mut offset = 0;
      for chunk in value.value().chunks_exact(11) {
        let (start, end) = SatRange::load(chunk.try_into().unwrap());
        if start <= sat && sat < end {
          return Ok(Some(SatPoint {
            outpoint: Entry::load(*key.value()),
            offset: offset + sat - start,
          }));
        }
        offset += end - start;
      }
    }

    Ok(None)
  }

  fn list_inner(&self, outpoint: OutPointValue) -> Result<Option<Vec<u8>>> {
    Ok(
      self
        .database
        .begin_read()?
        .open_table(OUTPOINT_TO_SAT_RANGES)?
        .get(&outpoint)?
        .map(|outpoint| outpoint.value().to_vec()),
    )
  }

  pub(crate) fn list(&self, outpoint: OutPoint) -> Result<Option<List>> {
    self.require_sat_index("list")?;

    let array = outpoint.store();

    let sat_ranges = self.list_inner(array)?;

    match sat_ranges {
      Some(sat_ranges) => Ok(Some(List::Unspent(
        sat_ranges
          .chunks_exact(11)
          .map(|chunk| SatRange::load(chunk.try_into().unwrap()))
          .collect(),
      ))),
      None => {
        if self.is_transaction_in_active_chain(outpoint.txid)? {
          Ok(Some(List::Spent))
        } else {
          Ok(None)
        }
      }
    }
  }

  pub(crate) fn block_time(&self, height: Height) -> Result<Blocktime> {
    let height = height.n();

    match self.get_block_by_height(height)? {
      Some(block) => Ok(Blocktime::confirmed(block.header.time)),
      None => {
        let tx = self.database.begin_read()?;

        let current = tx
          .open_table(HEIGHT_TO_BLOCK_HASH)?
          .range(0..)?
          .next_back()
          .and_then(|result| result.ok())
          .map(|(height, _hash)| height)
          .map(|x| x.value())
          .unwrap_or(0);

        let expected_blocks = height.checked_sub(current).with_context(|| {
          format!("current {current} height is greater than sat height {height}")
        })?;

        Ok(Blocktime::Expected(
          Utc::now()
            .round_subsecs(0)
            .checked_add_signed(chrono::Duration::seconds(
              10 * 60 * i64::try_from(expected_blocks)?,
            ))
            .ok_or_else(|| anyhow!("block timestamp out of range"))?,
        ))
      }
    }
  }

  #[allow(unused)]
  pub(crate) fn get_inscriptions(
    &self,
    utxos: BTreeMap<OutPoint, Amount>,
  ) -> Result<BTreeMap<SatPoint, InscriptionId>> {
    let rtx = self.database.begin_read()?;
<<<<<<< HEAD

    let mut result = BTreeMap::new();

    for range_result in rtx
      .open_multimap_table(SATPOINT_TO_INSCRIPTION_ID)?
      .range::<&[u8; 44]>(&[0; 44]..)?
    {
      let (satpoint, ids) = range_result?;
      for id_result in ids {
        let id = id_result?;
        result.insert(Entry::load(*satpoint.value()), Entry::load(*id.value()));
      }
      if result.len() >= n.unwrap_or(usize::MAX) {
        break;
      }
    }

    Ok(result)
  }

  pub(crate) fn get_homepage_inscriptions(&self) -> Result<Vec<InscriptionId>> {
    Ok(
      self
        .database
        .begin_read()?
        .open_table(INSCRIPTION_NUMBER_TO_INSCRIPTION_ID)?
        .iter()?
        .rev()
        .take(8)
        .flat_map(|result| result.map(|(_number, id)| Entry::load(*id.value())))
        .collect(),
    )
=======

    let mut result = BTreeMap::new();

    let table = rtx.open_multimap_table(SATPOINT_TO_INSCRIPTION_ID)?;
    for utxo in utxos.keys() {
      result.extend(Self::inscriptions_on_output_unordered(&table, *utxo)?);
    }

    Ok(result)
>>>>>>> 80ef6e74
  }

  pub(crate) fn get_latest_inscriptions_with_prev_and_next(
    &self,
    n: usize,
    from: Option<i64>,
  ) -> Result<(Vec<InscriptionId>, Option<i64>, Option<i64>, i64, i64)> {
    let rtx = self.database.begin_read()?;

    let inscription_number_to_inscription_id =
      rtx.open_table(INSCRIPTION_NUMBER_TO_INSCRIPTION_ID)?;

<<<<<<< HEAD
    let latest = match inscription_number_to_inscription_id.iter()?.next_back() {
      Some(Ok((number, _id))) => number.value(),
      Some(Err(_)) => return Ok(Default::default()),
      None => return Ok(Default::default()),
=======
    let highest = match inscription_number_to_inscription_id.iter()?.next_back() {
      Some(Ok((number, _id))) => number.value(),
      Some(Err(_)) | None => return Ok(Default::default()),
    };

    let lowest = match inscription_number_to_inscription_id.iter()?.next() {
      Some(Ok((number, _id))) => number.value(),
      Some(Err(_)) | None => return Ok(Default::default()),
>>>>>>> 80ef6e74
    };

    let from = from.unwrap_or(highest);

    let prev = if let Some(prev) = from.checked_sub(n.try_into()?) {
      inscription_number_to_inscription_id
        .get(&prev)?
        .map(|_| prev)
    } else {
      None
    };

    let next = if from < highest {
      Some(
        from
          .checked_add(n.try_into()?)
          .unwrap_or(highest)
          .min(highest),
      )
    } else {
      None
    };

    let inscriptions = inscription_number_to_inscription_id
      .range(..=from)?
      .rev()
      .take(n)
      .flat_map(|result| result.map(|(_number, id)| Entry::load(*id.value())))
      .collect();

    Ok((inscriptions, prev, next, lowest, highest))
  }

  pub(crate) fn get_inscriptions_in_block(&self, block_height: u64) -> Result<Vec<InscriptionId>> {
    let rtx = self.database.begin_read()?;

    let height_to_last_inscription_number = rtx.open_table(HEIGHT_TO_LAST_INSCRIPTION_NUMBER)?;
    let inscription_id_by_number = rtx.open_table(INSCRIPTION_NUMBER_TO_INSCRIPTION_ID)?;

    let block_inscriptions = match (
      height_to_last_inscription_number
        .get(block_height.saturating_sub(1))?
        .map(|ag| ag.value())
        .unwrap_or((0, -1)),
      height_to_last_inscription_number
        .get(&block_height)?
        .map(|ag| ag.value()),
    ) {
      ((oldest_blessed, oldest_cursed), Some((newest_blessed, newest_cursed))) => {
        ((newest_cursed + 1)..=oldest_cursed)
          .chain(oldest_blessed..newest_blessed)
          .map(|num| match inscription_id_by_number.get(&num) {
            Ok(Some(inscription_id)) => Ok(InscriptionId::load(*inscription_id.value())),
            Ok(None) => Err(anyhow!(
              "could not find inscription for inscription number {num}"
            )),
            Err(err) => Err(anyhow!(err)),
          })
          .collect::<Result<Vec<InscriptionId>>>()?
      }
      _ => Vec::new(),
    };

    Ok(block_inscriptions)
  }

  pub(crate) fn get_highest_paying_inscriptions_in_block(
    &self,
    block_height: u64,
    n: usize,
  ) -> Result<(Vec<InscriptionId>, usize)> {
    let inscription_ids = self.get_inscriptions_in_block(block_height)?;

    let mut inscription_to_fee: Vec<(InscriptionId, u64)> = Vec::new();
    for id in &inscription_ids {
      inscription_to_fee.push((
        *id,
        self
          .get_inscription_entry(*id)?
          .ok_or_else(|| anyhow!("could not get entry for inscription {id}"))?
          .fee,
      ));
    }

    inscription_to_fee.sort_by_key(|(_, fee)| *fee);

    Ok((
      inscription_to_fee
        .iter()
        .map(|(id, _)| *id)
        .rev()
        .take(n)
        .collect(),
      inscription_ids.len(),
    ))
  }

  pub(crate) fn get_feed_inscriptions(&self, n: usize) -> Result<Vec<(i64, InscriptionId)>> {
    Ok(
      self
        .database
        .begin_read()?
        .open_table(INSCRIPTION_NUMBER_TO_INSCRIPTION_ID)?
        .iter()?
        .rev()
        .take(n)
        .flat_map(|result| result.map(|(number, id)| (number.value(), Entry::load(*id.value()))))
        .collect(),
    )
  }

  pub(crate) fn get_inscription_entry(
    &self,
    inscription_id: InscriptionId,
  ) -> Result<Option<InscriptionEntry>> {
    Ok(
      self
        .database
        .begin_read()?
        .open_table(INSCRIPTION_ID_TO_INSCRIPTION_ENTRY)?
        .get(&inscription_id.store())?
        .map(|value| InscriptionEntry::load(value.value())),
    )
  }

  #[cfg(test)]
  fn assert_inscription_location(
    &self,
    inscription_id: InscriptionId,
    satpoint: SatPoint,
    sat: Option<u64>,
  ) {
    let rtx = self.database.begin_read().unwrap();

    let satpoint_to_inscription_id = rtx.open_multimap_table(SATPOINT_TO_INSCRIPTION_ID).unwrap();

    let inscription_id_to_satpoint = rtx.open_table(INSCRIPTION_ID_TO_SATPOINT).unwrap();

    assert_eq!(
      satpoint_to_inscription_id.len().unwrap(),
      inscription_id_to_satpoint.len().unwrap(),
    );

    assert_eq!(
      SatPoint::load(
        *inscription_id_to_satpoint
          .get(&inscription_id.store())
          .unwrap()
          .unwrap()
          .value()
      ),
      satpoint,
    );

    assert!(satpoint_to_inscription_id
      .get(&satpoint.store())
      .unwrap()
      .any(|id| InscriptionId::load(*id.unwrap().value()) == inscription_id));

    match sat {
      Some(sat) => {
        if self.has_sat_index().unwrap() {
          // unbound inscriptions should not be assigned to a sat
          assert!(satpoint.outpoint != unbound_outpoint());
          assert!(rtx
            .open_multimap_table(SAT_TO_INSCRIPTION_ID)
            .unwrap()
            .get(&sat)
            .unwrap()
            .any(|id| InscriptionId::load(*id.unwrap().value()) == inscription_id));

          // we do not track common sats (only the sat ranges)
          if !Sat(sat).is_common() {
            assert_eq!(
              SatPoint::load(
                *rtx
                  .open_table(SAT_TO_SATPOINT)
                  .unwrap()
                  .get(&sat)
                  .unwrap()
                  .unwrap()
                  .value()
              ),
              satpoint,
            );
          }
        }
      }
      None => {
        if self.has_sat_index().unwrap() {
          assert!(satpoint.outpoint == unbound_outpoint())
        }
      }
    }
  }

  fn inscriptions_on_output_unordered<'a: 'tx, 'tx>(
    satpoint_to_id: &'a impl ReadableMultimapTable<&'static SatPointValue, &'static InscriptionIdValue>,
    outpoint: OutPoint,
  ) -> Result<impl Iterator<Item = (SatPoint, InscriptionId)> + 'tx> {
    let start = SatPoint {
      outpoint,
      offset: 0,
    }
    .store();

    let end = SatPoint {
      outpoint,
      offset: u64::MAX,
    }
    .store();

    let mut inscriptions = Vec::new();

    for range in satpoint_to_id.range::<&[u8; 44]>(&start..=&end)? {
      let (satpoint, ids) = range?;
      for id_result in ids {
        let id = id_result?;
        inscriptions.push((Entry::load(*satpoint.value()), Entry::load(*id.value())));
      }
    }

    Ok(inscriptions.into_iter())
  }

  fn inscriptions_on_output_ordered<'a: 'tx, 'tx>(
    re_id_to_seq_num: &'a impl ReadableTable<&'static InscriptionIdValue, u64>,
    satpoint_to_id: &'a impl ReadableMultimapTable<&'static SatPointValue, &'static InscriptionIdValue>,
    outpoint: OutPoint,
  ) -> Result<Vec<(SatPoint, InscriptionId)>> {
    let mut result = Self::inscriptions_on_output_unordered(satpoint_to_id, outpoint)?
      .collect::<Vec<(SatPoint, InscriptionId)>>();

    if result.len() <= 1 {
      return Ok(result);
    }

    result.sort_by_key(|(_satpoint, inscription_id)| {
      match re_id_to_seq_num.get(&inscription_id.store()) {
        Ok(Some(num)) => num.value() + 1, // remove at next index refactor
        Ok(None) => 0,
        _ => 0,
      }
    });

    Ok(result)
  }

  pub(crate) fn transaction_output_by_outpoint(
    outpoint_to_entry: &impl ReadableTable<&'static OutPointValue, &'static [u8]>,
    outpoint: OutPoint,
  ) -> Result<Option<TxOut>> {
    Ok(
      outpoint_to_entry
        .get(&outpoint.store())?
        .map(|x| Decodable::consensus_decode(&mut io::Cursor::new(x.value())).unwrap()),
    )
  }

  pub(crate) fn brc20_get_tick_info(&self, name: &brc20::Tick) -> Result<Option<brc20::TokenInfo>> {
    let rtx = self.database.begin_read().unwrap();
    let brc20_db = brc20_db::DataStoreReader::new(&rtx);
    let info = brc20_db.get_token_info(name)?;
    Ok(info)
  }

  pub(crate) fn brc20_get_all_tick_info(&self) -> Result<Vec<brc20::TokenInfo>> {
    let rtx = self.database.begin_read().unwrap();
    let brc20_db = brc20_db::DataStoreReader::new(&rtx);
    let info = brc20_db.get_tokens_info()?;
    Ok(info)
  }

  pub(crate) fn brc20_get_balance_by_address(
    &self,
    tick: &brc20::Tick,
    address: &bitcoin::Address,
  ) -> Result<Option<brc20::Balance>> {
    let rtx = self.database.begin_read().unwrap();
    let brc20_db = brc20_db::DataStoreReader::new(&rtx);
    let bal = brc20_db.get_balance(&ScriptKey::from_address(address.clone()), tick)?;
    Ok(bal)
  }

  pub(crate) fn brc20_get_all_balance_by_address(
    &self,
    address: &bitcoin::Address,
  ) -> Result<Vec<brc20::Balance>> {
    let rtx = self.database.begin_read().unwrap();
    let brc20_db = brc20_db::DataStoreReader::new(&rtx);
    Ok(brc20_db.get_balances(&ScriptKey::from_address(address.clone()))?)
  }

  pub(crate) fn get_transaction_info(
    &self,
    txid: &bitcoin::Txid,
  ) -> Result<Option<bitcoincore_rpc::json::GetRawTransactionResult>> {
    if *txid == self.genesis_block_coinbase_txid {
      Ok(None)
    } else {
      self
        .client
        .get_raw_transaction_info(txid, None)
        .into_option()
    }
  }

  pub(crate) fn brc20_get_tx_events_by_txid(
    &self,
    txid: &bitcoin::Txid,
  ) -> Result<Option<Vec<brc20::Receipt>>> {
    let rtx = self.database.begin_read().unwrap();
    let brc20_db = brc20_db::DataStoreReader::new(&rtx);
    let res = brc20_db.get_transaction_receipts(txid)?;

    if res.is_empty() {
      let tx = self.client.get_raw_transaction_info(txid, None)?;
      if let Some(tx_blockhash) = tx.blockhash {
        let tx_bh = self.client.get_block_header_info(&tx_blockhash)?;
        let parsed_height = self.height()?;
        if parsed_height.is_none() || tx_bh.height as u64 > parsed_height.unwrap().0 {
          return Ok(None);
        }
      } else {
        return Err(anyhow!("can't get tx block hash: {txid}"));
      }
    }

    Ok(Some(res))
  }

  pub(crate) fn brc20_get_block_events_by_blockhash(
    &self,
    blockhash: bitcoin::BlockHash,
  ) -> Result<Option<Vec<(bitcoin::Txid, Vec<brc20::Receipt>)>>> {
    let parsed_height = self.height()?;
    if parsed_height.is_none() {
      return Ok(None);
    }
    let parsed_height = parsed_height.unwrap().0;
    let block = self.client.get_block_info(&blockhash)?;
    if block.height as u64 > parsed_height {
      return Ok(None);
    }

    let rtx = self.database.begin_read().unwrap();
    let brc20_db = brc20_db::DataStoreReader::new(&rtx);

    let mut result = Vec::new();

    for txid in &block.tx {
      let tx_events = brc20_db.get_transaction_receipts(txid)?;
      if tx_events.is_empty() {
        continue;
      }
      result.push((*txid, tx_events));
    }

    Ok(Some(result))
  }

  pub(crate) fn brc20_get_tick_transferable_by_address(
    &self,
    tick: &brc20::Tick,
    address: &bitcoin::Address,
  ) -> Result<Vec<brc20::TransferableLog>> {
    let rtx = self.database.begin_read().unwrap();
    let brc20_db = brc20_db::DataStoreReader::new(&rtx);
    let res = brc20_db.get_transferable_by_tick(&ScriptKey::from_address(address.clone()), tick)?;

    Ok(res)
  }

  pub(crate) fn brc20_get_all_transferable_by_address(
    &self,
    address: &bitcoin::Address,
  ) -> Result<Vec<brc20::TransferableLog>> {
    let rtx = self.database.begin_read().unwrap();
    let brc20_db = brc20_db::DataStoreReader::new(&rtx);
    let res = brc20_db.get_transferable(&ScriptKey::from_address(address.clone()))?;

    Ok(res)
  }

  pub(crate) fn brc20s_all_tick_info(
    &self,
    start: usize,
    limit: Option<usize>,
  ) -> Result<(Vec<brc20s::TickInfo>, usize)> {
    let rtx = self.database.begin_read().unwrap();
    let brc20s_db = brc20s_db::DataStoreReader::new(&rtx);
    let all_tick = brc20s_db.get_all_tick_info(start, limit)?;
    Ok(all_tick)
  }

  pub(crate) fn brc20s_tick_info(
    &self,
    tick_id: &brc20s::TickId,
  ) -> Result<Option<brc20s::TickInfo>> {
    let rtx = self.database.begin_read().unwrap();
    let brc20s_db = brc20s_db::DataStoreReader::new(&rtx);
    let info = brc20s_db.get_tick_info(tick_id)?;
    Ok(info)
  }

  pub(crate) fn brc20s_pool_info(&self, pid: &brc20s::Pid) -> Result<Option<brc20s::PoolInfo>> {
    let rtx = self.database.begin_read().unwrap();
    let brc20s_db = brc20s_db::DataStoreReader::new(&rtx);
    let info = brc20s_db.get_pid_to_poolinfo(pid)?;
    Ok(info)
  }
  pub(crate) fn brc20s_stake_info(
    &self,
    address: &bitcoin::Address,
    pledged_tick: &PledgedTick,
  ) -> Result<Option<brc20s::StakeInfo>> {
    let rtx = self.database.begin_read().unwrap();
    let brc20s_db = brc20s_db::DataStoreReader::new(&rtx);

    let info =
      brc20s_db.get_user_stakeinfo(&ScriptKey::from_address(address.clone()), pledged_tick)?;
    Ok(info)
  }

  pub(crate) fn brc20s_all_pool_info(
    &self,
    start: usize,
    limit: Option<usize>,
  ) -> Result<(Vec<brc20s::PoolInfo>, usize)> {
    let rtx = self.database.begin_read().unwrap();
    let brc20s_db = brc20s_db::DataStoreReader::new(&rtx);
    let all_pool = brc20s_db.get_all_poolinfo(start, limit)?;
    Ok(all_pool)
  }

  pub(crate) fn brc20s_all_pools_by_tid(
    &self,
    tick_id: &brc20s::TickId,
  ) -> Result<Vec<brc20s::PoolInfo>> {
    let rtx = self.database.begin_read().unwrap();
    let brc20s_db = brc20s_db::DataStoreReader::new(&rtx);
    let all_pool = brc20s_db.get_all_pools_by_tid(tick_id)?;
    Ok(all_pool)
  }

  pub(crate) fn brc20s_user_info(
    &self,
    pid: &brc20s::Pid,
    address: &bitcoin::Address,
  ) -> Result<Option<brc20s::UserInfo>> {
    let rtx = self.database.begin_read().unwrap();
    let brc20s_db = brc20s_db::DataStoreReader::new(&rtx);
    let info = brc20s_db.get_pid_to_use_info(&ScriptKey::from_address(address.clone()), pid)?;
    Ok(info)
  }

  pub(crate) fn brc20s_user_pending_reward(
    &self,
    pid: &brc20s::Pid,
    address: &bitcoin::Address,
  ) -> Result<(Option<String>, Option<String>)> {
    let rtx = self.database.begin_read().unwrap();
    let brc20s_db = brc20s_db::DataStoreReader::new(&rtx);
    let brc20_db = brc20_db::DataStoreReader::new(&rtx);
    let user_info =
      brc20s_db.get_pid_to_use_info(&ScriptKey::from_address(address.clone()), pid)?;

    let pool_info = brc20s_db.get_pid_to_poolinfo(pid)?;

    let dec = match pool_info.clone().unwrap().stake {
      PledgedTick::Native => NATIVE_TOKEN_DECIMAL,
      PledgedTick::BRC20STick(tickid) => brc20s_db.get_tick_info(&tickid).unwrap().unwrap().decimal,
      PledgedTick::BRC20Tick(tick) => brc20_db.get_token_info(&tick).unwrap().unwrap().decimal,
      PledgedTick::Unknown => 0_u8,
    };

    let block = self.height().unwrap().unwrap_or(Height(0)).n();

    let result = reward::query_reward(
      user_info.unwrap(),
      pool_info.unwrap(),
      self.height().unwrap().unwrap_or(Height(0)).n(),
      dec,
    )?;

    Ok((Some(result.to_string()), Some(block.to_string())))
  }

  pub(crate) fn brc20s_balance(
    &self,
    tick_id: &brc20s::TickId,
    address: &bitcoin::Address,
  ) -> Result<Option<brc20s::Balance>> {
    let rtx = self.database.begin_read().unwrap();
    let brc20s_db = brc20s_db::DataStoreReader::new(&rtx);
    let info = brc20s_db.get_balance(&ScriptKey::from_address(address.clone()), tick_id)?;
    Ok(info)
  }

  pub(crate) fn brc20s_all_balance(
    &self,
    address: &bitcoin::Address,
  ) -> Result<Vec<(brc20s::TickId, brc20s::Balance)>> {
    let rtx = self.database.begin_read().unwrap();
    let brc20s_db = brc20s_db::DataStoreReader::new(&rtx);
    let all_balance = brc20s_db.get_balances(&ScriptKey::from_address(address.clone()))?;
    Ok(all_balance)
  }

  pub(crate) fn brc20s_tickid_transferable(
    &self,
    tick_id: &brc20s::TickId,
    address: &bitcoin::Address,
  ) -> Result<Vec<brc20s::TransferableAsset>> {
    let rtx = self.database.begin_read().unwrap();
    let brc20s_db = brc20s_db::DataStoreReader::new(&rtx);

    let result =
      brc20s_db.get_transferable_by_tickid(&ScriptKey::from_address(address.clone()), tick_id)?;
    Ok(result)
  }

  pub(crate) fn brc20s_all_transferable(
    &self,
    address: &bitcoin::Address,
  ) -> Result<Vec<brc20s::TransferableAsset>> {
    let rtx = self.database.begin_read().unwrap();
    let brc20s_db = brc20s_db::DataStoreReader::new(&rtx);
    let info = brc20s_db.get_transferable(&ScriptKey::from_address(address.clone()))?;
    Ok(info)
  }

  pub(crate) fn brc20s_txid_receipts(&self, txid: &Txid) -> Result<Option<Vec<brc20s::Receipt>>> {
    let rtx = self.database.begin_read().unwrap();
    let brc20s_db = brc20s_db::DataStoreReader::new(&rtx);
    let res = brc20s_db.get_txid_to_receipts(txid)?;

    if res.is_empty() {
      let tx = self.client.get_raw_transaction_info(txid, None)?;
      if let Some(tx_blockhash) = tx.blockhash {
        let tx_bh = self.client.get_block_header_info(&tx_blockhash)?;
        let parsed_height = self.height()?;
        if parsed_height.is_none() || tx_bh.height as u64 > parsed_height.unwrap().0 {
          return Ok(None);
        }
      } else {
        return Err(anyhow!("can't get tx block hash: {txid}"));
      }
    }

    Ok(Some(res))
  }

  pub(crate) fn brc20s_block_receipts(
    &self,
    hash: &BlockHash,
  ) -> Result<Option<Vec<(bitcoin::Txid, Vec<brc20s::Receipt>)>>> {
    let rtx = self.database.begin_read().unwrap();
    let brc20s_db = brc20s_db::DataStoreReader::new(&rtx);
    let parsed_height = self.height()?;
    if parsed_height.is_none() {
      return Ok(None);
    }
    let parsed_height = parsed_height.unwrap().0;
    let block = self.client.get_block_info(hash)?;
    if block.height as u64 > parsed_height {
      return Ok(None);
    }
    let mut result = Vec::new();
    for txid in &block.tx {
      let tx_events = brc20s_db.get_txid_to_receipts(txid)?;
      if tx_events.is_empty() {
        continue;
      }
      result.push((*txid, tx_events));
    }

    Ok(Some(result))
  }

<<<<<<< HEAD
  pub(crate) fn ord_txid_inscriptions(
    &self,
    txid: &Txid,
  ) -> Result<Option<Vec<ord::InscriptionOp>>> {
    let rtx = self.database.begin_read().unwrap();
    let ord_db = ord::OrdDbReader::new(&rtx);
    let res = ord_db.get_transaction_operations(txid)?;

    if res.is_empty() {
      let tx = self.client.get_raw_transaction_info(txid, None)?;
      if let Some(tx_blockhash) = tx.blockhash {
        let tx_bh = self.client.get_block_header_info(&tx_blockhash)?;
        let parsed_height = self.height()?;
        if parsed_height.is_none() || tx_bh.height as u64 > parsed_height.unwrap().0 {
          return Ok(None);
        }
      } else {
        return Err(anyhow!("can't get tx block hash: {txid}"));
      }
=======
  #[cfg(test)]
  fn assert_non_existence_of_inscription(&self, inscription_id: InscriptionId) {
    let rtx = self.database.begin_read().unwrap();

    let inscription_id_to_satpoint = rtx.open_table(INSCRIPTION_ID_TO_SATPOINT).unwrap();
    assert!(inscription_id_to_satpoint
      .get(&inscription_id.store())
      .unwrap()
      .is_none());

    let inscription_id_to_entry = rtx.open_table(INSCRIPTION_ID_TO_INSCRIPTION_ENTRY).unwrap();
    assert!(inscription_id_to_entry
      .get(&inscription_id.store())
      .unwrap()
      .is_none());

    for range in rtx
      .open_table(INSCRIPTION_NUMBER_TO_INSCRIPTION_ID)
      .unwrap()
      .iter()
      .into_iter()
    {
      for entry in range.into_iter() {
        let (_number, id) = entry.unwrap();
        assert!(InscriptionId::load(*id.value()) != inscription_id);
      }
    }

    for range in rtx
      .open_multimap_table(SATPOINT_TO_INSCRIPTION_ID)
      .unwrap()
      .iter()
      .into_iter()
    {
      for entry in range.into_iter() {
        let (_satpoint, ids) = entry.unwrap();
        assert!(!ids
          .into_iter()
          .any(|id| InscriptionId::load(*id.unwrap().value()) == inscription_id))
      }
    }

    if self.has_sat_index().unwrap() {
      for range in rtx
        .open_multimap_table(SAT_TO_INSCRIPTION_ID)
        .unwrap()
        .iter()
        .into_iter()
      {
        for entry in range.into_iter() {
          let (_sat, ids) = entry.unwrap();
          assert!(!ids
            .into_iter()
            .any(|id| InscriptionId::load(*id.unwrap().value()) == inscription_id))
        }
      }
    }
  }

  fn inscriptions_on_output_unordered<'a: 'tx, 'tx>(
    satpoint_to_id: &'a impl ReadableMultimapTable<&'static SatPointValue, &'static InscriptionIdValue>,
    outpoint: OutPoint,
  ) -> Result<impl Iterator<Item = (SatPoint, InscriptionId)> + 'tx> {
    let start = SatPoint {
      outpoint,
      offset: 0,
>>>>>>> 80ef6e74
    }

    Ok(Some(res))
  }
  pub(crate) fn ord_block_inscriptions(
    &self,
    hash: &BlockHash,
  ) -> Result<Option<Vec<(bitcoin::Txid, Vec<ord::InscriptionOp>)>>> {
    let rtx = self.database.begin_read().unwrap();
    let ord_db = ord::OrdDbReader::new(&rtx);
    let parsed_height = self.height()?;
    if parsed_height.is_none() {
      return Ok(None);
    }
    let parsed_height = parsed_height.unwrap().0;
    let block = self.client.get_block_info(hash)?;
    if block.height as u64 > parsed_height {
      return Ok(None);
    }
    let mut result = Vec::new();
    for txid in &block.tx {
      let inscriptions = ord_db.get_transaction_operations(txid)?;
      if inscriptions.is_empty() {
        continue;
      }
      result.push((*txid, inscriptions));
    }

<<<<<<< HEAD
    Ok(Some(result))
=======
    let mut inscriptions = Vec::new();

    for range in satpoint_to_id.range::<&[u8; 44]>(&start..=&end)? {
      let (satpoint, ids) = range?;
      for id_result in ids {
        let id = id_result?;
        inscriptions.push((Entry::load(*satpoint.value()), Entry::load(*id.value())));
      }
    }

    Ok(inscriptions.into_iter())
  }

  fn inscriptions_on_output_ordered<'a: 'tx, 'tx>(
    re_id_to_seq_num: &'a impl ReadableTable<&'static InscriptionIdValue, u64>,
    satpoint_to_id: &'a impl ReadableMultimapTable<&'static SatPointValue, &'static InscriptionIdValue>,
    outpoint: OutPoint,
  ) -> Result<Vec<(SatPoint, InscriptionId)>> {
    let mut result = Self::inscriptions_on_output_unordered(satpoint_to_id, outpoint)?
      .collect::<Vec<(SatPoint, InscriptionId)>>();

    if result.len() <= 1 {
      return Ok(result);
    }

    result.sort_by_key(|(_satpoint, inscription_id)| {
      match re_id_to_seq_num.get(&inscription_id.store()) {
        Ok(Some(num)) => num.value() + 1, // remove at next index refactor
        Ok(None) => 0,
        _ => 0,
      }
    });

    Ok(result)
>>>>>>> 80ef6e74
  }
}

#[cfg(test)]
mod tests {
  use {
    super::*,
    bitcoin::secp256k1::rand::{self, RngCore},
    std::ffi::OsString,
    tempfile::TempDir,
  };

  struct ContextBuilder {
    args: Vec<OsString>,
    tempdir: Option<TempDir>,
  }

  impl ContextBuilder {
    fn build(self) -> Context {
      self.try_build().unwrap()
    }

    fn try_build(self) -> Result<Context> {
      let rpc_server = test_bitcoincore_rpc::builder()
        .network(Network::Regtest)
        .build();

      let tempdir = self.tempdir.unwrap_or_else(|| TempDir::new().unwrap());
      let cookie_file = tempdir.path().join("cookie");
      fs::write(&cookie_file, "username:password").unwrap();

      let command: Vec<OsString> = vec![
        "ord".into(),
        "--rpc-url".into(),
        rpc_server.url().into(),
        "--data-dir".into(),
        tempdir.path().into(),
        "--cookie-file".into(),
        cookie_file.into(),
        "--regtest".into(),
      ];

      let options = Options::try_parse_from(command.into_iter().chain(self.args)).unwrap();
      let index = Index::open(&options)?;
      index.update().unwrap();

      Ok(Context {
        options,
        rpc_server,
        tempdir,
        index,
      })
    }

    fn arg(mut self, arg: impl Into<OsString>) -> Self {
      self.args.push(arg.into());
      self
    }

    fn args<T: Into<OsString>, I: IntoIterator<Item = T>>(mut self, args: I) -> Self {
      self.args.extend(args.into_iter().map(|arg| arg.into()));
      self
    }

    fn tempdir(mut self, tempdir: TempDir) -> Self {
      self.tempdir = Some(tempdir);
      self
    }
  }

  #[allow(unused)]
  struct Context {
    options: Options,
    rpc_server: test_bitcoincore_rpc::Handle,
    #[allow(unused)]
    tempdir: TempDir,
    index: Index,
  }

  impl Context {
    fn builder() -> ContextBuilder {
      ContextBuilder {
        args: Vec::new(),
        tempdir: None,
      }
    }

    fn mine_blocks(&self, n: u64) -> Vec<Block> {
      let blocks = self.rpc_server.mine_blocks(n);
      self.index.update().unwrap();
      blocks
    }

    fn mine_blocks_with_subsidy(&self, n: u64, subsidy: u64) -> Vec<Block> {
      let blocks = self.rpc_server.mine_blocks_with_subsidy(n, subsidy);
      self.index.update().unwrap();
      blocks
    }

    fn configurations() -> Vec<Context> {
      vec![
        Context::builder().build(),
        Context::builder().arg("--index-sats").build(),
      ]
    }
  }

  #[test]
  fn height_limit() {
    {
      let context = Context::builder().args(["--height-limit", "0"]).build();
      context.mine_blocks(1);
      assert_eq!(context.index.block_height().unwrap(), None);
      assert_eq!(context.index.block_count().unwrap(), 0);
    }

    {
      let context = Context::builder().args(["--height-limit", "1"]).build();
      context.mine_blocks(1);
      assert_eq!(context.index.block_height().unwrap(), Some(Height(0)));
      assert_eq!(context.index.block_count().unwrap(), 1);
    }

    {
      let context = Context::builder().args(["--height-limit", "2"]).build();
      context.mine_blocks(2);
      assert_eq!(context.index.block_height().unwrap(), Some(Height(1)));
      assert_eq!(context.index.block_count().unwrap(), 2);
    }
  }

  #[test]
  fn inscriptions_below_first_inscription_height_are_skipped() {
    let inscription = inscription("text/plain;charset=utf-8", "hello");
    let template = TransactionTemplate {
      inputs: &[(1, 0, 0, inscription.to_witness())],
      ..Default::default()
    };

    {
      let context = Context::builder().build();
      context.mine_blocks(1);
      let txid = context.rpc_server.broadcast_tx(template.clone());
      let inscription_id = InscriptionId { txid, index: 0 };
      context.mine_blocks(1);

      assert_eq!(
        context.index.get_inscription_by_id(inscription_id).unwrap(),
        Some(inscription)
      );

      assert_eq!(
        context
          .index
          .get_inscription_satpoint_by_id(inscription_id)
          .unwrap(),
        Some(SatPoint {
          outpoint: OutPoint { txid, vout: 0 },
          offset: 0,
        })
      );
    }

    {
      let context = Context::builder()
        .arg("--first-inscription-height=3")
        .build();
      context.mine_blocks(1);
      let txid = context.rpc_server.broadcast_tx(template);
      let inscription_id = InscriptionId { txid, index: 0 };
      context.mine_blocks(1);

      assert_eq!(
        context
          .index
          .get_inscription_satpoint_by_id(inscription_id)
          .unwrap(),
        None,
      );
    }
  }

  #[test]
  fn list_first_coinbase_transaction() {
    let context = Context::builder().arg("--index-sats").build();
    assert_eq!(
      context
        .index
        .list(
          "4a5e1e4baab89f3a32518a88c31bc87f618f76673e2cc77ab2127b7afdeda33b:0"
            .parse()
            .unwrap()
        )
        .unwrap()
        .unwrap(),
      List::Unspent(vec![(0, 50 * COIN_VALUE)])
    )
  }

  #[test]
  fn list_second_coinbase_transaction() {
    let context = Context::builder().arg("--index-sats").build();
    let txid = context.mine_blocks(1)[0].txdata[0].txid();
    assert_eq!(
      context.index.list(OutPoint::new(txid, 0)).unwrap().unwrap(),
      List::Unspent(vec![(50 * COIN_VALUE, 100 * COIN_VALUE)])
    )
  }

  #[test]
  fn list_split_ranges_are_tracked_correctly() {
    let context = Context::builder().arg("--index-sats").build();

    context.mine_blocks(1);
    let split_coinbase_output = TransactionTemplate {
      inputs: &[(1, 0, 0, Default::default())],
      outputs: 2,
      fee: 0,
      ..Default::default()
    };
    let txid = context.rpc_server.broadcast_tx(split_coinbase_output);

    context.mine_blocks(1);

    assert_eq!(
      context.index.list(OutPoint::new(txid, 0)).unwrap().unwrap(),
      List::Unspent(vec![(50 * COIN_VALUE, 75 * COIN_VALUE)])
    );

    assert_eq!(
      context.index.list(OutPoint::new(txid, 1)).unwrap().unwrap(),
      List::Unspent(vec![(75 * COIN_VALUE, 100 * COIN_VALUE)])
    );
  }

  #[test]
  fn list_merge_ranges_are_tracked_correctly() {
    let context = Context::builder().arg("--index-sats").build();

    context.mine_blocks(2);
    let merge_coinbase_outputs = TransactionTemplate {
      inputs: &[(1, 0, 0, Default::default()), (2, 0, 0, Default::default())],
      fee: 0,
      ..Default::default()
    };

    let txid = context.rpc_server.broadcast_tx(merge_coinbase_outputs);
    context.mine_blocks(1);

    assert_eq!(
      context.index.list(OutPoint::new(txid, 0)).unwrap().unwrap(),
      List::Unspent(vec![
        (50 * COIN_VALUE, 100 * COIN_VALUE),
        (100 * COIN_VALUE, 150 * COIN_VALUE)
      ]),
    );
  }

  #[test]
  fn list_fee_paying_transaction_range() {
    let context = Context::builder().arg("--index-sats").build();

    context.mine_blocks(1);
    let fee_paying_tx = TransactionTemplate {
      inputs: &[(1, 0, 0, Default::default())],
      outputs: 2,
      fee: 10,
      ..Default::default()
    };
    let txid = context.rpc_server.broadcast_tx(fee_paying_tx);
    let coinbase_txid = context.mine_blocks(1)[0].txdata[0].txid();

    assert_eq!(
      context.index.list(OutPoint::new(txid, 0)).unwrap().unwrap(),
      List::Unspent(vec![(50 * COIN_VALUE, 7499999995)]),
    );

    assert_eq!(
      context.index.list(OutPoint::new(txid, 1)).unwrap().unwrap(),
      List::Unspent(vec![(7499999995, 9999999990)]),
    );

    assert_eq!(
      context
        .index
        .list(OutPoint::new(coinbase_txid, 0))
        .unwrap()
        .unwrap(),
      List::Unspent(vec![(10000000000, 15000000000), (9999999990, 10000000000)])
    );
  }

  #[test]
  fn list_two_fee_paying_transaction_range() {
    let context = Context::builder().arg("--index-sats").build();

    context.mine_blocks(2);
    let first_fee_paying_tx = TransactionTemplate {
      inputs: &[(1, 0, 0, Default::default())],
      fee: 10,
      ..Default::default()
    };
    let second_fee_paying_tx = TransactionTemplate {
      inputs: &[(2, 0, 0, Default::default())],
      fee: 10,
      ..Default::default()
    };
    context.rpc_server.broadcast_tx(first_fee_paying_tx);
    context.rpc_server.broadcast_tx(second_fee_paying_tx);

    let coinbase_txid = context.mine_blocks(1)[0].txdata[0].txid();

    assert_eq!(
      context
        .index
        .list(OutPoint::new(coinbase_txid, 0))
        .unwrap()
        .unwrap(),
      List::Unspent(vec![
        (15000000000, 20000000000),
        (9999999990, 10000000000),
        (14999999990, 15000000000)
      ])
    );
  }

  #[test]
  fn list_null_output() {
    let context = Context::builder().arg("--index-sats").build();

    context.mine_blocks(1);
    let no_value_output = TransactionTemplate {
      inputs: &[(1, 0, 0, Default::default())],
      fee: 50 * COIN_VALUE,
      ..Default::default()
    };
    let txid = context.rpc_server.broadcast_tx(no_value_output);
    context.mine_blocks(1);

    assert_eq!(
      context.index.list(OutPoint::new(txid, 0)).unwrap().unwrap(),
      List::Unspent(Vec::new())
    );
  }

  #[test]
  fn list_null_input() {
    let context = Context::builder().arg("--index-sats").build();

    context.mine_blocks(1);
    let no_value_output = TransactionTemplate {
      inputs: &[(1, 0, 0, Default::default())],
      fee: 50 * COIN_VALUE,
      ..Default::default()
    };
    context.rpc_server.broadcast_tx(no_value_output);
    context.mine_blocks(1);

    let no_value_input = TransactionTemplate {
      inputs: &[(2, 1, 0, Default::default())],
      fee: 0,
      ..Default::default()
    };
    let txid = context.rpc_server.broadcast_tx(no_value_input);
    context.mine_blocks(1);

    assert_eq!(
      context.index.list(OutPoint::new(txid, 0)).unwrap().unwrap(),
      List::Unspent(Vec::new())
    );
  }

  #[test]
  fn list_spent_output() {
    let context = Context::builder().arg("--index-sats").build();
    context.mine_blocks(1);
    context.rpc_server.broadcast_tx(TransactionTemplate {
      inputs: &[(1, 0, 0, Default::default())],
      fee: 0,
      ..Default::default()
    });
    context.mine_blocks(1);
    let txid = context.rpc_server.tx(1, 0).txid();
    assert_eq!(
      context.index.list(OutPoint::new(txid, 0)).unwrap().unwrap(),
      List::Spent,
    );
  }

  #[test]
  fn list_unknown_output() {
    let context = Context::builder().arg("--index-sats").build();

    assert_eq!(
      context
        .index
        .list(
          "0000000000000000000000000000000000000000000000000000000000000000:0"
            .parse()
            .unwrap()
        )
        .unwrap(),
      None
    );
  }

  #[test]
  fn find_first_sat() {
    let context = Context::builder().arg("--index-sats").build();
    assert_eq!(
      context.index.find(0).unwrap().unwrap(),
      SatPoint {
        outpoint: "4a5e1e4baab89f3a32518a88c31bc87f618f76673e2cc77ab2127b7afdeda33b:0"
          .parse()
          .unwrap(),
        offset: 0,
      }
    )
  }

  #[test]
  fn find_second_sat() {
    let context = Context::builder().arg("--index-sats").build();
    assert_eq!(
      context.index.find(1).unwrap().unwrap(),
      SatPoint {
        outpoint: "4a5e1e4baab89f3a32518a88c31bc87f618f76673e2cc77ab2127b7afdeda33b:0"
          .parse()
          .unwrap(),
        offset: 1,
      }
    )
  }

  #[test]
  fn find_first_sat_of_second_block() {
    let context = Context::builder().arg("--index-sats").build();
    context.mine_blocks(1);
    assert_eq!(
      context.index.find(50 * COIN_VALUE).unwrap().unwrap(),
      SatPoint {
        outpoint: "30f2f037629c6a21c1f40ed39b9bd6278df39762d68d07f49582b23bcb23386a:0"
          .parse()
          .unwrap(),
        offset: 0,
      }
    )
  }

  #[test]
  fn find_unmined_sat() {
    let context = Context::builder().arg("--index-sats").build();
    assert_eq!(context.index.find(50 * COIN_VALUE).unwrap(), None);
  }

  #[test]
  fn find_first_sat_spent_in_second_block() {
    let context = Context::builder().arg("--index-sats").build();
    context.mine_blocks(1);
    let spend_txid = context.rpc_server.broadcast_tx(TransactionTemplate {
      inputs: &[(1, 0, 0, Default::default())],
      fee: 0,
      ..Default::default()
    });
    context.mine_blocks(1);
    assert_eq!(
      context.index.find(50 * COIN_VALUE).unwrap().unwrap(),
      SatPoint {
        outpoint: OutPoint::new(spend_txid, 0),
        offset: 0,
      }
    )
  }

  #[test]
  fn inscriptions_are_tracked_correctly() {
    for context in Context::configurations() {
      context.mine_blocks(1);

      let txid = context.rpc_server.broadcast_tx(TransactionTemplate {
        inputs: &[(1, 0, 0, inscription("text/plain", "hello").to_witness())],
        ..Default::default()
      });
      let inscription_id = InscriptionId { txid, index: 0 };

      context.mine_blocks(1);

      context.index.assert_inscription_location(
        inscription_id,
        SatPoint {
          outpoint: OutPoint { txid, vout: 0 },
          offset: 0,
        },
        Some(50 * COIN_VALUE),
      );
    }
  }

  #[test]
  fn inscriptions_without_sats_are_unbound() {
    for context in Context::configurations() {
      context.mine_blocks(1);

      context.rpc_server.broadcast_tx(TransactionTemplate {
        inputs: &[(1, 0, 0, Default::default())],
        fee: 50 * 100_000_000,
        ..Default::default()
      });

      context.mine_blocks(1);

      let txid = context.rpc_server.broadcast_tx(TransactionTemplate {
        inputs: &[(2, 1, 0, inscription("text/plain", "hello").to_witness())],
        ..Default::default()
      });

      let inscription_id = InscriptionId { txid, index: 0 };

      context.mine_blocks(1);

      context.index.assert_inscription_location(
        inscription_id,
        SatPoint {
          outpoint: unbound_outpoint(),
          offset: 0,
        },
        None,
      );

      context.mine_blocks(1);

      context.rpc_server.broadcast_tx(TransactionTemplate {
        inputs: &[(4, 0, 0, Default::default())],
        fee: 50 * 100_000_000,
        ..Default::default()
      });

      context.mine_blocks(1);

      let txid = context.rpc_server.broadcast_tx(TransactionTemplate {
        inputs: &[(5, 1, 0, inscription("text/plain", "hello").to_witness())],
        ..Default::default()
      });

      let inscription_id = InscriptionId { txid, index: 0 };

      context.mine_blocks(1);

      context.index.assert_inscription_location(
        inscription_id,
        SatPoint {
          outpoint: unbound_outpoint(),
          offset: 1,
        },
        None,
      );
    }
  }

  #[test]
  fn unaligned_inscriptions_are_tracked_correctly() {
    for context in Context::configurations() {
      context.mine_blocks(1);

      let txid = context.rpc_server.broadcast_tx(TransactionTemplate {
        inputs: &[(1, 0, 0, inscription("text/plain", "hello").to_witness())],
        ..Default::default()
      });
      let inscription_id = InscriptionId { txid, index: 0 };

      context.mine_blocks(1);

      context.index.assert_inscription_location(
        inscription_id,
        SatPoint {
          outpoint: OutPoint { txid, vout: 0 },
          offset: 0,
        },
        Some(50 * COIN_VALUE),
      );

      let send_txid = context.rpc_server.broadcast_tx(TransactionTemplate {
        inputs: &[(2, 0, 0, Default::default()), (2, 1, 0, Default::default())],
        ..Default::default()
      });

      context.mine_blocks(1);

      context.index.assert_inscription_location(
        inscription_id,
        SatPoint {
          outpoint: OutPoint {
            txid: send_txid,
            vout: 0,
          },
          offset: 50 * COIN_VALUE,
        },
        Some(50 * COIN_VALUE),
      );
    }
  }

  #[test]
  fn merged_inscriptions_are_tracked_correctly() {
    for context in Context::configurations() {
      context.mine_blocks(2);

      let first_txid = context.rpc_server.broadcast_tx(TransactionTemplate {
        inputs: &[(1, 0, 0, inscription("text/plain", "hello").to_witness())],
        ..Default::default()
      });

      let first_inscription_id = InscriptionId {
        txid: first_txid,
        index: 0,
      };

      let second_txid = context.rpc_server.broadcast_tx(TransactionTemplate {
        inputs: &[(2, 0, 0, inscription("text/png", [1; 100]).to_witness())],
        ..Default::default()
      });
      let second_inscription_id = InscriptionId {
        txid: second_txid,
        index: 0,
      };

      context.mine_blocks(1);

      let merged_txid = context.rpc_server.broadcast_tx(TransactionTemplate {
        inputs: &[(3, 1, 0, Default::default()), (3, 2, 0, Default::default())],
        ..Default::default()
      });

      context.mine_blocks(1);

      context.index.assert_inscription_location(
        first_inscription_id,
        SatPoint {
          outpoint: OutPoint {
            txid: merged_txid,
            vout: 0,
          },
          offset: 0,
        },
        Some(50 * COIN_VALUE),
      );

      context.index.assert_inscription_location(
        second_inscription_id,
        SatPoint {
          outpoint: OutPoint {
            txid: merged_txid,
            vout: 0,
          },
          offset: 50 * COIN_VALUE,
        },
        Some(100 * COIN_VALUE),
      );
    }
  }

  #[test]
  fn inscriptions_that_are_sent_to_second_output_are_are_tracked_correctly() {
    for context in Context::configurations() {
      context.mine_blocks(1);

      let txid = context.rpc_server.broadcast_tx(TransactionTemplate {
        inputs: &[(1, 0, 0, inscription("text/plain", "hello").to_witness())],
        ..Default::default()
      });
      let inscription_id = InscriptionId { txid, index: 0 };

      context.mine_blocks(1);

      context.index.assert_inscription_location(
        inscription_id,
        SatPoint {
          outpoint: OutPoint { txid, vout: 0 },
          offset: 0,
        },
        Some(50 * COIN_VALUE),
      );

      let send_txid = context.rpc_server.broadcast_tx(TransactionTemplate {
        inputs: &[(2, 0, 0, Default::default()), (2, 1, 0, Default::default())],
        outputs: 2,
        ..Default::default()
      });

      context.mine_blocks(1);

      context.index.assert_inscription_location(
        inscription_id,
        SatPoint {
          outpoint: OutPoint {
            txid: send_txid,
            vout: 1,
          },
          offset: 0,
        },
        Some(50 * COIN_VALUE),
      );
    }
  }

  #[test]
  fn missing_inputs_are_fetched_from_bitcoin_core() {
    for args in [
      ["--first-inscription-height", "2"].as_slice(),
      ["--first-inscription-height", "2", "--index-sats"].as_slice(),
    ] {
      let context = Context::builder().args(args).build();
      context.mine_blocks(1);

      let txid = context.rpc_server.broadcast_tx(TransactionTemplate {
        inputs: &[(1, 0, 0, inscription("text/plain", "hello").to_witness())],
        ..Default::default()
      });
      let inscription_id = InscriptionId { txid, index: 0 };

      context.mine_blocks(1);

      context.index.assert_inscription_location(
        inscription_id,
        SatPoint {
          outpoint: OutPoint { txid, vout: 0 },
          offset: 0,
        },
        Some(50 * COIN_VALUE),
      );

      let send_txid = context.rpc_server.broadcast_tx(TransactionTemplate {
        inputs: &[(2, 0, 0, Default::default()), (2, 1, 0, Default::default())],
        ..Default::default()
      });

      context.mine_blocks(1);

      context.index.assert_inscription_location(
        inscription_id,
        SatPoint {
          outpoint: OutPoint {
            txid: send_txid,
            vout: 0,
          },
          offset: 50 * COIN_VALUE,
        },
        Some(50 * COIN_VALUE),
      );
    }
  }

  #[test]
  fn one_input_fee_spent_inscriptions_are_tracked_correctly() {
    for context in Context::configurations() {
      context.mine_blocks(1);

      let txid = context.rpc_server.broadcast_tx(TransactionTemplate {
        inputs: &[(1, 0, 0, inscription("text/plain", "hello").to_witness())],
        ..Default::default()
      });
      let inscription_id = InscriptionId { txid, index: 0 };

      context.mine_blocks(1);

      context.rpc_server.broadcast_tx(TransactionTemplate {
        inputs: &[(2, 1, 0, Default::default())],
        fee: 50 * COIN_VALUE,
        ..Default::default()
      });

      let coinbase_tx = context.mine_blocks(1)[0].txdata[0].txid();

      context.index.assert_inscription_location(
        inscription_id,
        SatPoint {
          outpoint: OutPoint {
            txid: coinbase_tx,
            vout: 0,
          },
          offset: 50 * COIN_VALUE,
        },
        Some(50 * COIN_VALUE),
      );
    }
  }

  #[test]
  fn two_input_fee_spent_inscriptions_are_tracked_correctly() {
    for context in Context::configurations() {
      context.mine_blocks(2);

      let txid = context.rpc_server.broadcast_tx(TransactionTemplate {
        inputs: &[(1, 0, 0, inscription("text/plain", "hello").to_witness())],
        ..Default::default()
      });
      let inscription_id = InscriptionId { txid, index: 0 };

      context.mine_blocks(1);

      context.rpc_server.broadcast_tx(TransactionTemplate {
        inputs: &[(2, 0, 0, Default::default()), (3, 1, 0, Default::default())],
        fee: 50 * COIN_VALUE,
        ..Default::default()
      });

      let coinbase_tx = context.mine_blocks(1)[0].txdata[0].txid();

      context.index.assert_inscription_location(
        inscription_id,
        SatPoint {
          outpoint: OutPoint {
            txid: coinbase_tx,
            vout: 0,
          },
          offset: 50 * COIN_VALUE,
        },
        Some(50 * COIN_VALUE),
      );
    }
  }

  #[test]
  fn inscription_can_be_fee_spent_in_first_transaction() {
    for context in Context::configurations() {
      context.mine_blocks(1);

      let txid = context.rpc_server.broadcast_tx(TransactionTemplate {
        inputs: &[(1, 0, 0, inscription("text/plain", "hello").to_witness())],
        fee: 50 * COIN_VALUE,
        ..Default::default()
      });
      let inscription_id = InscriptionId { txid, index: 0 };

      let coinbase_tx = context.mine_blocks(1)[0].txdata[0].txid();

      context.index.assert_inscription_location(
        inscription_id,
        SatPoint {
          outpoint: OutPoint {
            txid: coinbase_tx,
            vout: 0,
          },
          offset: 50 * COIN_VALUE,
        },
        Some(50 * COIN_VALUE),
      );
    }
  }

  #[test]
  fn lost_inscriptions() {
    for context in Context::configurations() {
      context.mine_blocks(1);

      let txid = context.rpc_server.broadcast_tx(TransactionTemplate {
        inputs: &[(1, 0, 0, inscription("text/plain", "hello").to_witness())],
        fee: 50 * COIN_VALUE,
        ..Default::default()
      });
      let inscription_id = InscriptionId { txid, index: 0 };

      context.mine_blocks_with_subsidy(1, 0);

      context.index.assert_inscription_location(
        inscription_id,
        SatPoint {
          outpoint: OutPoint::null(),
          offset: 0,
        },
        Some(50 * COIN_VALUE),
      );
    }
  }

  #[test]
  fn multiple_inscriptions_can_be_lost() {
    for context in Context::configurations() {
      context.mine_blocks(1);

      let first_txid = context.rpc_server.broadcast_tx(TransactionTemplate {
        inputs: &[(1, 0, 0, inscription("text/plain", "hello").to_witness())],
        fee: 50 * COIN_VALUE,
        ..Default::default()
      });
      let first_inscription_id = InscriptionId {
        txid: first_txid,
        index: 0,
      };

      context.mine_blocks_with_subsidy(1, 0);
      context.mine_blocks(1);

      let second_txid = context.rpc_server.broadcast_tx(TransactionTemplate {
        inputs: &[(3, 0, 0, inscription("text/plain", "hello").to_witness())],
        fee: 50 * COIN_VALUE,
        ..Default::default()
      });
      let second_inscription_id = InscriptionId {
        txid: second_txid,
        index: 0,
      };

      context.mine_blocks_with_subsidy(1, 0);

      context.index.assert_inscription_location(
        first_inscription_id,
        SatPoint {
          outpoint: OutPoint::null(),
          offset: 0,
        },
        Some(50 * COIN_VALUE),
      );

      context.index.assert_inscription_location(
        second_inscription_id,
        SatPoint {
          outpoint: OutPoint::null(),
          offset: 50 * COIN_VALUE,
        },
        Some(150 * COIN_VALUE),
      );
    }
  }

  #[test]
  fn lost_sats_are_tracked_correctly() {
    let context = Context::builder().arg("--index-sats").build();
    assert_eq!(context.index.statistic(Statistic::LostSats), 0);

    context.mine_blocks(1);
    assert_eq!(context.index.statistic(Statistic::LostSats), 0);

    context.mine_blocks_with_subsidy(1, 0);
    assert_eq!(
      context.index.statistic(Statistic::LostSats),
      50 * COIN_VALUE
    );

    context.mine_blocks_with_subsidy(1, 0);
    assert_eq!(
      context.index.statistic(Statistic::LostSats),
      100 * COIN_VALUE
    );

    context.mine_blocks(1);
    assert_eq!(
      context.index.statistic(Statistic::LostSats),
      100 * COIN_VALUE
    );
  }

  #[test]
  fn lost_sat_ranges_are_tracked_correctly() {
    let context = Context::builder().arg("--index-sats").build();

    let null_ranges = || match context.index.list(OutPoint::null()).unwrap().unwrap() {
      List::Unspent(ranges) => ranges,
      _ => panic!(),
    };

    assert!(null_ranges().is_empty());

    context.mine_blocks(1);

    assert!(null_ranges().is_empty());

    context.mine_blocks_with_subsidy(1, 0);

    assert_eq!(null_ranges(), [(100 * COIN_VALUE, 150 * COIN_VALUE)]);

    context.mine_blocks_with_subsidy(1, 0);

    assert_eq!(
      null_ranges(),
      [
        (100 * COIN_VALUE, 150 * COIN_VALUE),
        (150 * COIN_VALUE, 200 * COIN_VALUE)
      ]
    );

    context.mine_blocks(1);

    assert_eq!(
      null_ranges(),
      [
        (100 * COIN_VALUE, 150 * COIN_VALUE),
        (150 * COIN_VALUE, 200 * COIN_VALUE)
      ]
    );

    context.mine_blocks_with_subsidy(1, 0);

    assert_eq!(
      null_ranges(),
      [
        (100 * COIN_VALUE, 150 * COIN_VALUE),
        (150 * COIN_VALUE, 200 * COIN_VALUE),
        (250 * COIN_VALUE, 300 * COIN_VALUE)
      ]
    );
  }

  #[test]
  fn lost_inscriptions_get_lost_satpoints() {
    for context in Context::configurations() {
      context.mine_blocks_with_subsidy(1, 0);
      context.mine_blocks(1);

      let txid = context.rpc_server.broadcast_tx(TransactionTemplate {
        inputs: &[(2, 0, 0, inscription("text/plain", "hello").to_witness())],
        outputs: 2,
        ..Default::default()
      });
      let inscription_id = InscriptionId { txid, index: 0 };
      context.mine_blocks(1);

      context.rpc_server.broadcast_tx(TransactionTemplate {
        inputs: &[(3, 1, 1, Default::default()), (3, 1, 0, Default::default())],
        fee: 50 * COIN_VALUE,
        ..Default::default()
      });
      context.mine_blocks_with_subsidy(1, 0);

      context.index.assert_inscription_location(
        inscription_id,
        SatPoint {
          outpoint: OutPoint::null(),
          offset: 75 * COIN_VALUE,
        },
        Some(100 * COIN_VALUE),
      );
    }
  }

  #[test]
  fn inscription_skips_zero_value_first_output_of_inscribe_transaction() {
    for context in Context::configurations() {
      context.mine_blocks(1);

      let txid = context.rpc_server.broadcast_tx(TransactionTemplate {
        inputs: &[(1, 0, 0, inscription("text/plain", "hello").to_witness())],
        outputs: 2,
        output_values: &[0, 50 * COIN_VALUE],
        ..Default::default()
      });
      let inscription_id = InscriptionId { txid, index: 0 };
      context.mine_blocks(1);

      context.index.assert_inscription_location(
        inscription_id,
        SatPoint {
          outpoint: OutPoint { txid, vout: 1 },
          offset: 0,
        },
        Some(50 * COIN_VALUE),
      );
    }
  }

  #[test]
  fn inscription_can_be_lost_in_first_transaction() {
    for context in Context::configurations() {
      context.mine_blocks(1);

      let txid = context.rpc_server.broadcast_tx(TransactionTemplate {
        inputs: &[(1, 0, 0, inscription("text/plain", "hello").to_witness())],
        fee: 50 * COIN_VALUE,
        ..Default::default()
      });
      let inscription_id = InscriptionId { txid, index: 0 };
      context.mine_blocks_with_subsidy(1, 0);

      context.index.assert_inscription_location(
        inscription_id,
        SatPoint {
          outpoint: OutPoint::null(),
          offset: 0,
        },
        Some(50 * COIN_VALUE),
      );
    }
  }

  #[test]
  fn lost_rare_sats_are_tracked() {
    let context = Context::builder().arg("--index-sats").build();
    context.mine_blocks_with_subsidy(1, 0);
    context.mine_blocks_with_subsidy(1, 0);

    assert_eq!(
      context
        .index
        .rare_sat_satpoint(Sat(50 * COIN_VALUE))
        .unwrap()
        .unwrap(),
      SatPoint {
        outpoint: OutPoint::null(),
        offset: 0,
      },
    );

    assert_eq!(
      context
        .index
        .rare_sat_satpoint(Sat(100 * COIN_VALUE))
        .unwrap()
        .unwrap(),
      SatPoint {
        outpoint: OutPoint::null(),
        offset: 50 * COIN_VALUE,
      },
    );
  }

  #[test]
  fn old_schema_gives_correct_error() {
    let tempdir = {
      let context = Context::builder().build();

      let wtx = context.index.database.begin_write().unwrap();

      wtx
        .open_table(STATISTIC_TO_COUNT)
        .unwrap()
        .insert(&Statistic::Schema.key(), &0)
        .unwrap();

      wtx.commit().unwrap();

      context.tempdir
    };

    let path = tempdir.path().to_owned();

    let delimiter = if cfg!(windows) { '\\' } else { '/' };

    assert_eq!(
      Context::builder().tempdir(tempdir).try_build().err().unwrap().to_string(),
      format!("index at `{}{delimiter}regtest{delimiter}index.redb` appears to have been built with an older, incompatible version of ord, consider deleting and rebuilding the index: index schema 0, ord schema {SCHEMA_VERSION}", path.display()));
  }

  #[test]
  fn new_schema_gives_correct_error() {
    let tempdir = {
      let context = Context::builder().build();

      let wtx = context.index.database.begin_write().unwrap();

      wtx
        .open_table(STATISTIC_TO_COUNT)
        .unwrap()
        .insert(&Statistic::Schema.key(), &u64::MAX)
        .unwrap();

      wtx.commit().unwrap();

      context.tempdir
    };

    let path = tempdir.path().to_owned();

    let delimiter = if cfg!(windows) { '\\' } else { '/' };

    assert_eq!(
      Context::builder().tempdir(tempdir).try_build().err().unwrap().to_string(),
      format!("index at `{}{delimiter}regtest{delimiter}index.redb` appears to have been built with a newer, incompatible version of ord, consider updating ord: index schema {}, ord schema {SCHEMA_VERSION}", path.display(), u64::MAX));
  }

  #[test]
  fn inscriptions_on_output() {
    for context in Context::configurations() {
      context.mine_blocks(1);

      let txid = context.rpc_server.broadcast_tx(TransactionTemplate {
        inputs: &[(1, 0, 0, inscription("text/plain", "hello").to_witness())],
        ..Default::default()
      });

      let inscription_id = InscriptionId { txid, index: 0 };

      assert_eq!(
        context
          .index
          .get_inscriptions_on_output(OutPoint { txid, vout: 0 })
          .unwrap(),
        []
      );

      context.mine_blocks(1);

      assert_eq!(
        context
          .index
          .get_inscriptions_on_output(OutPoint { txid, vout: 0 })
          .unwrap(),
        [inscription_id]
      );

      let send_id = context.rpc_server.broadcast_tx(TransactionTemplate {
        inputs: &[(2, 1, 0, Default::default())],
        ..Default::default()
      });

      context.mine_blocks(1);

      assert_eq!(
        context
          .index
          .get_inscriptions_on_output(OutPoint { txid, vout: 0 })
          .unwrap(),
        []
      );

      assert_eq!(
        context
          .index
          .get_inscriptions_on_output(OutPoint {
            txid: send_id,
            vout: 0,
          })
          .unwrap(),
        [inscription_id]
      );
    }
  }

  #[test]
  fn inscriptions_on_same_sat_after_the_first_are_not_unbound() {
    for context in Context::configurations() {
      context.mine_blocks(1);

      let first = context.rpc_server.broadcast_tx(TransactionTemplate {
        inputs: &[(1, 0, 0, inscription("text/plain", "hello").to_witness())],
        ..Default::default()
      });

      context.mine_blocks(1);

      let inscription_id = InscriptionId {
        txid: first,
        index: 0,
      };

      assert_eq!(
        context
          .index
          .get_inscriptions_on_output(OutPoint {
            txid: first,
            vout: 0
          })
          .unwrap(),
        [inscription_id]
      );

      context.index.assert_inscription_location(
        inscription_id,
        SatPoint {
          outpoint: OutPoint {
            txid: first,
            vout: 0,
          },
          offset: 0,
        },
        Some(50 * COIN_VALUE),
      );

      let second = context.rpc_server.broadcast_tx(TransactionTemplate {
        inputs: &[(2, 1, 0, inscription("text/plain", "hello").to_witness())],
        ..Default::default()
      });

      let inscription_id = InscriptionId {
        txid: second,
        index: 0,
      };

      context.mine_blocks(1);

      context.index.assert_inscription_location(
        inscription_id,
        SatPoint {
          outpoint: OutPoint {
            txid: second,
            vout: 0,
          },
          offset: 0,
        },
        Some(50 * COIN_VALUE),
      );

      assert!(context
        .index
        .get_inscription_by_id(InscriptionId {
          txid: second,
          index: 0
        })
        .unwrap()
        .is_some());

      assert!(context
        .index
        .get_inscription_by_id(InscriptionId {
          txid: second,
          index: 0
        })
        .unwrap()
        .is_some());
    }
  }

  #[test]
  fn get_latest_inscriptions_with_no_prev_and_next() {
    for context in Context::configurations() {
      context.mine_blocks(1);

      let txid = context.rpc_server.broadcast_tx(TransactionTemplate {
        inputs: &[(1, 0, 0, inscription("text/plain", "hello").to_witness())],
        ..Default::default()
      });
      let inscription_id = InscriptionId { txid, index: 0 };

      context.mine_blocks(1);

      let (inscriptions, prev, next, _, _) = context
        .index
        .get_latest_inscriptions_with_prev_and_next(100, None)
        .unwrap();
      assert_eq!(inscriptions, &[inscription_id]);
      assert_eq!(prev, None);
      assert_eq!(next, None);
    }
  }

  #[test]
  fn get_latest_inscriptions_with_prev_and_next() {
    for context in Context::configurations() {
      context.mine_blocks(1);

      let mut ids = Vec::new();

      for i in 0..103 {
        let txid = context.rpc_server.broadcast_tx(TransactionTemplate {
          inputs: &[(i + 1, 0, 0, inscription("text/plain", "hello").to_witness())],
          ..Default::default()
        });
        ids.push(InscriptionId { txid, index: 0 });
        context.mine_blocks(1);
      }

      ids.reverse();

      let (inscriptions, prev, next, lowest, highest) = context
        .index
        .get_latest_inscriptions_with_prev_and_next(100, None)
        .unwrap();
      assert_eq!(inscriptions, &ids[..100]);
      assert_eq!(prev, Some(2));
      assert_eq!(next, None);
      assert_eq!(highest, 102);
      assert_eq!(lowest, 0);

      let (inscriptions, prev, next, _lowest, _highest) = context
        .index
        .get_latest_inscriptions_with_prev_and_next(100, Some(101))
        .unwrap();
      assert_eq!(inscriptions, &ids[1..101]);
      assert_eq!(prev, Some(1));
      assert_eq!(next, Some(102));

      let (inscriptions, prev, next, _lowest, _highest) = context
        .index
        .get_latest_inscriptions_with_prev_and_next(100, Some(0))
        .unwrap();
      assert_eq!(inscriptions, &ids[102..103]);
      assert_eq!(prev, None);
      assert_eq!(next, Some(100));
    }
  }

  #[test]
  fn unsynced_index_fails() {
    for context in Context::configurations() {
      let mut entropy = [0; 16];
      rand::thread_rng().fill_bytes(&mut entropy);
      context.rpc_server.mine_blocks(1);
      assert_regex_match!(
        context.index.get_unspent_outputs().unwrap_err().to_string(),
        r"output in Bitcoin Core wallet but not in ord index: [[:xdigit:]]{64}:\d+"
      );
    }
  }

  #[test]
  fn unrecognized_even_field_inscriptions_are_cursed_and_unbound() {
    for context in Context::configurations() {
      context.mine_blocks(1);

      let witness = envelope(&[
        b"ord",
        &[1],
        b"text/plain;charset=utf-8",
        &[2],
        b"bar",
        &[4],
        b"ord",
      ]);

      let txid = context.rpc_server.broadcast_tx(TransactionTemplate {
        inputs: &[(1, 0, 0, witness)],
        ..Default::default()
      });

      let inscription_id = InscriptionId { txid, index: 0 };

      context.mine_blocks(1);

      context.index.assert_inscription_location(
        inscription_id,
        SatPoint {
          outpoint: unbound_outpoint(),
          offset: 0,
        },
        None,
      );

      assert_eq!(
        context
          .index
          .get_inscription_entry(inscription_id)
          .unwrap()
          .unwrap()
          .number,
        -1
      );
    }
  }

  #[test]
  // https://github.com/ordinals/ord/issues/2062
  fn zero_value_transaction_inscription_not_cursed_but_unbound() {
    for context in Context::configurations() {
      context.mine_blocks(1);

      context.rpc_server.broadcast_tx(TransactionTemplate {
        inputs: &[(1, 0, 0, Default::default())],
        fee: 50 * 100_000_000,
        ..Default::default()
      });

      context.mine_blocks(1);

      let txid = context.rpc_server.broadcast_tx(TransactionTemplate {
        inputs: &[(2, 1, 0, inscription("text/plain", "hello").to_witness())],
        ..Default::default()
      });

      let inscription_id = InscriptionId { txid, index: 0 };

      context.mine_blocks(1);

      context.index.assert_inscription_location(
        inscription_id,
        SatPoint {
          outpoint: unbound_outpoint(),
          offset: 0,
        },
        None,
      );

      assert_eq!(
        context
          .index
          .get_inscription_entry(inscription_id)
          .unwrap()
          .unwrap()
          .number,
        0
      );
    }
  }

  #[test]
  fn transaction_with_inscription_inside_zero_value_2nd_input_should_be_unbound_and_cursed() {
    for context in Context::configurations() {
      context.mine_blocks(1);

      // create zero value input
      context.rpc_server.broadcast_tx(TransactionTemplate {
        inputs: &[(1, 0, 0, Default::default())],
        fee: 50 * 100_000_000,
        ..Default::default()
      });

      context.mine_blocks(1);

      let witness = inscription("text/plain", "hello").to_witness();

      let txid = context.rpc_server.broadcast_tx(TransactionTemplate {
        inputs: &[(2, 0, 0, witness.clone()), (2, 1, 0, witness.clone())],
        ..Default::default()
      });

      let second_inscription_id = InscriptionId { txid, index: 1 };

      context.mine_blocks(1);

      context.index.assert_inscription_location(
        second_inscription_id,
        SatPoint {
          outpoint: unbound_outpoint(),
          offset: 0,
        },
        None,
      );

      assert_eq!(
        context
          .index
          .get_inscription_entry(second_inscription_id)
          .unwrap()
          .unwrap()
          .number,
        -1
      );
    }
  }

  #[test]
  fn multiple_inscriptions_in_same_tx_all_but_first_input_are_cursed() {
    for context in Context::configurations() {
      context.mine_blocks(1);
      context.mine_blocks(1);
      context.mine_blocks(1);

      let witness = envelope(&[b"ord", &[1], b"text/plain;charset=utf-8", &[], b"bar"]);

      let txid = context.rpc_server.broadcast_tx(TransactionTemplate {
        inputs: &[
          (1, 0, 0, witness.clone()),
          (2, 0, 0, witness.clone()),
          (3, 0, 0, witness.clone()),
        ],
        ..Default::default()
      });

      let first = InscriptionId { txid, index: 0 };
      let second = InscriptionId { txid, index: 1 };
      let third = InscriptionId { txid, index: 2 };

      context.mine_blocks(1);

      context.index.assert_inscription_location(
        first,
        SatPoint {
          outpoint: OutPoint { txid, vout: 0 },
          offset: 0,
        },
        Some(50 * COIN_VALUE),
      );

      context.index.assert_inscription_location(
        second,
        SatPoint {
          outpoint: OutPoint { txid, vout: 0 },
          offset: 50 * COIN_VALUE,
        },
        Some(100 * COIN_VALUE),
      );

      context.index.assert_inscription_location(
        third,
        SatPoint {
          outpoint: OutPoint { txid, vout: 0 },
          offset: 100 * COIN_VALUE,
        },
        Some(150 * COIN_VALUE),
      );

      assert_eq!(
        context
          .index
          .get_inscription_entry(first)
          .unwrap()
          .unwrap()
          .number,
        0
      );

      assert_eq!(
        context
          .index
          .get_inscription_entry(second)
          .unwrap()
          .unwrap()
          .number,
        -1
      );

      assert_eq!(
        context
          .index
          .get_inscription_entry(third)
          .unwrap()
          .unwrap()
          .number,
        -2
      );
    }
  }

  #[test]
  fn multiple_inscriptions_same_input_all_but_first_are_cursed_and_unbound() {
    for context in Context::configurations() {
      context.rpc_server.mine_blocks(1);

      let script = script::Builder::new()
        .push_opcode(opcodes::OP_FALSE)
        .push_opcode(opcodes::all::OP_IF)
        .push_slice(b"ord")
        .push_slice([1])
        .push_slice(b"text/plain;charset=utf-8")
        .push_slice([])
        .push_slice(b"foo")
        .push_opcode(opcodes::all::OP_ENDIF)
        .push_opcode(opcodes::OP_FALSE)
        .push_opcode(opcodes::all::OP_IF)
        .push_slice(b"ord")
        .push_slice([1])
        .push_slice(b"text/plain;charset=utf-8")
        .push_slice([])
        .push_slice(b"bar")
        .push_opcode(opcodes::all::OP_ENDIF)
        .push_opcode(opcodes::OP_FALSE)
        .push_opcode(opcodes::all::OP_IF)
        .push_slice(b"ord")
        .push_slice([1])
        .push_slice(b"text/plain;charset=utf-8")
        .push_slice([])
        .push_slice(b"qix")
        .push_opcode(opcodes::all::OP_ENDIF)
        .into_script();

      let witness = Witness::from_slice(&[script.into_bytes(), Vec::new()]);

      let txid = context.rpc_server.broadcast_tx(TransactionTemplate {
        inputs: &[(1, 0, 0, witness)],

        ..Default::default()
      });

      let first = InscriptionId { txid, index: 0 };
      let second = InscriptionId { txid, index: 1 };
      let third = InscriptionId { txid, index: 2 };

      context.mine_blocks(1);

      context.index.assert_inscription_location(
        first,
        SatPoint {
          outpoint: OutPoint { txid, vout: 0 },
          offset: 0,
        },
        Some(50 * COIN_VALUE),
      );

      context.index.assert_inscription_location(
        second,
        SatPoint {
          outpoint: unbound_outpoint(),
          offset: 0,
        },
        None,
      );

      context.index.assert_inscription_location(
        third,
        SatPoint {
          outpoint: unbound_outpoint(),
          offset: 1,
        },
        None,
      );

      assert_eq!(
        context
          .index
          .get_inscription_entry(first)
          .unwrap()
          .unwrap()
          .number,
        0
      );

      assert_eq!(
        context
          .index
          .get_inscription_entry(second)
          .unwrap()
          .unwrap()
          .number,
        -1
      );

      assert_eq!(
        context
          .index
          .get_inscription_entry(third)
          .unwrap()
          .unwrap()
          .number,
        -2
      );
    }
  }

  #[test]
  fn multiple_inscriptions_different_inputs_and_same_inputs() {
    for context in Context::configurations() {
      context.rpc_server.mine_blocks(1);
      context.rpc_server.mine_blocks(1);
      context.rpc_server.mine_blocks(1);

      let script = script::Builder::new()
        .push_opcode(opcodes::OP_FALSE)
        .push_opcode(opcodes::all::OP_IF)
        .push_slice(b"ord")
        .push_slice([1])
        .push_slice(b"text/plain;charset=utf-8")
        .push_slice([])
        .push_slice(b"foo")
        .push_opcode(opcodes::all::OP_ENDIF)
        .push_opcode(opcodes::OP_FALSE)
        .push_opcode(opcodes::all::OP_IF)
        .push_slice(b"ord")
        .push_slice([1])
        .push_slice(b"text/plain;charset=utf-8")
        .push_slice([])
        .push_slice(b"bar")
        .push_opcode(opcodes::all::OP_ENDIF)
        .push_opcode(opcodes::OP_FALSE)
        .push_opcode(opcodes::all::OP_IF)
        .push_slice(b"ord")
        .push_slice([1])
        .push_slice(b"text/plain;charset=utf-8")
        .push_slice([])
        .push_slice(b"qix")
        .push_opcode(opcodes::all::OP_ENDIF)
        .into_script();

      let witness = Witness::from_slice(&[script.into_bytes(), Vec::new()]);

      let txid = context.rpc_server.broadcast_tx(TransactionTemplate {
        inputs: &[
          (1, 0, 0, witness.clone()),
          (2, 0, 0, witness.clone()),
          (3, 0, 0, witness.clone()),
        ],
        ..Default::default()
      });

      let first = InscriptionId { txid, index: 0 }; // normal
      let fourth = InscriptionId { txid, index: 3 }; // cursed but bound
      let ninth = InscriptionId { txid, index: 8 }; // cursed and unbound

      context.mine_blocks(1);

      context.index.assert_inscription_location(
        first,
        SatPoint {
          outpoint: OutPoint { txid, vout: 0 },
          offset: 0,
        },
        Some(50 * COIN_VALUE),
      );

      context.index.assert_inscription_location(
        fourth,
        SatPoint {
          outpoint: OutPoint { txid, vout: 0 },
          offset: 50 * COIN_VALUE,
        },
        Some(100 * COIN_VALUE),
      );

      context.index.assert_inscription_location(
        ninth,
        SatPoint {
          outpoint: unbound_outpoint(),
          offset: 5,
        },
        None,
      );

      assert_eq!(
        context
          .index
          .get_inscription_entry(first)
          .unwrap()
          .unwrap()
          .number,
        0
      );

      assert_eq!(
        context
          .index
          .get_inscription_entry(fourth)
          .unwrap()
          .unwrap()
          .number,
        -3
      );

      assert_eq!(
        context
          .index
          .get_inscription_entry(ninth)
          .unwrap()
          .unwrap()
          .number,
        -8
      );
    }
  }

  #[test]
  fn genesis_fee_distributed_evenly() {
    for context in Context::configurations() {
      context.rpc_server.mine_blocks(1);

      let script = script::Builder::new()
        .push_opcode(opcodes::OP_FALSE)
        .push_opcode(opcodes::all::OP_IF)
        .push_slice(b"ord")
        .push_slice([1])
        .push_slice(b"text/plain;charset=utf-8")
        .push_slice([])
        .push_slice(b"foo")
        .push_opcode(opcodes::all::OP_ENDIF)
        .push_opcode(opcodes::OP_FALSE)
        .push_opcode(opcodes::all::OP_IF)
        .push_slice(b"ord")
        .push_slice([1])
        .push_slice(b"text/plain;charset=utf-8")
        .push_slice([])
        .push_slice(b"bar")
        .push_opcode(opcodes::all::OP_ENDIF)
        .push_opcode(opcodes::OP_FALSE)
        .push_opcode(opcodes::all::OP_IF)
        .push_slice(b"ord")
        .push_slice([1])
        .push_slice(b"text/plain;charset=utf-8")
        .push_slice([])
        .push_slice(b"qix")
        .push_opcode(opcodes::all::OP_ENDIF)
        .into_script();

      let witness = Witness::from_slice(&[script.into_bytes(), Vec::new()]);

      let txid = context.rpc_server.broadcast_tx(TransactionTemplate {
        inputs: &[(1, 0, 0, witness)],
        fee: 33,
        ..Default::default()
      });

      let first = InscriptionId { txid, index: 0 };
      let second = InscriptionId { txid, index: 1 };

      context.mine_blocks(1);

      assert_eq!(
        context
          .index
          .get_inscription_entry(first)
          .unwrap()
          .unwrap()
          .fee,
        11
      );

      assert_eq!(
        context
          .index
          .get_inscription_entry(second)
          .unwrap()
          .unwrap()
          .fee,
        11
      );
    }
  }

  #[test]
  fn reinscription_on_cursed_inscription_is_not_cursed() {
    for context in Context::configurations() {
      context.mine_blocks(1);
      context.mine_blocks(1);

      let witness = envelope(&[b"ord", &[1], b"text/plain;charset=utf-8", &[], b"bar"]);

      let cursed_txid = context.rpc_server.broadcast_tx(TransactionTemplate {
        inputs: &[(1, 0, 0, witness.clone()), (2, 0, 0, witness.clone())],
        outputs: 2,
        ..Default::default()
      });

      let cursed = InscriptionId {
        txid: cursed_txid,
        index: 1,
      };

      context.mine_blocks(1);

      context.index.assert_inscription_location(
        cursed,
        SatPoint {
          outpoint: OutPoint {
            txid: cursed_txid,
            vout: 1,
          },
          offset: 0,
        },
        Some(100 * COIN_VALUE),
      );

      assert_eq!(
        context
          .index
          .get_inscription_entry(cursed)
          .unwrap()
          .unwrap()
          .number,
        -1
      );

      let witness = envelope(&[
        b"ord",
        &[1],
        b"text/plain;charset=utf-8",
        &[],
        b"reinscription on cursed",
      ]);

      let txid = context.rpc_server.broadcast_tx(TransactionTemplate {
        inputs: &[(3, 1, 1, witness)],
        ..Default::default()
      });

      let reinscription_on_cursed = InscriptionId { txid, index: 0 };

      context.mine_blocks(1);

      context.index.assert_inscription_location(
        reinscription_on_cursed,
        SatPoint {
          outpoint: OutPoint { txid, vout: 0 },
          offset: 0,
        },
        Some(100 * COIN_VALUE),
      );

      assert_eq!(
        context
          .index
          .get_inscription_entry(reinscription_on_cursed)
          .unwrap()
          .unwrap()
          .number,
        1
      );
    }
  }

  #[test]
  fn second_reinscription_on_cursed_inscription_is_cursed() {
    for context in Context::configurations() {
      context.mine_blocks(1);
      context.mine_blocks(1);

      let witness = envelope(&[b"ord", &[1], b"text/plain;charset=utf-8", &[], b"bar"]);

      let cursed_txid = context.rpc_server.broadcast_tx(TransactionTemplate {
<<<<<<< HEAD
        inputs: &[(1, 0, 0), (2, 0, 0)],
        witness,
=======
        inputs: &[(1, 0, 0, witness.clone()), (2, 0, 0, witness.clone())],
>>>>>>> 80ef6e74
        outputs: 2,
        ..Default::default()
      });

      let cursed = InscriptionId {
        txid: cursed_txid,
        index: 1,
      };

      context.mine_blocks(1);

      context.index.assert_inscription_location(
        cursed,
        SatPoint {
          outpoint: OutPoint {
            txid: cursed_txid,
            vout: 1,
          },
          offset: 0,
        },
        Some(100 * COIN_VALUE),
      );

      assert_eq!(
        context
          .index
          .get_inscription_entry(cursed)
          .unwrap()
          .unwrap()
          .number,
        -1
      );

      let witness = envelope(&[
        b"ord",
        &[1],
        b"text/plain;charset=utf-8",
        &[],
        b"reinscription on cursed",
      ]);

      let txid = context.rpc_server.broadcast_tx(TransactionTemplate {
<<<<<<< HEAD
        inputs: &[(3, 1, 1)],
        witness,
=======
        inputs: &[(3, 1, 1, witness)],
>>>>>>> 80ef6e74
        ..Default::default()
      });

      let reinscription_on_cursed = InscriptionId { txid, index: 0 };

      context.mine_blocks(1);

      context.index.assert_inscription_location(
        reinscription_on_cursed,
        SatPoint {
          outpoint: OutPoint { txid, vout: 0 },
          offset: 0,
        },
        Some(100 * COIN_VALUE),
      );

      assert_eq!(
        context
          .index
          .get_inscription_entry(reinscription_on_cursed)
          .unwrap()
          .unwrap()
          .number,
        1
      );

      let witness = envelope(&[
        b"ord",
        &[1],
        b"text/plain;charset=utf-8",
        &[],
        b"second reinscription on cursed",
      ]);

      let txid = context.rpc_server.broadcast_tx(TransactionTemplate {
<<<<<<< HEAD
        inputs: &[(4, 1, 0)],
        witness,
=======
        inputs: &[(4, 1, 0, witness)],
>>>>>>> 80ef6e74
        ..Default::default()
      });

      let second_reinscription_on_cursed = InscriptionId { txid, index: 0 };

      context.mine_blocks(1);

      context.index.assert_inscription_location(
        second_reinscription_on_cursed,
        SatPoint {
          outpoint: OutPoint { txid, vout: 0 },
          offset: 0,
        },
        Some(100 * COIN_VALUE),
      );

      assert_eq!(
        context
          .index
          .get_inscription_entry(second_reinscription_on_cursed)
          .unwrap()
          .unwrap()
          .number,
        -2
      );

      assert_eq!(
        vec![
          cursed,
          reinscription_on_cursed,
          second_reinscription_on_cursed
        ],
        context
          .index
          .get_inscriptions_on_output_with_satpoints(OutPoint { txid, vout: 0 })
          .unwrap()
          .iter()
          .map(|(_satpoint, inscription_id)| *inscription_id)
          .collect::<Vec<InscriptionId>>()
      )
    }
  }

  #[test]
  fn reinscriptions_on_output_correctly_ordered_and_transferred() {
    for context in Context::configurations() {
      context.mine_blocks(1);

      let txid = context.rpc_server.broadcast_tx(TransactionTemplate {
<<<<<<< HEAD
        inputs: &[(1, 0, 0)],
        witness: inscription("text/plain;charset=utf-8", "hello").to_witness(),
=======
        inputs: &[(
          1,
          0,
          0,
          inscription("text/plain;charset=utf-8", "hello").to_witness(),
        )],
>>>>>>> 80ef6e74
        ..Default::default()
      });

      let first = InscriptionId { txid, index: 0 };

      context.mine_blocks(1);

      let txid = context.rpc_server.broadcast_tx(TransactionTemplate {
<<<<<<< HEAD
        inputs: &[(2, 1, 0)],
        witness: inscription("text/plain;charset=utf-8", "hello").to_witness(),
=======
        inputs: &[(
          2,
          1,
          0,
          inscription("text/plain;charset=utf-8", "hello").to_witness(),
        )],
>>>>>>> 80ef6e74
        ..Default::default()
      });

      let second = InscriptionId { txid, index: 0 };

      context.mine_blocks(1);
      let txid = context.rpc_server.broadcast_tx(TransactionTemplate {
<<<<<<< HEAD
        inputs: &[(3, 1, 0)],
        witness: inscription("text/plain;charset=utf-8", "hello").to_witness(),
=======
        inputs: &[(
          3,
          1,
          0,
          inscription("text/plain;charset=utf-8", "hello").to_witness(),
        )],
>>>>>>> 80ef6e74
        ..Default::default()
      });

      let third = InscriptionId { txid, index: 0 };

      context.mine_blocks(1);

      let location = SatPoint {
        outpoint: OutPoint { txid, vout: 0 },
        offset: 0,
      };

      assert_eq!(
        vec![(location, first), (location, second), (location, third)],
        context
          .index
          .get_inscriptions_on_output_with_satpoints(OutPoint { txid, vout: 0 })
          .unwrap()
      )
    }
  }

  #[test]
  fn reinscriptions_sequence_numbers_are_tracked_correctly() {
    for context in Context::configurations() {
      context.mine_blocks(1);

      let mut inscription_ids = vec![];
      for i in 1..=5 {
        let txid = context.rpc_server.broadcast_tx(TransactionTemplate {
<<<<<<< HEAD
          inputs: &[(i, if i == 1 { 0 } else { 1 }, 0)], // for the first inscription use coinbase, otherwise use the previous tx
          witness: inscription("text/plain;charset=utf-8", &format!("hello {}", i)).to_witness(),
=======
          inputs: &[(
            i,
            if i == 1 { 0 } else { 1 },
            0,
            inscription("text/plain;charset=utf-8", &format!("hello {}", i)).to_witness(),
          )], // for the first inscription use coinbase, otherwise use the previous tx
>>>>>>> 80ef6e74
          ..Default::default()
        });

        inscription_ids.push(InscriptionId { txid, index: 0 });

        context.mine_blocks(1);
      }

      let rtx = context.index.database.begin_read().unwrap();
      let re_id_to_seq_num = rtx.open_table(REINSCRIPTION_ID_TO_SEQUENCE_NUMBER).unwrap();

      for (index, id) in inscription_ids.iter().enumerate() {
        match re_id_to_seq_num.get(&id.store()) {
          Ok(Some(num)) => {
            let sequence_number = num.value() + 1; // remove at next index refactor
            assert_eq!(
              index as u64, sequence_number,
              "sequence number mismatch for {:?}",
              id
            );
          }
          Ok(None) => assert_eq!(
            index, 0,
            "only first inscription should not have sequence number for {:?}",
            id
          ),
          Err(error) => panic!("Error retrieving sequence number: {}", error),
        }
      }
    }
  }

  #[test]
  fn reinscriptions_are_ordered_correctly_for_many_outpoints() {
    for context in Context::configurations() {
      context.mine_blocks(1);

      let mut inscription_ids = vec![];
      for i in 1..=21 {
        let txid = context.rpc_server.broadcast_tx(TransactionTemplate {
<<<<<<< HEAD
          inputs: &[(i, if i == 1 { 0 } else { 1 }, 0)], // for the first inscription use coinbase, otherwise use the previous tx
          witness: inscription("text/plain;charset=utf-8", &format!("hello {}", i)).to_witness(),
=======
          inputs: &[(
            i,
            if i == 1 { 0 } else { 1 },
            0,
            inscription("text/plain;charset=utf-8", &format!("hello {}", i)).to_witness(),
          )], // for the first inscription use coinbase, otherwise use the previous tx
>>>>>>> 80ef6e74
          ..Default::default()
        });

        inscription_ids.push(InscriptionId { txid, index: 0 });

        context.mine_blocks(1);
      }

      let final_txid = inscription_ids.last().unwrap().txid;
      let location = SatPoint {
        outpoint: OutPoint {
          txid: final_txid,
          vout: 0,
        },
        offset: 0,
      };

      let expected_result = inscription_ids
        .iter()
        .map(|id| (location, *id))
        .collect::<Vec<(SatPoint, InscriptionId)>>();

      assert_eq!(
        expected_result,
        context
          .index
          .get_inscriptions_on_output_with_satpoints(OutPoint {
            txid: final_txid,
            vout: 0
          })
          .unwrap()
      )
<<<<<<< HEAD
=======
    }
  }

  #[test]
  fn recover_from_reorg() {
    for mut context in Context::configurations() {
      context.index.set_durability(redb::Durability::Immediate);

      context.mine_blocks(1);

      let txid = context.rpc_server.broadcast_tx(TransactionTemplate {
        inputs: &[(
          1,
          0,
          0,
          inscription("text/plain;charset=utf-8", "hello").to_witness(),
        )],
        ..Default::default()
      });
      let first_id = InscriptionId { txid, index: 0 };
      let first_location = SatPoint {
        outpoint: OutPoint { txid, vout: 0 },
        offset: 0,
      };

      context.mine_blocks(6);

      context
        .index
        .assert_inscription_location(first_id, first_location, Some(50 * COIN_VALUE));

      let txid = context.rpc_server.broadcast_tx(TransactionTemplate {
        inputs: &[(
          2,
          0,
          0,
          inscription("text/plain;charset=utf-8", "hello").to_witness(),
        )],
        ..Default::default()
      });
      let second_id = InscriptionId { txid, index: 0 };
      let second_location = SatPoint {
        outpoint: OutPoint { txid, vout: 0 },
        offset: 0,
      };

      context.mine_blocks(1);

      context
        .index
        .assert_inscription_location(second_id, second_location, Some(100 * COIN_VALUE));

      context.rpc_server.invalidate_tip();
      context.mine_blocks(2);

      context
        .index
        .assert_inscription_location(first_id, first_location, Some(50 * COIN_VALUE));

      context.index.assert_non_existence_of_inscription(second_id);
    }
  }

  #[test]
  fn recover_from_3_block_deep_and_consecutive_reorg() {
    for mut context in Context::configurations() {
      context.index.set_durability(redb::Durability::Immediate);

      context.mine_blocks(1);

      let txid = context.rpc_server.broadcast_tx(TransactionTemplate {
        inputs: &[(
          1,
          0,
          0,
          inscription("text/plain;charset=utf-8", "hello").to_witness(),
        )],
        ..Default::default()
      });
      let first_id = InscriptionId { txid, index: 0 };
      let first_location = SatPoint {
        outpoint: OutPoint { txid, vout: 0 },
        offset: 0,
      };

      context.mine_blocks(10);

      let txid = context.rpc_server.broadcast_tx(TransactionTemplate {
        inputs: &[(
          2,
          0,
          0,
          inscription("text/plain;charset=utf-8", "hello").to_witness(),
        )],
        ..Default::default()
      });
      let second_id = InscriptionId { txid, index: 0 };
      let second_location = SatPoint {
        outpoint: OutPoint { txid, vout: 0 },
        offset: 0,
      };

      context.mine_blocks(1);

      context
        .index
        .assert_inscription_location(second_id, second_location, Some(100 * COIN_VALUE));

      context.rpc_server.invalidate_tip();
      context.rpc_server.invalidate_tip();
      context.rpc_server.invalidate_tip();

      context.mine_blocks(4);

      context.index.assert_non_existence_of_inscription(second_id);

      context.rpc_server.invalidate_tip();

      context.mine_blocks(2);

      context
        .index
        .assert_inscription_location(first_id, first_location, Some(50 * COIN_VALUE));
    }
  }

  #[test]
  fn recover_from_very_unlikely_7_block_deep_reorg() {
    for mut context in Context::configurations() {
      context.index.set_durability(redb::Durability::Immediate);

      context.mine_blocks(1);

      let txid = context.rpc_server.broadcast_tx(TransactionTemplate {
        inputs: &[(
          1,
          0,
          0,
          inscription("text/plain;charset=utf-8", "hello").to_witness(),
        )],
        ..Default::default()
      });

      context.mine_blocks(11);

      let first_id = InscriptionId { txid, index: 0 };
      let first_location = SatPoint {
        outpoint: OutPoint { txid, vout: 0 },
        offset: 0,
      };

      let txid = context.rpc_server.broadcast_tx(TransactionTemplate {
        inputs: &[(
          2,
          0,
          0,
          inscription("text/plain;charset=utf-8", "hello").to_witness(),
        )],
        ..Default::default()
      });

      let second_id = InscriptionId { txid, index: 0 };
      let second_location = SatPoint {
        outpoint: OutPoint { txid, vout: 0 },
        offset: 0,
      };

      context.mine_blocks(7);

      context
        .index
        .assert_inscription_location(second_id, second_location, Some(100 * COIN_VALUE));

      for _ in 0..7 {
        context.rpc_server.invalidate_tip();
      }

      context.mine_blocks(9);

      context.index.assert_non_existence_of_inscription(second_id);

      context
        .index
        .assert_inscription_location(first_id, first_location, Some(50 * COIN_VALUE));
    }
  }

  #[test]
  fn inscription_without_parent_tag_has_no_parent_entry() {
    for context in Context::configurations() {
      context.mine_blocks(1);

      let txid = context.rpc_server.broadcast_tx(TransactionTemplate {
        inputs: &[(1, 0, 0, inscription("text/plain", "hello").to_witness())],
        ..Default::default()
      });

      context.mine_blocks(1);

      let inscription_id = InscriptionId { txid, index: 0 };

      assert!(context
        .index
        .get_inscription_entry(inscription_id)
        .unwrap()
        .unwrap()
        .parent
        .is_none());
    }
  }

  #[test]
  fn inscription_with_parent_tag_without_parent_has_no_parent_entry() {
    for context in Context::configurations() {
      context.mine_blocks(1);

      let parent_txid = context.rpc_server.broadcast_tx(TransactionTemplate {
        inputs: &[(1, 0, 0, inscription("text/plain", "hello").to_witness())],
        ..Default::default()
      });

      context.mine_blocks(1);

      let parent_inscription_id = InscriptionId {
        txid: parent_txid,
        index: 0,
      };

      let txid = context.rpc_server.broadcast_tx(TransactionTemplate {
        inputs: &[(
          2,
          0,
          0,
          Inscription {
            content_type: Some("text/plain".into()),
            body: Some("hello".into()),
            parent: Some(parent_inscription_id.parent_value()),
            unrecognized_even_field: false,
          }
          .to_witness(),
        )],
        ..Default::default()
      });

      context.mine_blocks(1);

      let inscription_id = InscriptionId { txid, index: 0 };

      assert!(context
        .index
        .get_inscription_entry(inscription_id)
        .unwrap()
        .unwrap()
        .parent
        .is_none());
    }
  }

  #[test]
  fn inscription_with_parent_tag_and_parent_has_parent_entry() {
    for context in Context::configurations() {
      context.mine_blocks(1);

      let parent_txid = context.rpc_server.broadcast_tx(TransactionTemplate {
        inputs: &[(1, 0, 0, inscription("text/plain", "hello").to_witness())],
        ..Default::default()
      });

      context.mine_blocks(1);

      let parent_inscription_id = InscriptionId {
        txid: parent_txid,
        index: 0,
      };

      let txid = context.rpc_server.broadcast_tx(TransactionTemplate {
        inputs: &[(
          2,
          1,
          0,
          Inscription {
            content_type: Some("text/plain".into()),
            body: Some("hello".into()),
            parent: Some(parent_inscription_id.parent_value()),
            unrecognized_even_field: false,
          }
          .to_witness(),
        )],
        ..Default::default()
      });

      context.mine_blocks(1);

      let inscription_id = InscriptionId { txid, index: 0 };

      assert_eq!(
        context
          .index
          .get_inscription_entry(inscription_id)
          .unwrap()
          .unwrap()
          .parent
          .unwrap(),
        parent_inscription_id
      );

      assert_eq!(
        context
          .index
          .get_children_by_inscription_id(parent_inscription_id)
          .unwrap(),
        vec![inscription_id]
      );
    }
  }

  #[test]
  fn parents_can_be_in_preceding_input() {
    for context in Context::configurations() {
      context.mine_blocks(1);

      let parent_txid = context.rpc_server.broadcast_tx(TransactionTemplate {
        inputs: &[(1, 0, 0, inscription("text/plain", "hello").to_witness())],
        ..Default::default()
      });

      context.mine_blocks(2);

      let parent_inscription_id = InscriptionId {
        txid: parent_txid,
        index: 0,
      };

      let txid = context.rpc_server.broadcast_tx(TransactionTemplate {
        inputs: &[
          (2, 1, 0, Default::default()),
          (
            3,
            0,
            0,
            Inscription {
              content_type: Some("text/plain".into()),
              body: Some("hello".into()),
              parent: Some(parent_inscription_id.parent_value()),
              unrecognized_even_field: false,
            }
            .to_witness(),
          ),
        ],
        ..Default::default()
      });

      context.mine_blocks(1);

      let inscription_id = InscriptionId { txid, index: 0 };

      assert_eq!(
        context
          .index
          .get_inscription_entry(inscription_id)
          .unwrap()
          .unwrap()
          .parent
          .unwrap(),
        parent_inscription_id
      );

      assert_eq!(
        context
          .index
          .get_children_by_inscription_id(parent_inscription_id)
          .unwrap(),
        vec![inscription_id]
      );
    }
  }

  #[test]
  fn parents_can_be_in_following_input() {
    for context in Context::configurations() {
      context.mine_blocks(1);

      let parent_txid = context.rpc_server.broadcast_tx(TransactionTemplate {
        inputs: &[(1, 0, 0, inscription("text/plain", "hello").to_witness())],
        ..Default::default()
      });

      context.mine_blocks(2);

      let parent_inscription_id = InscriptionId {
        txid: parent_txid,
        index: 0,
      };

      let txid = context.rpc_server.broadcast_tx(TransactionTemplate {
        inputs: &[
          (
            3,
            0,
            0,
            Inscription {
              content_type: Some("text/plain".into()),
              body: Some("hello".into()),
              parent: Some(parent_inscription_id.parent_value()),
              unrecognized_even_field: false,
            }
            .to_witness(),
          ),
          (2, 1, 0, Default::default()),
        ],
        ..Default::default()
      });

      context.mine_blocks(1);

      let inscription_id = InscriptionId { txid, index: 0 };

      assert_eq!(
        context
          .index
          .get_inscription_entry(inscription_id)
          .unwrap()
          .unwrap()
          .parent
          .unwrap(),
        parent_inscription_id
      );

      assert_eq!(
        context
          .index
          .get_children_by_inscription_id(parent_inscription_id)
          .unwrap(),
        vec![inscription_id]
      );
    }
  }

  #[test]
  fn inscription_with_invalid_parent_tag_and_parent_has_no_parent_entry() {
    for context in Context::configurations() {
      context.mine_blocks(1);

      let parent_txid = context.rpc_server.broadcast_tx(TransactionTemplate {
        inputs: &[(1, 0, 0, inscription("text/plain", "hello").to_witness())],
        ..Default::default()
      });

      context.mine_blocks(1);

      let parent_inscription_id = InscriptionId {
        txid: parent_txid,
        index: 0,
      };

      let txid = context.rpc_server.broadcast_tx(TransactionTemplate {
        inputs: &[(
          2,
          1,
          0,
          Inscription {
            content_type: Some("text/plain".into()),
            body: Some("hello".into()),
            parent: Some(
              parent_inscription_id
                .parent_value()
                .into_iter()
                .chain(iter::once(0))
                .collect(),
            ),
            unrecognized_even_field: false,
          }
          .to_witness(),
        )],
        ..Default::default()
      });

      context.mine_blocks(1);

      let inscription_id = InscriptionId { txid, index: 0 };

      assert!(context
        .index
        .get_inscription_entry(inscription_id)
        .unwrap()
        .unwrap()
        .parent
        .is_none());
>>>>>>> 80ef6e74
    }
  }
}<|MERGE_RESOLUTION|>--- conflicted
+++ resolved
@@ -6,7 +6,7 @@
     },
     brc20s::{
       self, redb as brc20s_db, redb::try_init_tables as try_init_brc20s,
-      DataStoreReadOnly as BRC20SDataStoreReadOnly,
+      DataStoreReadOnly as BRC20SDataStoreReadOnly, PledgedTick,
     },
     ord::{self, OrdDataStoreReadOnly},
     ScriptKey,
@@ -15,27 +15,13 @@
   reward,
 };
 
-#[cfg(feature = "rollback")]
-use once_cell::sync::OnceCell;
-
 use {
   self::{
-<<<<<<< HEAD
     entry::{BlockHashValue, Entry, InscriptionIdValue, OutPointValue, SatPointValue, SatRange},
-    updater::Updater,
-  },
-  super::*,
-=======
-    entry::{
-      BlockHashValue, Entry, InscriptionEntry, InscriptionEntryValue, InscriptionIdValue,
-      OutPointValue, SatPointValue, SatRange,
-    },
     reorg::*,
     updater::Updater,
   },
   super::*,
-  crate::wallet::Wallet,
->>>>>>> 80ef6e74
   bitcoin::block::Header,
   bitcoincore_rpc::{json::GetBlockHeaderResult, Client},
   chrono::SubsecRound,
@@ -46,12 +32,7 @@
     TableDefinition, WriteTransaction,
   },
   std::collections::HashMap,
-<<<<<<< HEAD
-  std::io::{BufWriter, Write},
-  std::sync::atomic::{self, AtomicBool},
-=======
   std::io::{BufWriter, Read, Write},
->>>>>>> 80ef6e74
 };
 
 pub(super) use self::{
@@ -65,26 +46,11 @@
 mod rtx;
 mod updater;
 
-<<<<<<< HEAD
-use crate::okx::datastore::brc20s::PledgedTick;
-#[cfg(feature = "rollback")]
-use redb::Savepoint;
-
-const SCHEMA_VERSION: u64 = 5;
-=======
 const SCHEMA_VERSION: u64 = 6;
->>>>>>> 80ef6e74
 
 macro_rules! define_table {
   ($name:ident, $key:ty, $value:ty) => {
     pub const $name: TableDefinition<$key, $value> = TableDefinition::new(stringify!($name));
-  };
-}
-
-macro_rules! define_multimap_table {
-  ($name:ident, $key:ty, $value:ty) => {
-    const $name: MultimapTableDefinition<$key, $value> =
-      MultimapTableDefinition::new(stringify!($name));
   };
 }
 
@@ -104,42 +70,11 @@
 define_table! { INSCRIPTION_ID_TO_SATPOINT, &InscriptionIdValue, &SatPointValue }
 define_table! { INSCRIPTION_NUMBER_TO_INSCRIPTION_ID, i64, &InscriptionIdValue }
 define_table! { OUTPOINT_TO_SAT_RANGES, &OutPointValue, &[u8] }
-<<<<<<< HEAD
 define_table! { OUTPOINT_TO_ENTRY, &OutPointValue, &[u8] }
-define_table! { REINSCRIPTION_ID_TO_SEQUENCE_NUMBER, &InscriptionIdValue, u64 }
-define_multimap_table! { SATPOINT_TO_INSCRIPTION_ID, &SatPointValue, &InscriptionIdValue }
-define_multimap_table! { SAT_TO_INSCRIPTION_ID, u64, &InscriptionIdValue }
-define_table! { SAT_TO_SATPOINT, u64, &SatPointValue }
-define_table! { STATISTIC_TO_COUNT, u64, u64 }
-define_table! { WRITE_TRANSACTION_STARTING_BLOCK_COUNT_TO_TIMESTAMP, u64, u128 }
-#[cfg(feature = "rollback")]
-pub(crate) struct HeightSavepoint(pub u64, pub Savepoint);
-#[cfg(feature = "rollback")]
-pub(crate) static mut GLOBAL_SAVEPOINTS: OnceCell<VecDeque<HeightSavepoint>> = OnceCell::new();
-#[cfg(feature = "rollback")]
-pub(crate) const SAVEPOINT_INTERVAL: u64 = 3;
-#[cfg(feature = "rollback")]
-pub(crate) const MAX_SAVEPOINTS: usize = 4;
-
-#[allow(dead_code)]
-pub(crate) struct Index {
-  client: Client,
-  database: Database,
-  path: PathBuf,
-  first_inscription_height: u64,
-  genesis_block_coinbase_transaction: Transaction,
-  genesis_block_coinbase_txid: Txid,
-  height_limit: Option<u64>,
-  options: Options,
-  reorged: AtomicBool,
-}
-=======
-define_table! { OUTPOINT_TO_VALUE, &OutPointValue, u64}
 define_table! { REINSCRIPTION_ID_TO_SEQUENCE_NUMBER, &InscriptionIdValue, u64 }
 define_table! { SAT_TO_SATPOINT, u64, &SatPointValue }
 define_table! { STATISTIC_TO_COUNT, u64, u64 }
 define_table! { WRITE_TRANSACTION_STARTING_BLOCK_COUNT_TO_TIMESTAMP, u64, u128 }
->>>>>>> 80ef6e74
 
 #[derive(Debug, PartialEq)]
 pub enum List {
@@ -236,7 +171,6 @@
 
     let path = if let Some(path) = &options.index {
       path.clone()
-<<<<<<< HEAD
     } else {
       options.data_dir()?.join("index.redb")
     };
@@ -257,29 +191,6 @@
       }
     };
 
-    log::info!("Setting DB cache size to {} bytes", db_cache_size);
-
-=======
-    } else {
-      options.data_dir()?.join("index.redb")
-    };
-
-    if let Err(err) = fs::create_dir_all(path.parent().unwrap()) {
-      bail!(
-        "failed to create data dir `{}`: {err}",
-        path.parent().unwrap().display()
-      );
-    }
-
-    let db_cache_size = match options.db_cache_size {
-      Some(db_cache_size) => db_cache_size,
-      None => {
-        let mut sys = System::new();
-        sys.refresh_memory();
-        usize::try_from(sys.total_memory() / 4)?
-      }
-    };
-
     if let Ok(mut file) = fs::OpenOptions::new().read(true).open(&path) {
       // use cberner's quick hack to check the redb recovery bit
       // https://github.com/cberner/redb/issues/639#issuecomment-1628037591
@@ -302,7 +213,6 @@
       redb::Durability::Immediate
     };
 
->>>>>>> 80ef6e74
     let database = match Database::builder()
       .set_cache_size(db_cache_size)
       .open(&path)
@@ -336,21 +246,10 @@
         let database = Database::builder()
           .set_cache_size(db_cache_size)
           .create(&path)?;
-<<<<<<< HEAD
 
         let mut tx = database.begin_write()?;
 
-        if cfg!(test) {
-          tx.set_durability(redb::Durability::None);
-        } else {
-          tx.set_durability(redb::Durability::Immediate);
-        };
-=======
-
-        let mut tx = database.begin_write()?;
-
         tx.set_durability(durability);
->>>>>>> 80ef6e74
 
         tx.open_multimap_table(INSCRIPTION_ID_TO_CHILDREN)?;
         tx.open_multimap_table(SATPOINT_TO_INSCRIPTION_ID)?;
@@ -360,15 +259,8 @@
         tx.open_table(INSCRIPTION_ID_TO_INSCRIPTION_ENTRY)?;
         tx.open_table(INSCRIPTION_ID_TO_SATPOINT)?;
         tx.open_table(INSCRIPTION_NUMBER_TO_INSCRIPTION_ID)?;
-<<<<<<< HEAD
         tx.open_table(OUTPOINT_TO_ENTRY)?;
         tx.open_table(REINSCRIPTION_ID_TO_SEQUENCE_NUMBER)?;
-        tx.open_multimap_table(SATPOINT_TO_INSCRIPTION_ID)?;
-        tx.open_multimap_table(SAT_TO_INSCRIPTION_ID)?;
-=======
-        tx.open_table(OUTPOINT_TO_VALUE)?;
-        tx.open_table(REINSCRIPTION_ID_TO_SEQUENCE_NUMBER)?;
->>>>>>> 80ef6e74
         tx.open_table(SAT_TO_SATPOINT)?;
         tx.open_table(WRITE_TRANSACTION_STARTING_BLOCK_COUNT_TO_TIMESTAMP)?;
 
@@ -409,20 +301,16 @@
     })
   }
 
-<<<<<<< HEAD
   pub(crate) fn get_chain_network(&self) -> Network {
     self.options.chain().network()
   }
 
-  pub(crate) fn get_unspent_outputs(&self) -> Result<BTreeMap<OutPoint, Amount>> {
-=======
   #[cfg(test)]
   fn set_durability(&mut self, durability: redb::Durability) {
     self.durability = durability;
   }
 
-  pub(crate) fn get_unspent_outputs(&self, _wallet: Wallet) -> Result<BTreeMap<OutPoint, Amount>> {
->>>>>>> 80ef6e74
+  pub(crate) fn get_unspent_outputs(&self) -> Result<BTreeMap<OutPoint, Amount>> {
     let mut utxos = BTreeMap::new();
     utxos.extend(
       self
@@ -653,91 +541,8 @@
     self.unrecoverably_reorged.load(atomic::Ordering::Relaxed)
   }
 
-<<<<<<< HEAD
-  pub(crate) fn export(&self, filename: &String, include_addresses: bool) -> Result {
-    let mut writer = BufWriter::new(File::create(filename)?);
-    let rtx = self.database.begin_read()?;
-
-    let blocks_indexed = rtx
-      .open_table(HEIGHT_TO_BLOCK_HASH)?
-      .range(0..)?
-      .next_back()
-      .and_then(|result| result.ok())
-      .map(|(height, _hash)| height.value() + 1)
-      .unwrap_or(0);
-
-    writeln!(writer, "# export at block height {}", blocks_indexed)?;
-
-    log::info!("exporting database tables to {filename}");
-
-    for result in rtx
-      .open_table(INSCRIPTION_NUMBER_TO_INSCRIPTION_ID)?
-      .iter()?
-    {
-      let (number, id) = result?;
-      let inscription_id = InscriptionId::load(*id.value());
-
-      let satpoint = self
-        .get_inscription_satpoint_by_id(inscription_id)?
-        .unwrap();
-
-      write!(
-        writer,
-        "{}\t{}\t{}",
-        number.value(),
-        inscription_id,
-        satpoint
-      )?;
-
-      if include_addresses {
-        let address = if satpoint.outpoint == unbound_outpoint() {
-          "unbound".to_string()
-        } else {
-          let output = self
-            .get_transaction(satpoint.outpoint.txid)?
-            .unwrap()
-            .output
-            .into_iter()
-            .nth(satpoint.outpoint.vout.try_into().unwrap())
-            .unwrap();
-          self
-            .options
-            .chain()
-            .address_from_script(&output.script_pubkey)
-            .map(|address| address.to_string())
-            .unwrap_or_else(|e| e.to_string())
-        };
-        write!(writer, "\t{}", address)?;
-      }
-      writeln!(writer)?;
-
-      if SHUTTING_DOWN.load(atomic::Ordering::Relaxed) {
-        break;
-      }
-    }
-    writer.flush()?;
-    Ok(())
-  }
-
-  pub(crate) fn is_reorged(&self) -> bool {
-    self.reorged.load(atomic::Ordering::Relaxed)
-=======
   pub(crate) fn is_json_api_enabled(&self) -> bool {
     self.options.enable_json_api
->>>>>>> 80ef6e74
-  }
-
-  #[cfg(feature = "rollback")]
-  pub(crate) fn reset_reorged(&self) {
-    self.reorged.store(false, atomic::Ordering::Relaxed);
-  }
-
-  #[cfg(feature = "rollback")]
-  pub(crate) fn restore_savepoint(&self, sp: &Savepoint) -> Result {
-    let mut wtx = self.begin_write()?;
-    wtx.restore_savepoint(sp)?;
-    wtx.commit()?;
-    Ok(())
   }
 
   pub(crate) fn begin_read(&self) -> Result<rtx::Rtx> {
@@ -775,7 +580,6 @@
       .unwrap_or(0)
   }
 
-<<<<<<< HEAD
   pub(crate) fn height(&self) -> Result<Option<Height>> {
     self.begin_read()?.block_height()
   }
@@ -801,8 +605,6 @@
     }
   }
 
-=======
->>>>>>> 80ef6e74
   pub(crate) fn block_count(&self) -> Result<u64> {
     self.begin_read()?.block_count()
   }
@@ -814,12 +616,6 @@
   pub(crate) fn block_hash(&self, height: Option<u64>) -> Result<Option<BlockHash>> {
     self.begin_read()?.block_hash(height)
   }
-<<<<<<< HEAD
-
-  pub(crate) fn blocks(&self, take: usize) -> Result<Vec<(u64, BlockHash)>> {
-    let mut blocks = Vec::new();
-=======
->>>>>>> 80ef6e74
 
   pub(crate) fn blocks(&self, take: usize) -> Result<Vec<(u64, BlockHash)>> {
     let rtx = self.begin_read()?;
@@ -895,8 +691,6 @@
     self.client.get_block(&hash).into_option()
   }
 
-<<<<<<< HEAD
-=======
   pub(crate) fn get_children_by_inscription_id(
     &self,
     inscription_id: InscriptionId,
@@ -914,28 +708,18 @@
       .collect()
   }
 
->>>>>>> 80ef6e74
   pub(crate) fn get_inscription_ids_by_sat(&self, sat: Sat) -> Result<Vec<InscriptionId>> {
     let rtx = &self.database.begin_read()?;
 
     let mut ids = rtx
       .open_multimap_table(SAT_TO_INSCRIPTION_ID)?
       .get(&sat.n())?
-<<<<<<< HEAD
-      .filter_map(|result| {
-        result
-          .ok()
-          .map(|inscription_id| InscriptionId::load(*inscription_id.value()))
-      })
-      .collect::<Vec<InscriptionId>>();
-=======
       .map(|result| {
         result
           .map(|inscription_id| InscriptionId::load(*inscription_id.value()))
           .map_err(|err| err.into())
       })
       .collect::<Result<Vec<InscriptionId>>>()?;
->>>>>>> 80ef6e74
 
     if ids.len() > 1 {
       let re_id_to_seq_num = rtx.open_table(REINSCRIPTION_ID_TO_SEQUENCE_NUMBER)?;
@@ -1020,7 +804,6 @@
         .iter()
         .map(|(_satpoint, inscription_id)| *inscription_id)
         .collect(),
-<<<<<<< HEAD
     )
   }
 
@@ -1048,8 +831,6 @@
     Self::transaction_output_by_outpoint(
       &self.database.begin_read()?.open_table(OUTPOINT_TO_ENTRY)?,
       outpoint,
-=======
->>>>>>> 80ef6e74
     )
   }
 
@@ -1223,40 +1004,6 @@
     utxos: BTreeMap<OutPoint, Amount>,
   ) -> Result<BTreeMap<SatPoint, InscriptionId>> {
     let rtx = self.database.begin_read()?;
-<<<<<<< HEAD
-
-    let mut result = BTreeMap::new();
-
-    for range_result in rtx
-      .open_multimap_table(SATPOINT_TO_INSCRIPTION_ID)?
-      .range::<&[u8; 44]>(&[0; 44]..)?
-    {
-      let (satpoint, ids) = range_result?;
-      for id_result in ids {
-        let id = id_result?;
-        result.insert(Entry::load(*satpoint.value()), Entry::load(*id.value()));
-      }
-      if result.len() >= n.unwrap_or(usize::MAX) {
-        break;
-      }
-    }
-
-    Ok(result)
-  }
-
-  pub(crate) fn get_homepage_inscriptions(&self) -> Result<Vec<InscriptionId>> {
-    Ok(
-      self
-        .database
-        .begin_read()?
-        .open_table(INSCRIPTION_NUMBER_TO_INSCRIPTION_ID)?
-        .iter()?
-        .rev()
-        .take(8)
-        .flat_map(|result| result.map(|(_number, id)| Entry::load(*id.value())))
-        .collect(),
-    )
-=======
 
     let mut result = BTreeMap::new();
 
@@ -1266,7 +1013,6 @@
     }
 
     Ok(result)
->>>>>>> 80ef6e74
   }
 
   pub(crate) fn get_latest_inscriptions_with_prev_and_next(
@@ -1279,12 +1025,6 @@
     let inscription_number_to_inscription_id =
       rtx.open_table(INSCRIPTION_NUMBER_TO_INSCRIPTION_ID)?;
 
-<<<<<<< HEAD
-    let latest = match inscription_number_to_inscription_id.iter()?.next_back() {
-      Some(Ok((number, _id))) => number.value(),
-      Some(Err(_)) => return Ok(Default::default()),
-      None => return Ok(Default::default()),
-=======
     let highest = match inscription_number_to_inscription_id.iter()?.next_back() {
       Some(Ok((number, _id))) => number.value(),
       Some(Err(_)) | None => return Ok(Default::default()),
@@ -1293,7 +1033,6 @@
     let lowest = match inscription_number_to_inscription_id.iter()?.next() {
       Some(Ok((number, _id))) => number.value(),
       Some(Err(_)) | None => return Ok(Default::default()),
->>>>>>> 80ef6e74
     };
 
     let from = from.unwrap_or(highest);
@@ -1490,411 +1229,6 @@
     }
   }
 
-  fn inscriptions_on_output_unordered<'a: 'tx, 'tx>(
-    satpoint_to_id: &'a impl ReadableMultimapTable<&'static SatPointValue, &'static InscriptionIdValue>,
-    outpoint: OutPoint,
-  ) -> Result<impl Iterator<Item = (SatPoint, InscriptionId)> + 'tx> {
-    let start = SatPoint {
-      outpoint,
-      offset: 0,
-    }
-    .store();
-
-    let end = SatPoint {
-      outpoint,
-      offset: u64::MAX,
-    }
-    .store();
-
-    let mut inscriptions = Vec::new();
-
-    for range in satpoint_to_id.range::<&[u8; 44]>(&start..=&end)? {
-      let (satpoint, ids) = range?;
-      for id_result in ids {
-        let id = id_result?;
-        inscriptions.push((Entry::load(*satpoint.value()), Entry::load(*id.value())));
-      }
-    }
-
-    Ok(inscriptions.into_iter())
-  }
-
-  fn inscriptions_on_output_ordered<'a: 'tx, 'tx>(
-    re_id_to_seq_num: &'a impl ReadableTable<&'static InscriptionIdValue, u64>,
-    satpoint_to_id: &'a impl ReadableMultimapTable<&'static SatPointValue, &'static InscriptionIdValue>,
-    outpoint: OutPoint,
-  ) -> Result<Vec<(SatPoint, InscriptionId)>> {
-    let mut result = Self::inscriptions_on_output_unordered(satpoint_to_id, outpoint)?
-      .collect::<Vec<(SatPoint, InscriptionId)>>();
-
-    if result.len() <= 1 {
-      return Ok(result);
-    }
-
-    result.sort_by_key(|(_satpoint, inscription_id)| {
-      match re_id_to_seq_num.get(&inscription_id.store()) {
-        Ok(Some(num)) => num.value() + 1, // remove at next index refactor
-        Ok(None) => 0,
-        _ => 0,
-      }
-    });
-
-    Ok(result)
-  }
-
-  pub(crate) fn transaction_output_by_outpoint(
-    outpoint_to_entry: &impl ReadableTable<&'static OutPointValue, &'static [u8]>,
-    outpoint: OutPoint,
-  ) -> Result<Option<TxOut>> {
-    Ok(
-      outpoint_to_entry
-        .get(&outpoint.store())?
-        .map(|x| Decodable::consensus_decode(&mut io::Cursor::new(x.value())).unwrap()),
-    )
-  }
-
-  pub(crate) fn brc20_get_tick_info(&self, name: &brc20::Tick) -> Result<Option<brc20::TokenInfo>> {
-    let rtx = self.database.begin_read().unwrap();
-    let brc20_db = brc20_db::DataStoreReader::new(&rtx);
-    let info = brc20_db.get_token_info(name)?;
-    Ok(info)
-  }
-
-  pub(crate) fn brc20_get_all_tick_info(&self) -> Result<Vec<brc20::TokenInfo>> {
-    let rtx = self.database.begin_read().unwrap();
-    let brc20_db = brc20_db::DataStoreReader::new(&rtx);
-    let info = brc20_db.get_tokens_info()?;
-    Ok(info)
-  }
-
-  pub(crate) fn brc20_get_balance_by_address(
-    &self,
-    tick: &brc20::Tick,
-    address: &bitcoin::Address,
-  ) -> Result<Option<brc20::Balance>> {
-    let rtx = self.database.begin_read().unwrap();
-    let brc20_db = brc20_db::DataStoreReader::new(&rtx);
-    let bal = brc20_db.get_balance(&ScriptKey::from_address(address.clone()), tick)?;
-    Ok(bal)
-  }
-
-  pub(crate) fn brc20_get_all_balance_by_address(
-    &self,
-    address: &bitcoin::Address,
-  ) -> Result<Vec<brc20::Balance>> {
-    let rtx = self.database.begin_read().unwrap();
-    let brc20_db = brc20_db::DataStoreReader::new(&rtx);
-    Ok(brc20_db.get_balances(&ScriptKey::from_address(address.clone()))?)
-  }
-
-  pub(crate) fn get_transaction_info(
-    &self,
-    txid: &bitcoin::Txid,
-  ) -> Result<Option<bitcoincore_rpc::json::GetRawTransactionResult>> {
-    if *txid == self.genesis_block_coinbase_txid {
-      Ok(None)
-    } else {
-      self
-        .client
-        .get_raw_transaction_info(txid, None)
-        .into_option()
-    }
-  }
-
-  pub(crate) fn brc20_get_tx_events_by_txid(
-    &self,
-    txid: &bitcoin::Txid,
-  ) -> Result<Option<Vec<brc20::Receipt>>> {
-    let rtx = self.database.begin_read().unwrap();
-    let brc20_db = brc20_db::DataStoreReader::new(&rtx);
-    let res = brc20_db.get_transaction_receipts(txid)?;
-
-    if res.is_empty() {
-      let tx = self.client.get_raw_transaction_info(txid, None)?;
-      if let Some(tx_blockhash) = tx.blockhash {
-        let tx_bh = self.client.get_block_header_info(&tx_blockhash)?;
-        let parsed_height = self.height()?;
-        if parsed_height.is_none() || tx_bh.height as u64 > parsed_height.unwrap().0 {
-          return Ok(None);
-        }
-      } else {
-        return Err(anyhow!("can't get tx block hash: {txid}"));
-      }
-    }
-
-    Ok(Some(res))
-  }
-
-  pub(crate) fn brc20_get_block_events_by_blockhash(
-    &self,
-    blockhash: bitcoin::BlockHash,
-  ) -> Result<Option<Vec<(bitcoin::Txid, Vec<brc20::Receipt>)>>> {
-    let parsed_height = self.height()?;
-    if parsed_height.is_none() {
-      return Ok(None);
-    }
-    let parsed_height = parsed_height.unwrap().0;
-    let block = self.client.get_block_info(&blockhash)?;
-    if block.height as u64 > parsed_height {
-      return Ok(None);
-    }
-
-    let rtx = self.database.begin_read().unwrap();
-    let brc20_db = brc20_db::DataStoreReader::new(&rtx);
-
-    let mut result = Vec::new();
-
-    for txid in &block.tx {
-      let tx_events = brc20_db.get_transaction_receipts(txid)?;
-      if tx_events.is_empty() {
-        continue;
-      }
-      result.push((*txid, tx_events));
-    }
-
-    Ok(Some(result))
-  }
-
-  pub(crate) fn brc20_get_tick_transferable_by_address(
-    &self,
-    tick: &brc20::Tick,
-    address: &bitcoin::Address,
-  ) -> Result<Vec<brc20::TransferableLog>> {
-    let rtx = self.database.begin_read().unwrap();
-    let brc20_db = brc20_db::DataStoreReader::new(&rtx);
-    let res = brc20_db.get_transferable_by_tick(&ScriptKey::from_address(address.clone()), tick)?;
-
-    Ok(res)
-  }
-
-  pub(crate) fn brc20_get_all_transferable_by_address(
-    &self,
-    address: &bitcoin::Address,
-  ) -> Result<Vec<brc20::TransferableLog>> {
-    let rtx = self.database.begin_read().unwrap();
-    let brc20_db = brc20_db::DataStoreReader::new(&rtx);
-    let res = brc20_db.get_transferable(&ScriptKey::from_address(address.clone()))?;
-
-    Ok(res)
-  }
-
-  pub(crate) fn brc20s_all_tick_info(
-    &self,
-    start: usize,
-    limit: Option<usize>,
-  ) -> Result<(Vec<brc20s::TickInfo>, usize)> {
-    let rtx = self.database.begin_read().unwrap();
-    let brc20s_db = brc20s_db::DataStoreReader::new(&rtx);
-    let all_tick = brc20s_db.get_all_tick_info(start, limit)?;
-    Ok(all_tick)
-  }
-
-  pub(crate) fn brc20s_tick_info(
-    &self,
-    tick_id: &brc20s::TickId,
-  ) -> Result<Option<brc20s::TickInfo>> {
-    let rtx = self.database.begin_read().unwrap();
-    let brc20s_db = brc20s_db::DataStoreReader::new(&rtx);
-    let info = brc20s_db.get_tick_info(tick_id)?;
-    Ok(info)
-  }
-
-  pub(crate) fn brc20s_pool_info(&self, pid: &brc20s::Pid) -> Result<Option<brc20s::PoolInfo>> {
-    let rtx = self.database.begin_read().unwrap();
-    let brc20s_db = brc20s_db::DataStoreReader::new(&rtx);
-    let info = brc20s_db.get_pid_to_poolinfo(pid)?;
-    Ok(info)
-  }
-  pub(crate) fn brc20s_stake_info(
-    &self,
-    address: &bitcoin::Address,
-    pledged_tick: &PledgedTick,
-  ) -> Result<Option<brc20s::StakeInfo>> {
-    let rtx = self.database.begin_read().unwrap();
-    let brc20s_db = brc20s_db::DataStoreReader::new(&rtx);
-
-    let info =
-      brc20s_db.get_user_stakeinfo(&ScriptKey::from_address(address.clone()), pledged_tick)?;
-    Ok(info)
-  }
-
-  pub(crate) fn brc20s_all_pool_info(
-    &self,
-    start: usize,
-    limit: Option<usize>,
-  ) -> Result<(Vec<brc20s::PoolInfo>, usize)> {
-    let rtx = self.database.begin_read().unwrap();
-    let brc20s_db = brc20s_db::DataStoreReader::new(&rtx);
-    let all_pool = brc20s_db.get_all_poolinfo(start, limit)?;
-    Ok(all_pool)
-  }
-
-  pub(crate) fn brc20s_all_pools_by_tid(
-    &self,
-    tick_id: &brc20s::TickId,
-  ) -> Result<Vec<brc20s::PoolInfo>> {
-    let rtx = self.database.begin_read().unwrap();
-    let brc20s_db = brc20s_db::DataStoreReader::new(&rtx);
-    let all_pool = brc20s_db.get_all_pools_by_tid(tick_id)?;
-    Ok(all_pool)
-  }
-
-  pub(crate) fn brc20s_user_info(
-    &self,
-    pid: &brc20s::Pid,
-    address: &bitcoin::Address,
-  ) -> Result<Option<brc20s::UserInfo>> {
-    let rtx = self.database.begin_read().unwrap();
-    let brc20s_db = brc20s_db::DataStoreReader::new(&rtx);
-    let info = brc20s_db.get_pid_to_use_info(&ScriptKey::from_address(address.clone()), pid)?;
-    Ok(info)
-  }
-
-  pub(crate) fn brc20s_user_pending_reward(
-    &self,
-    pid: &brc20s::Pid,
-    address: &bitcoin::Address,
-  ) -> Result<(Option<String>, Option<String>)> {
-    let rtx = self.database.begin_read().unwrap();
-    let brc20s_db = brc20s_db::DataStoreReader::new(&rtx);
-    let brc20_db = brc20_db::DataStoreReader::new(&rtx);
-    let user_info =
-      brc20s_db.get_pid_to_use_info(&ScriptKey::from_address(address.clone()), pid)?;
-
-    let pool_info = brc20s_db.get_pid_to_poolinfo(pid)?;
-
-    let dec = match pool_info.clone().unwrap().stake {
-      PledgedTick::Native => NATIVE_TOKEN_DECIMAL,
-      PledgedTick::BRC20STick(tickid) => brc20s_db.get_tick_info(&tickid).unwrap().unwrap().decimal,
-      PledgedTick::BRC20Tick(tick) => brc20_db.get_token_info(&tick).unwrap().unwrap().decimal,
-      PledgedTick::Unknown => 0_u8,
-    };
-
-    let block = self.height().unwrap().unwrap_or(Height(0)).n();
-
-    let result = reward::query_reward(
-      user_info.unwrap(),
-      pool_info.unwrap(),
-      self.height().unwrap().unwrap_or(Height(0)).n(),
-      dec,
-    )?;
-
-    Ok((Some(result.to_string()), Some(block.to_string())))
-  }
-
-  pub(crate) fn brc20s_balance(
-    &self,
-    tick_id: &brc20s::TickId,
-    address: &bitcoin::Address,
-  ) -> Result<Option<brc20s::Balance>> {
-    let rtx = self.database.begin_read().unwrap();
-    let brc20s_db = brc20s_db::DataStoreReader::new(&rtx);
-    let info = brc20s_db.get_balance(&ScriptKey::from_address(address.clone()), tick_id)?;
-    Ok(info)
-  }
-
-  pub(crate) fn brc20s_all_balance(
-    &self,
-    address: &bitcoin::Address,
-  ) -> Result<Vec<(brc20s::TickId, brc20s::Balance)>> {
-    let rtx = self.database.begin_read().unwrap();
-    let brc20s_db = brc20s_db::DataStoreReader::new(&rtx);
-    let all_balance = brc20s_db.get_balances(&ScriptKey::from_address(address.clone()))?;
-    Ok(all_balance)
-  }
-
-  pub(crate) fn brc20s_tickid_transferable(
-    &self,
-    tick_id: &brc20s::TickId,
-    address: &bitcoin::Address,
-  ) -> Result<Vec<brc20s::TransferableAsset>> {
-    let rtx = self.database.begin_read().unwrap();
-    let brc20s_db = brc20s_db::DataStoreReader::new(&rtx);
-
-    let result =
-      brc20s_db.get_transferable_by_tickid(&ScriptKey::from_address(address.clone()), tick_id)?;
-    Ok(result)
-  }
-
-  pub(crate) fn brc20s_all_transferable(
-    &self,
-    address: &bitcoin::Address,
-  ) -> Result<Vec<brc20s::TransferableAsset>> {
-    let rtx = self.database.begin_read().unwrap();
-    let brc20s_db = brc20s_db::DataStoreReader::new(&rtx);
-    let info = brc20s_db.get_transferable(&ScriptKey::from_address(address.clone()))?;
-    Ok(info)
-  }
-
-  pub(crate) fn brc20s_txid_receipts(&self, txid: &Txid) -> Result<Option<Vec<brc20s::Receipt>>> {
-    let rtx = self.database.begin_read().unwrap();
-    let brc20s_db = brc20s_db::DataStoreReader::new(&rtx);
-    let res = brc20s_db.get_txid_to_receipts(txid)?;
-
-    if res.is_empty() {
-      let tx = self.client.get_raw_transaction_info(txid, None)?;
-      if let Some(tx_blockhash) = tx.blockhash {
-        let tx_bh = self.client.get_block_header_info(&tx_blockhash)?;
-        let parsed_height = self.height()?;
-        if parsed_height.is_none() || tx_bh.height as u64 > parsed_height.unwrap().0 {
-          return Ok(None);
-        }
-      } else {
-        return Err(anyhow!("can't get tx block hash: {txid}"));
-      }
-    }
-
-    Ok(Some(res))
-  }
-
-  pub(crate) fn brc20s_block_receipts(
-    &self,
-    hash: &BlockHash,
-  ) -> Result<Option<Vec<(bitcoin::Txid, Vec<brc20s::Receipt>)>>> {
-    let rtx = self.database.begin_read().unwrap();
-    let brc20s_db = brc20s_db::DataStoreReader::new(&rtx);
-    let parsed_height = self.height()?;
-    if parsed_height.is_none() {
-      return Ok(None);
-    }
-    let parsed_height = parsed_height.unwrap().0;
-    let block = self.client.get_block_info(hash)?;
-    if block.height as u64 > parsed_height {
-      return Ok(None);
-    }
-    let mut result = Vec::new();
-    for txid in &block.tx {
-      let tx_events = brc20s_db.get_txid_to_receipts(txid)?;
-      if tx_events.is_empty() {
-        continue;
-      }
-      result.push((*txid, tx_events));
-    }
-
-    Ok(Some(result))
-  }
-
-<<<<<<< HEAD
-  pub(crate) fn ord_txid_inscriptions(
-    &self,
-    txid: &Txid,
-  ) -> Result<Option<Vec<ord::InscriptionOp>>> {
-    let rtx = self.database.begin_read().unwrap();
-    let ord_db = ord::OrdDbReader::new(&rtx);
-    let res = ord_db.get_transaction_operations(txid)?;
-
-    if res.is_empty() {
-      let tx = self.client.get_raw_transaction_info(txid, None)?;
-      if let Some(tx_blockhash) = tx.blockhash {
-        let tx_bh = self.client.get_block_header_info(&tx_blockhash)?;
-        let parsed_height = self.height()?;
-        if parsed_height.is_none() || tx_bh.height as u64 > parsed_height.unwrap().0 {
-          return Ok(None);
-        }
-      } else {
-        return Err(anyhow!("can't get tx block hash: {txid}"));
-      }
-=======
   #[cfg(test)]
   fn assert_non_existence_of_inscription(&self, inscription_id: InscriptionId) {
     let rtx = self.database.begin_read().unwrap();
@@ -1961,7 +1295,402 @@
     let start = SatPoint {
       outpoint,
       offset: 0,
->>>>>>> 80ef6e74
+    }
+    .store();
+
+    let end = SatPoint {
+      outpoint,
+      offset: u64::MAX,
+    }
+    .store();
+
+    let mut inscriptions = Vec::new();
+
+    for range in satpoint_to_id.range::<&[u8; 44]>(&start..=&end)? {
+      let (satpoint, ids) = range?;
+      for id_result in ids {
+        let id = id_result?;
+        inscriptions.push((Entry::load(*satpoint.value()), Entry::load(*id.value())));
+      }
+    }
+
+    Ok(inscriptions.into_iter())
+  }
+
+  fn inscriptions_on_output_ordered<'a: 'tx, 'tx>(
+    re_id_to_seq_num: &'a impl ReadableTable<&'static InscriptionIdValue, u64>,
+    satpoint_to_id: &'a impl ReadableMultimapTable<&'static SatPointValue, &'static InscriptionIdValue>,
+    outpoint: OutPoint,
+  ) -> Result<Vec<(SatPoint, InscriptionId)>> {
+    let mut result = Self::inscriptions_on_output_unordered(satpoint_to_id, outpoint)?
+      .collect::<Vec<(SatPoint, InscriptionId)>>();
+
+    if result.len() <= 1 {
+      return Ok(result);
+    }
+
+    result.sort_by_key(|(_satpoint, inscription_id)| {
+      match re_id_to_seq_num.get(&inscription_id.store()) {
+        Ok(Some(num)) => num.value() + 1, // remove at next index refactor
+        Ok(None) => 0,
+        _ => 0,
+      }
+    });
+
+    Ok(result)
+  }
+
+  pub(crate) fn transaction_output_by_outpoint(
+    outpoint_to_entry: &impl ReadableTable<&'static OutPointValue, &'static [u8]>,
+    outpoint: OutPoint,
+  ) -> Result<Option<TxOut>> {
+    Ok(
+      outpoint_to_entry
+        .get(&outpoint.store())?
+        .map(|x| Decodable::consensus_decode(&mut io::Cursor::new(x.value())).unwrap()),
+    )
+  }
+
+  pub(crate) fn brc20_get_tick_info(&self, name: &brc20::Tick) -> Result<Option<brc20::TokenInfo>> {
+    let rtx = self.database.begin_read().unwrap();
+    let brc20_db = brc20_db::DataStoreReader::new(&rtx);
+    let info = brc20_db.get_token_info(name)?;
+    Ok(info)
+  }
+
+  pub(crate) fn brc20_get_all_tick_info(&self) -> Result<Vec<brc20::TokenInfo>> {
+    let rtx = self.database.begin_read().unwrap();
+    let brc20_db = brc20_db::DataStoreReader::new(&rtx);
+    let info = brc20_db.get_tokens_info()?;
+    Ok(info)
+  }
+
+  pub(crate) fn brc20_get_balance_by_address(
+    &self,
+    tick: &brc20::Tick,
+    address: &bitcoin::Address,
+  ) -> Result<Option<brc20::Balance>> {
+    let rtx = self.database.begin_read().unwrap();
+    let brc20_db = brc20_db::DataStoreReader::new(&rtx);
+    let bal = brc20_db.get_balance(&ScriptKey::from_address(address.clone()), tick)?;
+    Ok(bal)
+  }
+
+  pub(crate) fn brc20_get_all_balance_by_address(
+    &self,
+    address: &bitcoin::Address,
+  ) -> Result<Vec<brc20::Balance>> {
+    let rtx = self.database.begin_read().unwrap();
+    let brc20_db = brc20_db::DataStoreReader::new(&rtx);
+    Ok(brc20_db.get_balances(&ScriptKey::from_address(address.clone()))?)
+  }
+
+  pub(crate) fn get_transaction_info(
+    &self,
+    txid: &bitcoin::Txid,
+  ) -> Result<Option<bitcoincore_rpc::json::GetRawTransactionResult>> {
+    if *txid == self.genesis_block_coinbase_txid {
+      Ok(None)
+    } else {
+      self
+        .client
+        .get_raw_transaction_info(txid, None)
+        .into_option()
+    }
+  }
+
+  pub(crate) fn brc20_get_tx_events_by_txid(
+    &self,
+    txid: &bitcoin::Txid,
+  ) -> Result<Option<Vec<brc20::Receipt>>> {
+    let rtx = self.database.begin_read().unwrap();
+    let brc20_db = brc20_db::DataStoreReader::new(&rtx);
+    let res = brc20_db.get_transaction_receipts(txid)?;
+
+    if res.is_empty() {
+      let tx = self.client.get_raw_transaction_info(txid, None)?;
+      if let Some(tx_blockhash) = tx.blockhash {
+        let tx_bh = self.client.get_block_header_info(&tx_blockhash)?;
+        let parsed_height = self.height()?;
+        if parsed_height.is_none() || tx_bh.height as u64 > parsed_height.unwrap().0 {
+          return Ok(None);
+        }
+      } else {
+        return Err(anyhow!("can't get tx block hash: {txid}"));
+      }
+    }
+
+    Ok(Some(res))
+  }
+
+  pub(crate) fn brc20_get_block_events_by_blockhash(
+    &self,
+    blockhash: bitcoin::BlockHash,
+  ) -> Result<Option<Vec<(bitcoin::Txid, Vec<brc20::Receipt>)>>> {
+    let parsed_height = self.height()?;
+    if parsed_height.is_none() {
+      return Ok(None);
+    }
+    let parsed_height = parsed_height.unwrap().0;
+    let block = self.client.get_block_info(&blockhash)?;
+    if block.height as u64 > parsed_height {
+      return Ok(None);
+    }
+
+    let rtx = self.database.begin_read().unwrap();
+    let brc20_db = brc20_db::DataStoreReader::new(&rtx);
+
+    let mut result = Vec::new();
+
+    for txid in &block.tx {
+      let tx_events = brc20_db.get_transaction_receipts(txid)?;
+      if tx_events.is_empty() {
+        continue;
+      }
+      result.push((*txid, tx_events));
+    }
+
+    Ok(Some(result))
+  }
+
+  pub(crate) fn brc20_get_tick_transferable_by_address(
+    &self,
+    tick: &brc20::Tick,
+    address: &bitcoin::Address,
+  ) -> Result<Vec<brc20::TransferableLog>> {
+    let rtx = self.database.begin_read().unwrap();
+    let brc20_db = brc20_db::DataStoreReader::new(&rtx);
+    let res = brc20_db.get_transferable_by_tick(&ScriptKey::from_address(address.clone()), tick)?;
+
+    Ok(res)
+  }
+
+  pub(crate) fn brc20_get_all_transferable_by_address(
+    &self,
+    address: &bitcoin::Address,
+  ) -> Result<Vec<brc20::TransferableLog>> {
+    let rtx = self.database.begin_read().unwrap();
+    let brc20_db = brc20_db::DataStoreReader::new(&rtx);
+    let res = brc20_db.get_transferable(&ScriptKey::from_address(address.clone()))?;
+
+    Ok(res)
+  }
+
+  pub(crate) fn brc20s_all_tick_info(
+    &self,
+    start: usize,
+    limit: Option<usize>,
+  ) -> Result<(Vec<brc20s::TickInfo>, usize)> {
+    let rtx = self.database.begin_read().unwrap();
+    let brc20s_db = brc20s_db::DataStoreReader::new(&rtx);
+    let all_tick = brc20s_db.get_all_tick_info(start, limit)?;
+    Ok(all_tick)
+  }
+
+  pub(crate) fn brc20s_tick_info(
+    &self,
+    tick_id: &brc20s::TickId,
+  ) -> Result<Option<brc20s::TickInfo>> {
+    let rtx = self.database.begin_read().unwrap();
+    let brc20s_db = brc20s_db::DataStoreReader::new(&rtx);
+    let info = brc20s_db.get_tick_info(tick_id)?;
+    Ok(info)
+  }
+
+  pub(crate) fn brc20s_pool_info(&self, pid: &brc20s::Pid) -> Result<Option<brc20s::PoolInfo>> {
+    let rtx = self.database.begin_read().unwrap();
+    let brc20s_db = brc20s_db::DataStoreReader::new(&rtx);
+    let info = brc20s_db.get_pid_to_poolinfo(pid)?;
+    Ok(info)
+  }
+  pub(crate) fn brc20s_stake_info(
+    &self,
+    address: &bitcoin::Address,
+    pledged_tick: &PledgedTick,
+  ) -> Result<Option<brc20s::StakeInfo>> {
+    let rtx = self.database.begin_read().unwrap();
+    let brc20s_db = brc20s_db::DataStoreReader::new(&rtx);
+
+    let info =
+      brc20s_db.get_user_stakeinfo(&ScriptKey::from_address(address.clone()), pledged_tick)?;
+    Ok(info)
+  }
+
+  pub(crate) fn brc20s_all_pool_info(
+    &self,
+    start: usize,
+    limit: Option<usize>,
+  ) -> Result<(Vec<brc20s::PoolInfo>, usize)> {
+    let rtx = self.database.begin_read().unwrap();
+    let brc20s_db = brc20s_db::DataStoreReader::new(&rtx);
+    let all_pool = brc20s_db.get_all_poolinfo(start, limit)?;
+    Ok(all_pool)
+  }
+
+  pub(crate) fn brc20s_all_pools_by_tid(
+    &self,
+    tick_id: &brc20s::TickId,
+  ) -> Result<Vec<brc20s::PoolInfo>> {
+    let rtx = self.database.begin_read().unwrap();
+    let brc20s_db = brc20s_db::DataStoreReader::new(&rtx);
+    let all_pool = brc20s_db.get_all_pools_by_tid(tick_id)?;
+    Ok(all_pool)
+  }
+
+  pub(crate) fn brc20s_user_info(
+    &self,
+    pid: &brc20s::Pid,
+    address: &bitcoin::Address,
+  ) -> Result<Option<brc20s::UserInfo>> {
+    let rtx = self.database.begin_read().unwrap();
+    let brc20s_db = brc20s_db::DataStoreReader::new(&rtx);
+    let info = brc20s_db.get_pid_to_use_info(&ScriptKey::from_address(address.clone()), pid)?;
+    Ok(info)
+  }
+
+  pub(crate) fn brc20s_user_pending_reward(
+    &self,
+    pid: &brc20s::Pid,
+    address: &bitcoin::Address,
+  ) -> Result<(Option<String>, Option<String>)> {
+    let rtx = self.database.begin_read().unwrap();
+    let brc20s_db = brc20s_db::DataStoreReader::new(&rtx);
+    let brc20_db = brc20_db::DataStoreReader::new(&rtx);
+    let user_info =
+      brc20s_db.get_pid_to_use_info(&ScriptKey::from_address(address.clone()), pid)?;
+
+    let pool_info = brc20s_db.get_pid_to_poolinfo(pid)?;
+
+    let dec = match pool_info.clone().unwrap().stake {
+      PledgedTick::Native => NATIVE_TOKEN_DECIMAL,
+      PledgedTick::BRC20STick(tickid) => brc20s_db.get_tick_info(&tickid).unwrap().unwrap().decimal,
+      PledgedTick::BRC20Tick(tick) => brc20_db.get_token_info(&tick).unwrap().unwrap().decimal,
+      PledgedTick::Unknown => 0_u8,
+    };
+
+    let block = self.height().unwrap().unwrap_or(Height(0)).n();
+
+    let result = reward::query_reward(
+      user_info.unwrap(),
+      pool_info.unwrap(),
+      self.height().unwrap().unwrap_or(Height(0)).n(),
+      dec,
+    )?;
+
+    Ok((Some(result.to_string()), Some(block.to_string())))
+  }
+
+  pub(crate) fn brc20s_balance(
+    &self,
+    tick_id: &brc20s::TickId,
+    address: &bitcoin::Address,
+  ) -> Result<Option<brc20s::Balance>> {
+    let rtx = self.database.begin_read().unwrap();
+    let brc20s_db = brc20s_db::DataStoreReader::new(&rtx);
+    let info = brc20s_db.get_balance(&ScriptKey::from_address(address.clone()), tick_id)?;
+    Ok(info)
+  }
+
+  pub(crate) fn brc20s_all_balance(
+    &self,
+    address: &bitcoin::Address,
+  ) -> Result<Vec<(brc20s::TickId, brc20s::Balance)>> {
+    let rtx = self.database.begin_read().unwrap();
+    let brc20s_db = brc20s_db::DataStoreReader::new(&rtx);
+    let all_balance = brc20s_db.get_balances(&ScriptKey::from_address(address.clone()))?;
+    Ok(all_balance)
+  }
+
+  pub(crate) fn brc20s_tickid_transferable(
+    &self,
+    tick_id: &brc20s::TickId,
+    address: &bitcoin::Address,
+  ) -> Result<Vec<brc20s::TransferableAsset>> {
+    let rtx = self.database.begin_read().unwrap();
+    let brc20s_db = brc20s_db::DataStoreReader::new(&rtx);
+
+    let result =
+      brc20s_db.get_transferable_by_tickid(&ScriptKey::from_address(address.clone()), tick_id)?;
+    Ok(result)
+  }
+
+  pub(crate) fn brc20s_all_transferable(
+    &self,
+    address: &bitcoin::Address,
+  ) -> Result<Vec<brc20s::TransferableAsset>> {
+    let rtx = self.database.begin_read().unwrap();
+    let brc20s_db = brc20s_db::DataStoreReader::new(&rtx);
+    let info = brc20s_db.get_transferable(&ScriptKey::from_address(address.clone()))?;
+    Ok(info)
+  }
+
+  pub(crate) fn brc20s_txid_receipts(&self, txid: &Txid) -> Result<Option<Vec<brc20s::Receipt>>> {
+    let rtx = self.database.begin_read().unwrap();
+    let brc20s_db = brc20s_db::DataStoreReader::new(&rtx);
+    let res = brc20s_db.get_txid_to_receipts(txid)?;
+
+    if res.is_empty() {
+      let tx = self.client.get_raw_transaction_info(txid, None)?;
+      if let Some(tx_blockhash) = tx.blockhash {
+        let tx_bh = self.client.get_block_header_info(&tx_blockhash)?;
+        let parsed_height = self.height()?;
+        if parsed_height.is_none() || tx_bh.height as u64 > parsed_height.unwrap().0 {
+          return Ok(None);
+        }
+      } else {
+        return Err(anyhow!("can't get tx block hash: {txid}"));
+      }
+    }
+
+    Ok(Some(res))
+  }
+
+  pub(crate) fn brc20s_block_receipts(
+    &self,
+    hash: &BlockHash,
+  ) -> Result<Option<Vec<(bitcoin::Txid, Vec<brc20s::Receipt>)>>> {
+    let rtx = self.database.begin_read().unwrap();
+    let brc20s_db = brc20s_db::DataStoreReader::new(&rtx);
+    let parsed_height = self.height()?;
+    if parsed_height.is_none() {
+      return Ok(None);
+    }
+    let parsed_height = parsed_height.unwrap().0;
+    let block = self.client.get_block_info(hash)?;
+    if block.height as u64 > parsed_height {
+      return Ok(None);
+    }
+    let mut result = Vec::new();
+    for txid in &block.tx {
+      let tx_events = brc20s_db.get_txid_to_receipts(txid)?;
+      if tx_events.is_empty() {
+        continue;
+      }
+      result.push((*txid, tx_events));
+    }
+
+    Ok(Some(result))
+  }
+
+  pub(crate) fn ord_txid_inscriptions(
+    &self,
+    txid: &Txid,
+  ) -> Result<Option<Vec<ord::InscriptionOp>>> {
+    let rtx = self.database.begin_read().unwrap();
+    let ord_db = ord::OrdDbReader::new(&rtx);
+    let res = ord_db.get_transaction_operations(txid)?;
+
+    if res.is_empty() {
+      let tx = self.client.get_raw_transaction_info(txid, None)?;
+      if let Some(tx_blockhash) = tx.blockhash {
+        let tx_bh = self.client.get_block_header_info(&tx_blockhash)?;
+        let parsed_height = self.height()?;
+        if parsed_height.is_none() || tx_bh.height as u64 > parsed_height.unwrap().0 {
+          return Ok(None);
+        }
+      } else {
+        return Err(anyhow!("can't get tx block hash: {txid}"));
+      }
     }
 
     Ok(Some(res))
@@ -1990,44 +1719,7 @@
       result.push((*txid, inscriptions));
     }
 
-<<<<<<< HEAD
     Ok(Some(result))
-=======
-    let mut inscriptions = Vec::new();
-
-    for range in satpoint_to_id.range::<&[u8; 44]>(&start..=&end)? {
-      let (satpoint, ids) = range?;
-      for id_result in ids {
-        let id = id_result?;
-        inscriptions.push((Entry::load(*satpoint.value()), Entry::load(*id.value())));
-      }
-    }
-
-    Ok(inscriptions.into_iter())
-  }
-
-  fn inscriptions_on_output_ordered<'a: 'tx, 'tx>(
-    re_id_to_seq_num: &'a impl ReadableTable<&'static InscriptionIdValue, u64>,
-    satpoint_to_id: &'a impl ReadableMultimapTable<&'static SatPointValue, &'static InscriptionIdValue>,
-    outpoint: OutPoint,
-  ) -> Result<Vec<(SatPoint, InscriptionId)>> {
-    let mut result = Self::inscriptions_on_output_unordered(satpoint_to_id, outpoint)?
-      .collect::<Vec<(SatPoint, InscriptionId)>>();
-
-    if result.len() <= 1 {
-      return Ok(result);
-    }
-
-    result.sort_by_key(|(_satpoint, inscription_id)| {
-      match re_id_to_seq_num.get(&inscription_id.store()) {
-        Ok(Some(num)) => num.value() + 1, // remove at next index refactor
-        Ok(None) => 0,
-        _ => 0,
-      }
-    });
-
-    Ok(result)
->>>>>>> 80ef6e74
   }
 }
 
@@ -4011,12 +3703,7 @@
       let witness = envelope(&[b"ord", &[1], b"text/plain;charset=utf-8", &[], b"bar"]);
 
       let cursed_txid = context.rpc_server.broadcast_tx(TransactionTemplate {
-<<<<<<< HEAD
-        inputs: &[(1, 0, 0), (2, 0, 0)],
-        witness,
-=======
         inputs: &[(1, 0, 0, witness.clone()), (2, 0, 0, witness.clone())],
->>>>>>> 80ef6e74
         outputs: 2,
         ..Default::default()
       });
@@ -4059,12 +3746,7 @@
       ]);
 
       let txid = context.rpc_server.broadcast_tx(TransactionTemplate {
-<<<<<<< HEAD
-        inputs: &[(3, 1, 1)],
-        witness,
-=======
         inputs: &[(3, 1, 1, witness)],
->>>>>>> 80ef6e74
         ..Default::default()
       });
 
@@ -4100,12 +3782,7 @@
       ]);
 
       let txid = context.rpc_server.broadcast_tx(TransactionTemplate {
-<<<<<<< HEAD
-        inputs: &[(4, 1, 0)],
-        witness,
-=======
         inputs: &[(4, 1, 0, witness)],
->>>>>>> 80ef6e74
         ..Default::default()
       });
 
@@ -4155,17 +3832,12 @@
       context.mine_blocks(1);
 
       let txid = context.rpc_server.broadcast_tx(TransactionTemplate {
-<<<<<<< HEAD
-        inputs: &[(1, 0, 0)],
-        witness: inscription("text/plain;charset=utf-8", "hello").to_witness(),
-=======
         inputs: &[(
           1,
           0,
           0,
           inscription("text/plain;charset=utf-8", "hello").to_witness(),
         )],
->>>>>>> 80ef6e74
         ..Default::default()
       });
 
@@ -4174,17 +3846,12 @@
       context.mine_blocks(1);
 
       let txid = context.rpc_server.broadcast_tx(TransactionTemplate {
-<<<<<<< HEAD
-        inputs: &[(2, 1, 0)],
-        witness: inscription("text/plain;charset=utf-8", "hello").to_witness(),
-=======
         inputs: &[(
           2,
           1,
           0,
           inscription("text/plain;charset=utf-8", "hello").to_witness(),
         )],
->>>>>>> 80ef6e74
         ..Default::default()
       });
 
@@ -4192,17 +3859,12 @@
 
       context.mine_blocks(1);
       let txid = context.rpc_server.broadcast_tx(TransactionTemplate {
-<<<<<<< HEAD
-        inputs: &[(3, 1, 0)],
-        witness: inscription("text/plain;charset=utf-8", "hello").to_witness(),
-=======
         inputs: &[(
           3,
           1,
           0,
           inscription("text/plain;charset=utf-8", "hello").to_witness(),
         )],
->>>>>>> 80ef6e74
         ..Default::default()
       });
 
@@ -4233,17 +3895,12 @@
       let mut inscription_ids = vec![];
       for i in 1..=5 {
         let txid = context.rpc_server.broadcast_tx(TransactionTemplate {
-<<<<<<< HEAD
-          inputs: &[(i, if i == 1 { 0 } else { 1 }, 0)], // for the first inscription use coinbase, otherwise use the previous tx
-          witness: inscription("text/plain;charset=utf-8", &format!("hello {}", i)).to_witness(),
-=======
           inputs: &[(
             i,
             if i == 1 { 0 } else { 1 },
             0,
             inscription("text/plain;charset=utf-8", &format!("hello {}", i)).to_witness(),
           )], // for the first inscription use coinbase, otherwise use the previous tx
->>>>>>> 80ef6e74
           ..Default::default()
         });
 
@@ -4284,17 +3941,12 @@
       let mut inscription_ids = vec![];
       for i in 1..=21 {
         let txid = context.rpc_server.broadcast_tx(TransactionTemplate {
-<<<<<<< HEAD
-          inputs: &[(i, if i == 1 { 0 } else { 1 }, 0)], // for the first inscription use coinbase, otherwise use the previous tx
-          witness: inscription("text/plain;charset=utf-8", &format!("hello {}", i)).to_witness(),
-=======
           inputs: &[(
             i,
             if i == 1 { 0 } else { 1 },
             0,
             inscription("text/plain;charset=utf-8", &format!("hello {}", i)).to_witness(),
           )], // for the first inscription use coinbase, otherwise use the previous tx
->>>>>>> 80ef6e74
           ..Default::default()
         });
 
@@ -4327,8 +3979,6 @@
           })
           .unwrap()
       )
-<<<<<<< HEAD
-=======
     }
   }
 
@@ -4817,7 +4467,6 @@
         .unwrap()
         .parent
         .is_none());
->>>>>>> 80ef6e74
     }
   }
 }