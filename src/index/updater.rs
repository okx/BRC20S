use crate::brc20::{updater::BRC20Updater, InscriptionData};
use crate::okx::BRC20Database;

use {
  self::inscription_updater::InscriptionUpdater,
  super::{fetcher::Fetcher, *},
  futures::future::try_join_all,
  std::sync::mpsc,
  tokio::sync::mpsc::{error::TryRecvError, Receiver, Sender},
};

use crate::index::{GLOBAL_SAVEPOINTS, MAX_SAVEPOINTS, SAVEPOINT_INTERVAL};

const FAST_QUERY_HEIGHT: u64 = 10;

mod inscription_updater;

struct BlockData {
  header: BlockHeader,
  txdata: Vec<(Transaction, Txid)>,
}

impl From<Block> for BlockData {
  fn from(block: Block) -> Self {
    BlockData {
      header: block.header,
      txdata: block
        .txdata
        .into_iter()
        .map(|transaction| {
          let txid = transaction.txid();
          (transaction, txid)
        })
        .collect(),
    }
  }
}

pub(crate) struct Updater {
  range_cache: HashMap<OutPointValue, Vec<u8>>,
  height: u64,
  index_sats: bool,
  sat_ranges_since_flush: u64,
  outputs_cached: u64,
  outputs_inserted_since_flush: u64,
  outputs_traversed: u64,
}

impl Updater {
  pub(crate) fn update(index: &Index) -> Result {
    let wtx = index.begin_write()?;

    let height = wtx
      .open_table(HEIGHT_TO_BLOCK_HASH)?
      .range(0..)?
      .rev()
      .next()
      .map(|(height, _hash)| height.value() + 1)
      .unwrap_or(0);

    wtx
      .open_table(WRITE_TRANSACTION_STARTING_BLOCK_COUNT_TO_TIMESTAMP)?
      .insert(
        &height,
        &SystemTime::now()
          .duration_since(SystemTime::UNIX_EPOCH)
          .map(|duration| duration.as_millis())
          .unwrap_or(0),
      )?;

    let mut updater = Self {
      range_cache: HashMap::new(),
      height,
      index_sats: index.has_sat_index()?,
      sat_ranges_since_flush: 0,
      outputs_cached: 0,
      outputs_inserted_since_flush: 0,
      outputs_traversed: 0,
    };

    updater.update_index(index, wtx)
  }

  fn update_index<'index>(
    &mut self,
    index: &'index Index,
    mut wtx: WriteTransaction<'index>,
  ) -> Result {
    let starting_height = index.client.get_block_count()? + 1;

    let mut progress_bar = if cfg!(test)
      || log_enabled!(log::Level::Info)
      || starting_height <= self.height
      || integration_test()
    {
      None
    } else {
      let progress_bar = ProgressBar::new(starting_height);
      progress_bar.set_position(self.height);
      progress_bar.set_style(
        ProgressStyle::with_template("[indexing blocks] {wide_bar} {pos}/{len}").unwrap(),
      );
      Some(progress_bar)
    };

    let rx = Self::fetch_blocks_from(index, self.height, self.index_sats)?;

    let (mut outpoint_sender, mut value_receiver) = Self::spawn_fetcher(index)?;

    let mut uncommitted = 0;
    let mut value_cache = HashMap::new();
    let mut tx_cache = HashMap::new();
    loop {
      let block = match rx.recv() {
        Ok(block) => block,
        Err(mpsc::RecvError) => break,
      };

      self.index_block(
        index,
        &mut outpoint_sender,
        &mut value_receiver,
        &mut wtx,
        block,
        &mut value_cache,
        &mut tx_cache,
      )?;

      if let Some(progress_bar) = &mut progress_bar {
        progress_bar.inc(1);

        if progress_bar.position() > progress_bar.length().unwrap() {
          if let Ok(count) = index.client.get_block_count() {
            progress_bar.set_length(count + 1);
          } else {
            log::warn!("Failed to fetch latest block height");
          }
        }
      }

      uncommitted += 1;

      #[cfg(feature = "rollback")]
      {
        // fast sync mode means no less than 18 blocks behind to the latest height
        let is_fast_sync = {
          if let Ok(count) = index.client.get_block_count() {
            if count <= self.height + FAST_QUERY_HEIGHT {
              false
            } else {
              true
            }
          } else {
            log::warn!("Failed to fetch latest block height");
            true
          }
        };
        // make savepoint every 6 block
        // commit must be done before making savepoint
        // do not make savepoint in fast sync mode
        if !is_fast_sync && self.height % SAVEPOINT_INTERVAL == 0 {
          self.commit(wtx, value_cache)?;
          value_cache = HashMap::new();
          uncommitted = 0;
          wtx = index.begin_write()?;
          let sp = wtx.savepoint()?;
          unsafe {
            let savepoints = GLOBAL_SAVEPOINTS.get_mut().unwrap();
            savepoints.push_back(HeightSavepoint(self.height, sp));
            if savepoints.len() > MAX_SAVEPOINTS {
              drop(savepoints.pop_front().unwrap().1);
            }
          }
        }
      }

      if uncommitted == 5000 {
        self.commit(wtx, value_cache)?;
        value_cache = HashMap::new();
        uncommitted = 0;
        wtx = index.begin_write()?;
        let height = wtx
          .open_table(HEIGHT_TO_BLOCK_HASH)?
          .range(0..)?
          .rev()
          .next()
          .map(|(height, _hash)| height.value() + 1)
          .unwrap_or(0);
        if height != self.height {
          // another update has run between committing and beginning the new
          // write transaction
          break;
        }
        wtx
          .open_table(WRITE_TRANSACTION_STARTING_BLOCK_COUNT_TO_TIMESTAMP)?
          .insert(
            &self.height,
            &SystemTime::now()
              .duration_since(SystemTime::UNIX_EPOCH)
              .map(|duration| duration.as_millis())
              .unwrap_or(0),
          )?;
      }

      if SHUTTING_DOWN.load(atomic::Ordering::Relaxed) {
        break;
      }
    }

    if uncommitted > 0 {
      self.commit(wtx, value_cache)?;
    }

    if let Some(progress_bar) = &mut progress_bar {
      progress_bar.finish_and_clear();
    }

    Ok(())
  }

  fn fetch_blocks_from(
    index: &Index,
    mut height: u64,
    index_sats: bool,
  ) -> Result<mpsc::Receiver<BlockData>> {
    let (tx, rx) = mpsc::sync_channel(32);

    let height_limit = index.height_limit;

    let client = index.options.bitcoin_rpc_client()?;

    let first_inscription_height = index.first_inscription_height;

    thread::spawn(move || loop {
      if let Some(height_limit) = height_limit {
        if height >= height_limit {
          break;
        }
      }

      match Self::get_block_with_retries(&client, height, index_sats, first_inscription_height) {
        Ok(Some(block)) => {
          if let Err(err) = tx.send(block.into()) {
            log::info!("Block receiver disconnected: {err}");
            break;
          }
          height += 1;
        }
        Ok(None) => break,
        Err(err) => {
          log::error!("failed to fetch block {height}: {err}");
          break;
        }
      }
    });

    Ok(rx)
  }

  fn get_block_with_retries(
    client: &Client,
    height: u64,
    index_sats: bool,
    first_inscription_height: u64,
  ) -> Result<Option<Block>> {
    let mut errors = 0;
    loop {
      match client
        .get_block_hash(height)
        .into_option()
        .and_then(|option| {
          option
            .map(|hash| {
              if index_sats || height >= first_inscription_height {
                Ok(client.get_block(&hash)?)
              } else {
                Ok(Block {
                  header: client.get_block_header(&hash)?,
                  txdata: Vec::new(),
                })
              }
            })
            .transpose()
        }) {
        Err(err) => {
          if cfg!(test) {
            return Err(err);
          }

          errors += 1;
          let seconds = 1 << errors;
          log::warn!("failed to fetch block {height}, retrying in {seconds}s: {err}");

          if seconds > 120 {
            log::error!("would sleep for more than 120s, giving up");
            return Err(err);
          }

          thread::sleep(Duration::from_secs(seconds));
        }
        Ok(result) => return Ok(result),
      }
    }
  }

  fn spawn_fetcher(index: &Index) -> Result<(Sender<OutPoint>, Receiver<u64>)> {
    let fetcher = Fetcher::new(&index.options)?;

    // Not sure if any block has more than 20k inputs, but none so far after first inscription block
    const CHANNEL_BUFFER_SIZE: usize = 20_000;
    let (outpoint_sender, mut outpoint_receiver) =
      tokio::sync::mpsc::channel::<OutPoint>(CHANNEL_BUFFER_SIZE);
    let (value_sender, value_receiver) = tokio::sync::mpsc::channel::<u64>(CHANNEL_BUFFER_SIZE);

    // Batch 2048 missing inputs at a time. Arbitrarily chosen for now, maybe higher or lower can be faster?
    // Did rudimentary benchmarks with 1024 and 4096 and time was roughly the same.
    const BATCH_SIZE: usize = 2048;
    // Default rpcworkqueue in bitcoind is 16, meaning more than 16 concurrent requests will be rejected.
    // Since we are already requesting blocks on a separate thread, and we don't want to break if anything
    // else runs a request, we keep this to 12.
    const PARALLEL_REQUESTS: usize = 12;

    std::thread::spawn(move || {
      let rt = tokio::runtime::Builder::new_multi_thread()
        .enable_all()
        .build()
        .unwrap();
      rt.block_on(async move {
        loop {
          let Some(outpoint) = outpoint_receiver.recv().await else {
            log::debug!("Outpoint channel closed");
            return;
          };
          // There's no try_iter on tokio::sync::mpsc::Receiver like std::sync::mpsc::Receiver.
          // So we just loop until BATCH_SIZE doing try_recv until it returns None.
          let mut outpoints = vec![outpoint];
          for _ in 0..BATCH_SIZE-1 {
            let Ok(outpoint) = outpoint_receiver.try_recv() else {
              break;
            };
            outpoints.push(outpoint);
          }
          // Break outpoints into chunks for parallel requests
          let chunk_size = (outpoints.len() / PARALLEL_REQUESTS) + 1;
          let mut futs = Vec::with_capacity(PARALLEL_REQUESTS);
          for chunk in outpoints.chunks(chunk_size) {
            let txids = chunk.iter().map(|outpoint| outpoint.txid).collect();
            let fut = fetcher.get_transactions(txids);
            futs.push(fut);
          }
          let txs = match try_join_all(futs).await {
            Ok(txs) => txs,
            Err(e) => {
              log::error!("Couldn't receive txs {e}");
              return;
            }
          };
          // Send all tx output values back in order
          for (i, tx) in txs.iter().flatten().enumerate() {
            let Ok(_) = value_sender.send(tx.output[usize::try_from(outpoints[i].vout).unwrap()].value).await else {
              log::error!("Value channel closed unexpectedly");
              return;
            };
          }
        }
      })
    });

    Ok((outpoint_sender, value_receiver))
  }

  fn index_block(
    &mut self,
    index: &Index,
    outpoint_sender: &mut Sender<OutPoint>,
    value_receiver: &mut Receiver<u64>,
    wtx: &mut WriteTransaction,
    block: BlockData,
    value_cache: &mut HashMap<OutPoint, u64>,
    tx_cache: &mut HashMap<Txid, Transaction>,
  ) -> Result<()> {
    // If value_receiver still has values something went wrong with the last block
    // Could be an assert, shouldn't recover from this and commit the last block
    let Err(TryRecvError::Empty) = value_receiver.try_recv() else {
      return Err(anyhow!("Previous block did not consume all input values"));
    };

    let mut outpoint_to_value = wtx.open_table(OUTPOINT_TO_VALUE)?;

    let index_inscriptions = self.height >= index.first_inscription_height;

    if index_inscriptions {
      // Send all missing input outpoints to be fetched right away
      let txids = block
        .txdata
        .iter()
        .map(|(_, txid)| txid)
        .collect::<HashSet<_>>();
      for (tx, _) in &block.txdata {
        for input in &tx.input {
          let prev_output = input.previous_output;
          // We don't need coinbase input value
          if prev_output.is_null() {
            continue;
          }
          // We don't need input values from txs earlier in the block, since they'll be added to value_cache
          // when the tx is indexed
          if txids.contains(&prev_output.txid) {
            continue;
          }
          // We don't need input values we already have in our value_cache from earlier blocks
          if value_cache.contains_key(&prev_output) {
            continue;
          }
          // We don't need input values we already have in our outpoint_to_value table from earlier blocks that
          // were committed to db already
          if outpoint_to_value.get(&prev_output.store())?.is_some() {
            continue;
          }
          // We don't know the value of this tx input. Send this outpoint to background thread to be fetched
          outpoint_sender.blocking_send(prev_output)?;
        }
      }
    }

    let mut height_to_block_hash = wtx.open_table(HEIGHT_TO_BLOCK_HASH)?;

    let start = Instant::now();
    let mut sat_ranges_written = 0;
    let mut outputs_in_block = 0;

    let time = timestamp(block.header.time);

    log::info!(
      "Block {} at {} with {} transactions…",
      self.height,
      time,
      block.txdata.len()
    );

    if let Some(prev_height) = self.height.checked_sub(1) {
      let prev_hash = height_to_block_hash.get(&prev_height)?.unwrap();

      if prev_hash.value() != block.header.prev_blockhash.as_ref() {
        index.reorged.store(true, atomic::Ordering::Relaxed);
        return Err(anyhow!("reorg detected at or before {prev_height}"));
      }
    }

    let mut inscription_id_to_inscription_entry =
      wtx.open_table(INSCRIPTION_ID_TO_INSCRIPTION_ENTRY)?;
    let mut inscription_id_to_satpoint = wtx.open_table(INSCRIPTION_ID_TO_SATPOINT)?;
    let mut inscription_number_to_inscription_id =
      wtx.open_table(INSCRIPTION_NUMBER_TO_INSCRIPTION_ID)?;
    let mut sat_to_inscription_id = wtx.open_table(SAT_TO_INSCRIPTION_ID)?;
    let mut satpoint_to_inscription_id = wtx.open_table(SATPOINT_TO_INSCRIPTION_ID)?;
    let mut statistic_to_count = wtx.open_table(STATISTIC_TO_COUNT)?;

    let brc20_database = BRC20Database::new(wtx);

    let mut lost_sats = statistic_to_count
      .get(&Statistic::LostSats.key())?
      .map(|lost_sats| lost_sats.value())
      .unwrap_or(0);

<<<<<<< HEAD
    let mut brc20_action_count = statistic_to_count
      .get(&Statistic::BRC20ActionCount.key())?
      .map(|brc20_action_count| brc20_action_count.value())
=======
    let unbound_inscriptions = statistic_to_count
      .get(&Statistic::UnboundInscriptions.key())?
      .map(|unbound_inscriptions| unbound_inscriptions.value())
>>>>>>> 8c15a66d
      .unwrap_or(0);

    let mut inscription_updater = InscriptionUpdater::new(
      index,
      self.height,
      &mut inscription_id_to_satpoint,
      value_receiver,
      &mut inscription_id_to_inscription_entry,
      lost_sats,
      &mut inscription_number_to_inscription_id,
      &mut outpoint_to_value,
      &mut sat_to_inscription_id,
      &mut satpoint_to_inscription_id,
      block.header.time,
      unbound_inscriptions,
      value_cache,
      tx_cache,
    )?;
    let mut inscription_collects: Vec<(Txid, Vec<InscriptionData>)> = Vec::new();
    if self.index_sats {
      let mut sat_to_satpoint = wtx.open_table(SAT_TO_SATPOINT)?;
      let mut outpoint_to_sat_ranges = wtx.open_table(OUTPOINT_TO_SAT_RANGES)?;

      let mut coinbase_inputs = VecDeque::new();

      let h = Height(self.height);
      if h.subsidy() > 0 {
        let start = h.starting_sat();
        coinbase_inputs.push_front((start.n(), (start + h.subsidy()).n()));
        self.sat_ranges_since_flush += 1;
      }

      for (tx_offset, (tx, txid)) in block.txdata.iter().enumerate().skip(1) {
        log::trace!("Indexing transaction {tx_offset}…");

        let mut input_sat_ranges = VecDeque::new();

        for input in &tx.input {
          let key = input.previous_output.store();

          let sat_ranges = match self.range_cache.remove(&key) {
            Some(sat_ranges) => {
              self.outputs_cached += 1;
              sat_ranges
            }
            None => outpoint_to_sat_ranges
              .remove(&key)?
              .ok_or_else(|| anyhow!("Could not find outpoint {} in index", input.previous_output))?
              .value()
              .to_vec(),
          };

          for chunk in sat_ranges.chunks_exact(11) {
            input_sat_ranges.push_back(SatRange::load(chunk.try_into().unwrap()));
          }
        }

        inscription_collects.push((
          *txid,
          self.index_transaction_sats(
            tx,
            *txid,
            &mut sat_to_satpoint,
            &mut input_sat_ranges,
            &mut sat_ranges_written,
            &mut outputs_in_block,
            &mut inscription_updater,
            index_inscriptions,
          )?,
        ));

        coinbase_inputs.extend(input_sat_ranges);
      }

      if let Some((tx, txid)) = block.txdata.get(0) {
        self.index_transaction_sats(
          tx,
          *txid,
          &mut sat_to_satpoint,
          &mut coinbase_inputs,
          &mut sat_ranges_written,
          &mut outputs_in_block,
          &mut inscription_updater,
          index_inscriptions,
        )?;
      }

      if !coinbase_inputs.is_empty() {
        let mut lost_sat_ranges = outpoint_to_sat_ranges
          .remove(&OutPoint::null().store())?
          .map(|ranges| ranges.value().to_vec())
          .unwrap_or_default();

        for (start, end) in coinbase_inputs {
          if !Sat(start).is_common() {
            sat_to_satpoint.insert(
              &start,
              &SatPoint {
                outpoint: OutPoint::null(),
                offset: lost_sats,
              }
              .store(),
            )?;
          }

          lost_sat_ranges.extend_from_slice(&(start, end).store());

          lost_sats += end - start;
        }

        outpoint_to_sat_ranges.insert(&OutPoint::null().store(), lost_sat_ranges.as_slice())?;
      }
    } else {
      for (tx, txid) in block.txdata.iter().skip(1).chain(block.txdata.first()) {
<<<<<<< HEAD
        let (tx_lost_sats, tx_inscription_collects) =
          inscription_updater.index_transaction_inscriptions(tx, *txid, None)?;
        lost_sats += tx_lost_sats;
        inscription_collects.push((*txid, tx_inscription_collects));
=======
        inscription_updater.index_transaction_inscriptions(tx, *txid, None)?;
>>>>>>> 8c15a66d
      }
      inscription_collects.pop();
    }
    let mut brc20_updater =
      BRC20Updater::new(&brc20_database, &inscription_id_to_inscription_entry);

    for (txid, brc20_transaction) in inscription_collects {
      brc20_action_count += brc20_updater
        .index_transaction(self.height, block.header.time, txid, brc20_transaction)
        .map_err(|e| anyhow!("failed to parse brc20 protocol for {txid} reason {e}"))?
        as u64;
    }

    statistic_to_count.insert(&Statistic::LostSats.key(), &inscription_updater.lost_sats)?;

    statistic_to_count.insert(
      &Statistic::UnboundInscriptions.key(),
      &inscription_updater.unbound_inscriptions,
    )?;

    statistic_to_count.insert(&Statistic::BRC20ActionCount.key(), &brc20_action_count)?;

    height_to_block_hash.insert(&self.height, &block.header.block_hash().store())?;

    self.height += 1;
    self.outputs_traversed += outputs_in_block;

    log::info!(
      "Wrote {sat_ranges_written} sat ranges from {outputs_in_block} outputs in {} ms",
      (Instant::now() - start).as_millis(),
    );

    Ok(())
  }

  fn index_transaction_sats(
    &mut self,
    tx: &Transaction,
    txid: Txid,
    sat_to_satpoint: &mut Table<u64, &SatPointValue>,
    input_sat_ranges: &mut VecDeque<(u64, u64)>,
    sat_ranges_written: &mut u64,
    outputs_traversed: &mut u64,
    inscription_updater: &mut InscriptionUpdater,
    index_inscriptions: bool,
  ) -> Result<Vec<InscriptionData>> {
    let mut tx_inscription_collects = Vec::new();
    if index_inscriptions {
      (_, tx_inscription_collects) =
        inscription_updater.index_transaction_inscriptions(tx, txid, Some(input_sat_ranges))?;
    }

    for (vout, output) in tx.output.iter().enumerate() {
      let outpoint = OutPoint {
        vout: vout.try_into().unwrap(),
        txid,
      };
      let mut sats = Vec::new();

      let mut remaining = output.value;
      while remaining > 0 {
        let range = input_sat_ranges
          .pop_front()
          .ok_or_else(|| anyhow!("insufficient inputs for transaction outputs"))?;

        if !Sat(range.0).is_common() {
          sat_to_satpoint.insert(
            &range.0,
            &SatPoint {
              outpoint,
              offset: output.value - remaining,
            }
            .store(),
          )?;
        }

        let count = range.1 - range.0;

        let assigned = if count > remaining {
          self.sat_ranges_since_flush += 1;
          let middle = range.0 + remaining;
          input_sat_ranges.push_front((middle, range.1));
          (range.0, middle)
        } else {
          range
        };

        sats.extend_from_slice(&assigned.store());

        remaining -= assigned.1 - assigned.0;

        *sat_ranges_written += 1;
      }

      *outputs_traversed += 1;

      self.range_cache.insert(outpoint.store(), sats);
      self.outputs_inserted_since_flush += 1;
    }

    Ok(tx_inscription_collects)
  }

  fn commit(&mut self, wtx: WriteTransaction, value_cache: HashMap<OutPoint, u64>) -> Result {
    log::info!(
      "Committing at block height {}, {} outputs traversed, {} in map, {} cached",
      self.height,
      self.outputs_traversed,
      self.range_cache.len(),
      self.outputs_cached
    );

    if self.index_sats {
      log::info!(
        "Flushing {} entries ({:.1}% resulting from {} insertions) from memory to database",
        self.range_cache.len(),
        self.range_cache.len() as f64 / self.outputs_inserted_since_flush as f64 * 100.,
        self.outputs_inserted_since_flush,
      );

      let mut outpoint_to_sat_ranges = wtx.open_table(OUTPOINT_TO_SAT_RANGES)?;

      for (outpoint, sat_range) in self.range_cache.drain() {
        outpoint_to_sat_ranges.insert(&outpoint, sat_range.as_slice())?;
      }

      self.outputs_inserted_since_flush = 0;
    }

    {
      let mut outpoint_to_value = wtx.open_table(OUTPOINT_TO_VALUE)?;

      for (outpoint, value) in value_cache {
        outpoint_to_value.insert(&outpoint.store(), &value)?;
      }
    }

    Index::increment_statistic(&wtx, Statistic::OutputsTraversed, self.outputs_traversed)?;
    self.outputs_traversed = 0;
    Index::increment_statistic(&wtx, Statistic::SatRanges, self.sat_ranges_since_flush)?;
    self.sat_ranges_since_flush = 0;
    Index::increment_statistic(&wtx, Statistic::Commits, 1)?;

    wtx.commit()?;
    Ok(())
  }
}<|MERGE_RESOLUTION|>--- conflicted
+++ resolved
@@ -463,15 +463,9 @@
       .map(|lost_sats| lost_sats.value())
       .unwrap_or(0);
 
-<<<<<<< HEAD
-    let mut brc20_action_count = statistic_to_count
-      .get(&Statistic::BRC20ActionCount.key())?
-      .map(|brc20_action_count| brc20_action_count.value())
-=======
     let unbound_inscriptions = statistic_to_count
       .get(&Statistic::UnboundInscriptions.key())?
       .map(|unbound_inscriptions| unbound_inscriptions.value())
->>>>>>> 8c15a66d
       .unwrap_or(0);
 
     let mut inscription_updater = InscriptionUpdater::new(
@@ -586,35 +580,27 @@
       }
     } else {
       for (tx, txid) in block.txdata.iter().skip(1).chain(block.txdata.first()) {
-<<<<<<< HEAD
-        let (tx_lost_sats, tx_inscription_collects) =
+        let tx_inscription_collects =
           inscription_updater.index_transaction_inscriptions(tx, *txid, None)?;
-        lost_sats += tx_lost_sats;
         inscription_collects.push((*txid, tx_inscription_collects));
-=======
-        inscription_updater.index_transaction_inscriptions(tx, *txid, None)?;
->>>>>>> 8c15a66d
       }
       inscription_collects.pop();
     }
+    let lost_sats = inscription_updater.lost_sats;
+    let unbound_inscriptions = inscription_updater.unbound_inscriptions;
+
     let mut brc20_updater =
       BRC20Updater::new(&brc20_database, &inscription_id_to_inscription_entry);
 
     for (txid, brc20_transaction) in inscription_collects {
-      brc20_action_count += brc20_updater
+      brc20_updater
         .index_transaction(self.height, block.header.time, txid, brc20_transaction)
-        .map_err(|e| anyhow!("failed to parse brc20 protocol for {txid} reason {e}"))?
-        as u64;
-    }
-
-    statistic_to_count.insert(&Statistic::LostSats.key(), &inscription_updater.lost_sats)?;
-
-    statistic_to_count.insert(
-      &Statistic::UnboundInscriptions.key(),
-      &inscription_updater.unbound_inscriptions,
-    )?;
-
-    statistic_to_count.insert(&Statistic::BRC20ActionCount.key(), &brc20_action_count)?;
+        .map_err(|e| anyhow!("failed to parse brc20 protocol for {txid} reason {e}"))? as u64;
+    }
+
+    statistic_to_count.insert(&Statistic::LostSats.key(), &lost_sats)?;
+
+    statistic_to_count.insert(&Statistic::UnboundInscriptions.key(), &unbound_inscriptions)?;
 
     height_to_block_hash.insert(&self.height, &block.header.block_hash().store())?;
 
@@ -642,7 +628,7 @@
   ) -> Result<Vec<InscriptionData>> {
     let mut tx_inscription_collects = Vec::new();
     if index_inscriptions {
-      (_, tx_inscription_collects) =
+      tx_inscription_collects =
         inscription_updater.index_transaction_inscriptions(tx, txid, Some(input_sat_ranges))?;
     }
 
