use crate::okx::datastore::{
  BRC20::redb::BRC20DataStore, BRC30::redb::BRC30DataStore, ORD::OrdDbReader,
};
use crate::okx::protocol::BRC20::{BRC20Updater, InscriptionData};

use {
  self::inscription_updater::InscriptionUpdater,
  super::{fetcher::Fetcher, *},
  futures::future::try_join_all,
  std::sync::mpsc,
  tokio::sync::mpsc::{error::TryRecvError, Receiver, Sender},
};

#[cfg(feature = "rollback")]
use crate::index::{GLOBAL_SAVEPOINTS, MAX_SAVEPOINTS, SAVEPOINT_INTERVAL};
use crate::okx::protocol::manager::ProtocolManager;
use crate::okx::protocol::protocol::Protocol;

#[cfg(feature = "rollback")]
const FAST_QUERY_HEIGHT: u64 = 10;

mod inscription_updater;

struct BlockData {
  header: BlockHeader,
  txdata: Vec<(Transaction, Txid)>,
}

impl From<Block> for BlockData {
  fn from(block: Block) -> Self {
    BlockData {
      header: block.header,
      txdata: block
        .txdata
        .into_iter()
        .map(|transaction| {
          let txid = transaction.txid();
          (transaction, txid)
        })
        .collect(),
    }
  }
}

pub(crate) struct Updater {
  range_cache: HashMap<OutPointValue, Vec<u8>>,
  height: u64,
  index_sats: bool,
  sat_ranges_since_flush: u64,
  outputs_cached: u64,
  outputs_inserted_since_flush: u64,
  outputs_traversed: u64,
}

impl Updater {
  pub(crate) fn update(index: &Index) -> Result {
    let wtx = index.begin_write()?;

    let height = wtx
      .open_table(HEIGHT_TO_BLOCK_HASH)?
      .range(0..)?
      .rev()
      .next()
      .map(|(height, _hash)| height.value() + 1)
      .unwrap_or(0);

    wtx
      .open_table(WRITE_TRANSACTION_STARTING_BLOCK_COUNT_TO_TIMESTAMP)?
      .insert(
        &height,
        &SystemTime::now()
          .duration_since(SystemTime::UNIX_EPOCH)
          .map(|duration| duration.as_millis())
          .unwrap_or(0),
      )?;

    let mut updater = Self {
      range_cache: HashMap::new(),
      height,
      index_sats: index.has_sat_index()?,
      sat_ranges_since_flush: 0,
      outputs_cached: 0,
      outputs_inserted_since_flush: 0,
      outputs_traversed: 0,
    };

    updater.update_index(index, wtx)
  }

  fn update_index<'index>(
    &mut self,
    index: &'index Index,
    mut wtx: WriteTransaction<'index>,
  ) -> Result {
    let starting_height = index.client.get_block_count()? + 1;

    let mut progress_bar = if cfg!(test)
      || log_enabled!(log::Level::Info)
      || starting_height <= self.height
      || integration_test()
    {
      None
    } else {
      let progress_bar = ProgressBar::new(starting_height);
      progress_bar.set_position(self.height);
      progress_bar.set_style(
        ProgressStyle::with_template("[indexing blocks] {wide_bar} {pos}/{len}").unwrap(),
      );
      Some(progress_bar)
    };

    let rx = Self::fetch_blocks_from(index, self.height, self.index_sats)?;

    let mut uncommitted = 0;
    loop {
      let block = match rx.recv() {
        Ok(block) => block,
        Err(mpsc::RecvError) => break,
      };

      self.index_block(index, &mut wtx, block)?;

      if let Some(progress_bar) = &mut progress_bar {
        progress_bar.inc(1);

        if progress_bar.position() > progress_bar.length().unwrap() {
          if let Ok(count) = index.client.get_block_count() {
            progress_bar.set_length(count + 1);
          } else {
            log::warn!("Failed to fetch latest block height");
          }
        }
      }

      uncommitted += 1;

      #[cfg(feature = "rollback")]
      {
        // fast sync mode means no less than 18 blocks behind to the latest height
        let is_fast_sync = {
          if let Ok(count) = index.client.get_block_count() {
            if count <= self.height + FAST_QUERY_HEIGHT {
              false
            } else {
              true
            }
          } else {
            log::warn!("Failed to fetch latest block height");
            true
          }
        };
        // make savepoint every 6 block
        // commit must be done before making savepoint
        // do not make savepoint in fast sync mode
        if !is_fast_sync && self.height % SAVEPOINT_INTERVAL == 0 {
          self.commit(wtx)?;
          uncommitted = 0;
          wtx = index.begin_write()?;
          let sp = wtx.savepoint()?;
          unsafe {
            let savepoints = GLOBAL_SAVEPOINTS.get_mut().unwrap();
            savepoints.push_back(HeightSavepoint(self.height, sp));
            if savepoints.len() > MAX_SAVEPOINTS {
              drop(savepoints.pop_front().unwrap().1);
            }
          }
        }
      }

      if uncommitted == 5000 {
        self.commit(wtx)?;
        uncommitted = 0;
        wtx = index.begin_write()?;
        let height = wtx
          .open_table(HEIGHT_TO_BLOCK_HASH)?
          .range(0..)?
          .rev()
          .next()
          .map(|(height, _hash)| height.value() + 1)
          .unwrap_or(0);
        if height != self.height {
          // another update has run between committing and beginning the new
          // write transaction
          break;
        }
        wtx
          .open_table(WRITE_TRANSACTION_STARTING_BLOCK_COUNT_TO_TIMESTAMP)?
          .insert(
            &self.height,
            &SystemTime::now()
              .duration_since(SystemTime::UNIX_EPOCH)
              .map(|duration| duration.as_millis())
              .unwrap_or(0),
          )?;
      }

      if SHUTTING_DOWN.load(atomic::Ordering::Relaxed) {
        break;
      }
    }

    if uncommitted > 0 {
      self.commit(wtx)?;
    }

    if let Some(progress_bar) = &mut progress_bar {
      progress_bar.finish_and_clear();
    }

    Ok(())
  }

  fn fetch_blocks_from(
    index: &Index,
    mut height: u64,
    index_sats: bool,
  ) -> Result<mpsc::Receiver<BlockData>> {
    let (tx, rx) = mpsc::sync_channel(32);

    let height_limit = index.height_limit;

    let client = index.options.bitcoin_rpc_client()?;

    let first_inscription_height = index.first_inscription_height;

    thread::spawn(move || loop {
      if let Some(height_limit) = height_limit {
        if height >= height_limit {
          break;
        }
      }

      match Self::get_block_with_retries(&client, height, index_sats, first_inscription_height) {
        Ok(Some(block)) => {
          if let Err(err) = tx.send(block.into()) {
            log::info!("Block receiver disconnected: {err}");
            break;
          }
          height += 1;
        }
        Ok(None) => break,
        Err(err) => {
          log::error!("failed to fetch block {height}: {err}");
          break;
        }
      }
    });

    Ok(rx)
  }

  fn get_block_with_retries(
    client: &Client,
    height: u64,
    index_sats: bool,
    first_inscription_height: u64,
  ) -> Result<Option<Block>> {
    let mut errors = 0;
    loop {
      match client
        .get_block_hash(height)
        .into_option()
        .and_then(|option| {
          option
            .map(|hash| {
              if index_sats || height >= first_inscription_height {
                Ok(client.get_block(&hash)?)
              } else {
                Ok(Block {
                  header: client.get_block_header(&hash)?,
                  txdata: Vec::new(),
                })
              }
            })
            .transpose()
        }) {
        Err(err) => {
          if cfg!(test) {
            return Err(err);
          }

          errors += 1;
          let seconds = 1 << errors;
          log::warn!("failed to fetch block {height}, retrying in {seconds}s: {err}");

          if seconds > 120 {
            log::error!("would sleep for more than 120s, giving up");
            return Err(err);
          }

          thread::sleep(Duration::from_secs(seconds));
        }
        Ok(result) => return Ok(result),
      }
    }
  }

  fn index_block(
    &mut self,
    index: &Index,
    wtx: &mut WriteTransaction,
    block: BlockData,
  ) -> Result<()> {
    let mut outpoint_to_entry = wtx.open_table(OUTPOINT_TO_ENTRY)?;

    let index_inscriptions = self.height >= index.first_inscription_height;

    for (tx, _) in &block.txdata {
      let txid = tx.txid();
      for (vout, output) in tx.output.iter().enumerate() {
        let outpoint = OutPoint {
          vout: vout.try_into().unwrap(),
          txid,
        };
        let mut entry = Vec::new();
        output.consensus_encode(&mut entry)?;
        outpoint_to_entry.insert(&outpoint.store(), entry.as_slice())?;
      }
    }

    let mut height_to_block_hash = wtx.open_table(HEIGHT_TO_BLOCK_HASH)?;

    let start = Instant::now();
    let mut sat_ranges_written = 0;
    let mut outputs_in_block = 0;

    let time = timestamp(block.header.time);

    log::info!(
      "Block {} at {} with {} transactions…",
      self.height,
      time,
      block.txdata.len()
    );

    if let Some(prev_height) = self.height.checked_sub(1) {
      let prev_hash = height_to_block_hash.get(&prev_height)?.unwrap();

      if prev_hash.value() != block.header.prev_blockhash.as_ref() {
        index.reorged.store(true, atomic::Ordering::Relaxed);
        return Err(anyhow!("reorg detected at or before {prev_height}"));
      }
    }

    let mut inscription_id_to_inscription_entry =
      wtx.open_table(INSCRIPTION_ID_TO_INSCRIPTION_ENTRY)?;
    let mut inscription_id_to_satpoint = wtx.open_table(INSCRIPTION_ID_TO_SATPOINT)?;
    let mut inscription_number_to_inscription_id =
      wtx.open_table(INSCRIPTION_NUMBER_TO_INSCRIPTION_ID)?;
    let mut sat_to_inscription_id = wtx.open_table(SAT_TO_INSCRIPTION_ID)?;
    let mut satpoint_to_inscription_id = wtx.open_table(SATPOINT_TO_INSCRIPTION_ID)?;
    let mut statistic_to_count = wtx.open_table(STATISTIC_TO_COUNT)?;

    let mut lost_sats = statistic_to_count
      .get(&Statistic::LostSats.key())?
      .map(|lost_sats| lost_sats.value())
      .unwrap_or(0);

    let unbound_inscriptions = statistic_to_count
      .get(&Statistic::UnboundInscriptions.key())?
      .map(|unbound_inscriptions| unbound_inscriptions.value())
      .unwrap_or(0);

    let mut inscription_updater = InscriptionUpdater::new(
      self.height,
      &mut inscription_id_to_satpoint,
      &mut inscription_id_to_inscription_entry,
      lost_sats,
      &mut inscription_number_to_inscription_id,
      &mut outpoint_to_entry,
      &mut sat_to_inscription_id,
      &mut satpoint_to_inscription_id,
      block.header.time,
      unbound_inscriptions,
    )?;
    if self.index_sats {
      let mut sat_to_satpoint = wtx.open_table(SAT_TO_SATPOINT)?;
      let mut outpoint_to_sat_ranges = wtx.open_table(OUTPOINT_TO_SAT_RANGES)?;

      let mut coinbase_inputs = VecDeque::new();

      let h = Height(self.height);
      if h.subsidy() > 0 {
        let start = h.starting_sat();
        coinbase_inputs.push_front((start.n(), (start + h.subsidy()).n()));
        self.sat_ranges_since_flush += 1;
      }

      for (tx_offset, (tx, txid)) in block.txdata.iter().enumerate().skip(1) {
        log::trace!("Indexing transaction {tx_offset}…");

        let mut input_sat_ranges = VecDeque::new();

        for input in &tx.input {
          let key = input.previous_output.store();

          let sat_ranges = match self.range_cache.remove(&key) {
            Some(sat_ranges) => {
              self.outputs_cached += 1;
              sat_ranges
            }
            None => outpoint_to_sat_ranges
              .remove(&key)?
              .ok_or_else(|| anyhow!("Could not find outpoint {} in index", input.previous_output))?
              .value()
              .to_vec(),
          };

          for chunk in sat_ranges.chunks_exact(11) {
            input_sat_ranges.push_back(SatRange::load(chunk.try_into().unwrap()));
          }
        }

        self.index_transaction_sats(
          tx,
          *txid,
<<<<<<< HEAD
          self.index_transaction_sats(
            tx,
            *txid,
            &mut sat_to_satpoint,
            &mut input_sat_ranges,
            &mut sat_ranges_written,
            &mut outputs_in_block,
            &mut inscription_updater,
            index_inscriptions,
          )?,
        ));
        //protocol_manager.collect();
=======
          &mut sat_to_satpoint,
          &mut input_sat_ranges,
          &mut sat_ranges_written,
          &mut outputs_in_block,
          &mut inscription_updater,
          index_inscriptions,
        )?;
>>>>>>> 1d3ed1c0

        coinbase_inputs.extend(input_sat_ranges);
      }

      if let Some((tx, txid)) = block.txdata.get(0) {
        self.index_transaction_sats(
          tx,
          *txid,
          &mut sat_to_satpoint,
          &mut coinbase_inputs,
          &mut sat_ranges_written,
          &mut outputs_in_block,
          &mut inscription_updater,
          index_inscriptions,
        )?;
      }

      if !coinbase_inputs.is_empty() {
        let mut lost_sat_ranges = outpoint_to_sat_ranges
          .remove(&OutPoint::null().store())?
          .map(|ranges| ranges.value().to_vec())
          .unwrap_or_default();

        for (start, end) in coinbase_inputs {
          if !Sat(start).is_common() {
            sat_to_satpoint.insert(
              &start,
              &SatPoint {
                outpoint: OutPoint::null(),
                offset: lost_sats,
              }
              .store(),
            )?;
          }

          lost_sat_ranges.extend_from_slice(&(start, end).store());

          lost_sats += end - start;
        }

        outpoint_to_sat_ranges.insert(&OutPoint::null().store(), lost_sat_ranges.as_slice())?;
      }
    } else {
      for (tx, txid) in block.txdata.iter().skip(1).chain(block.txdata.first()) {
        inscription_updater.index_transaction_inscriptions(tx, *txid, None)?;
      }
    }
    let lost_sats = inscription_updater.lost_sats;
    let unbound_inscriptions = inscription_updater.unbound_inscriptions;

<<<<<<< HEAD
    let brc20_data_store = BRC20DataStore::new(wtx);
    let brc30_data_store = BRC30DataStore::new(wtx);
    let ord_db_reader = OrdDbReader::new(&wtx);
    let mut protocol_manager = ProtocolManager::new(
      &brc20_data_store,
      &brc30_data_store,
      &ord_db_reader,
      &inscription_id_to_inscription_entry,
    );
    // todo: convert operations to Protocol
    // if let Some(protocol) = Protocol::inner_conversion() {
    //   protocol_manager.register(protocol);
    // }
    protocol_manager.execute_protocols(self.height, block.header.time)?;
=======
    // let inscription_operations = inscription_updater.operations;
    // todo!("index BRC20 and BRC30 transactions");

>>>>>>> 1d3ed1c0
    statistic_to_count.insert(&Statistic::LostSats.key(), &lost_sats)?;

    statistic_to_count.insert(&Statistic::UnboundInscriptions.key(), &unbound_inscriptions)?;

    height_to_block_hash.insert(&self.height, &block.header.block_hash().store())?;

    self.height += 1;
    self.outputs_traversed += outputs_in_block;

    log::info!(
      "Wrote {sat_ranges_written} sat ranges from {outputs_in_block} outputs in {} ms",
      (Instant::now() - start).as_millis(),
    );

    Ok(())
  }

  fn index_transaction_sats(
    &mut self,
    tx: &Transaction,
    txid: Txid,
    sat_to_satpoint: &mut Table<u64, &SatPointValue>,
    input_sat_ranges: &mut VecDeque<(u64, u64)>,
    sat_ranges_written: &mut u64,
    outputs_traversed: &mut u64,
    inscription_updater: &mut InscriptionUpdater,
    index_inscriptions: bool,
  ) -> Result {
    if index_inscriptions {
      inscription_updater.index_transaction_inscriptions(tx, txid, Some(input_sat_ranges))?;
    }

    for (vout, output) in tx.output.iter().enumerate() {
      let outpoint = OutPoint {
        vout: vout.try_into().unwrap(),
        txid,
      };
      let mut sats = Vec::new();

      let mut remaining = output.value;
      while remaining > 0 {
        let range = input_sat_ranges
          .pop_front()
          .ok_or_else(|| anyhow!("insufficient inputs for transaction outputs"))?;

        if !Sat(range.0).is_common() {
          sat_to_satpoint.insert(
            &range.0,
            &SatPoint {
              outpoint,
              offset: output.value - remaining,
            }
            .store(),
          )?;
        }

        let count = range.1 - range.0;

        let assigned = if count > remaining {
          self.sat_ranges_since_flush += 1;
          let middle = range.0 + remaining;
          input_sat_ranges.push_front((middle, range.1));
          (range.0, middle)
        } else {
          range
        };

        sats.extend_from_slice(&assigned.store());

        remaining -= assigned.1 - assigned.0;

        *sat_ranges_written += 1;
      }

      *outputs_traversed += 1;

      self.range_cache.insert(outpoint.store(), sats);
      self.outputs_inserted_since_flush += 1;
    }

    Ok(())
  }

  fn commit(&mut self, wtx: WriteTransaction) -> Result {
    log::info!(
      "Committing at block height {}, {} outputs traversed, {} in map, {} cached",
      self.height,
      self.outputs_traversed,
      self.range_cache.len(),
      self.outputs_cached
    );

    if self.index_sats {
      log::info!(
        "Flushing {} entries ({:.1}% resulting from {} insertions) from memory to database",
        self.range_cache.len(),
        self.range_cache.len() as f64 / self.outputs_inserted_since_flush as f64 * 100.,
        self.outputs_inserted_since_flush,
      );

      let mut outpoint_to_sat_ranges = wtx.open_table(OUTPOINT_TO_SAT_RANGES)?;

      for (outpoint, sat_range) in self.range_cache.drain() {
        outpoint_to_sat_ranges.insert(&outpoint, sat_range.as_slice())?;
      }

      self.outputs_inserted_since_flush = 0;
    }

    Index::increment_statistic(&wtx, Statistic::OutputsTraversed, self.outputs_traversed)?;
    self.outputs_traversed = 0;
    Index::increment_statistic(&wtx, Statistic::SatRanges, self.sat_ranges_since_flush)?;
    self.sat_ranges_since_flush = 0;
    Index::increment_statistic(&wtx, Statistic::Commits, 1)?;

    wtx.commit()?;
    Ok(())
  }
}<|MERGE_RESOLUTION|>--- conflicted
+++ resolved
@@ -414,20 +414,6 @@
         self.index_transaction_sats(
           tx,
           *txid,
-<<<<<<< HEAD
-          self.index_transaction_sats(
-            tx,
-            *txid,
-            &mut sat_to_satpoint,
-            &mut input_sat_ranges,
-            &mut sat_ranges_written,
-            &mut outputs_in_block,
-            &mut inscription_updater,
-            index_inscriptions,
-          )?,
-        ));
-        //protocol_manager.collect();
-=======
           &mut sat_to_satpoint,
           &mut input_sat_ranges,
           &mut sat_ranges_written,
@@ -435,7 +421,6 @@
           &mut inscription_updater,
           index_inscriptions,
         )?;
->>>>>>> 1d3ed1c0
 
         coinbase_inputs.extend(input_sat_ranges);
       }
@@ -486,7 +471,6 @@
     let lost_sats = inscription_updater.lost_sats;
     let unbound_inscriptions = inscription_updater.unbound_inscriptions;
 
-<<<<<<< HEAD
     let brc20_data_store = BRC20DataStore::new(wtx);
     let brc30_data_store = BRC30DataStore::new(wtx);
     let ord_db_reader = OrdDbReader::new(&wtx);
@@ -501,11 +485,7 @@
     //   protocol_manager.register(protocol);
     // }
     protocol_manager.execute_protocols(self.height, block.header.time)?;
-=======
-    // let inscription_operations = inscription_updater.operations;
-    // todo!("index BRC20 and BRC30 transactions");
-
->>>>>>> 1d3ed1c0
+
     statistic_to_count.insert(&Statistic::LostSats.key(), &lost_sats)?;
 
     statistic_to_count.insert(&Statistic::UnboundInscriptions.key(), &unbound_inscriptions)?;
