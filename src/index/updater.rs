--- conflicted
+++ resolved
@@ -351,14 +351,6 @@
     let mut satpoint_to_inscription_id = wtx.open_table(SATPOINT_TO_INSCRIPTION_ID)?;
     let mut statistic_to_count = wtx.open_table(STATISTIC_TO_COUNT)?;
 
-<<<<<<< HEAD
-=======
-    let brc20_data_store = BRC20DataStore::new(wtx);
-    let brc30_data_store = BRC30DataStore::new(wtx);
-
-    let ord_db_reader = OrdDbReader::new(&wtx);
-
->>>>>>> 310fb8d0
     let mut lost_sats = statistic_to_count
       .get(&Statistic::LostSats.key())?
       .map(|lost_sats| lost_sats.value())
@@ -488,22 +480,18 @@
     }
     let lost_sats = inscription_updater.lost_sats;
     let unbound_inscriptions = inscription_updater.unbound_inscriptions;
-<<<<<<< HEAD
-    let BRC20_data_store = BRC20DataStore::new(wtx);
-    let mut protocol_manager =
-      ProtocolManager::new(&BRC20_data_store, &inscription_id_to_inscription_entry);
+
+    let brc20_data_store = BRC20DataStore::new(wtx);
+    let brc30_data_store = BRC30DataStore::new(wtx);
+    let ord_db_reader = OrdDbReader::new(&wtx);
+    let mut protocol_manager = ProtocolManager::new(
+      &brc20_data_store,
+      &brc30_data_store,
+      &ord_db_reader,
+      &inscription_id_to_inscription_entry,
+    );
     for (tx_id, brc20_transaction) in inscription_collects {
       protocol_manager.register(tx_id, brc20_transaction);
-=======
-
-    let mut brc20_updater =
-      BRC20Updater::new(&brc20_data_store, &inscription_id_to_inscription_entry);
-
-    for (txid, brc20_transaction) in inscription_collects {
-      brc20_updater
-        .index_transaction(self.height, block.header.time, txid, brc20_transaction)
-        .map_err(|e| anyhow!("failed to parse BRC20 protocol for {txid} reason {e}"))? as u64;
->>>>>>> 310fb8d0
     }
     protocol_manager.execute_protocols(self.height, block.header.time)?;
     statistic_to_count.insert(&Statistic::LostSats.key(), &lost_sats)?;
