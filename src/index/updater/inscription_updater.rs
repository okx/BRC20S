<<<<<<< HEAD
use super::*;
use okx::datastore::ord::operation::{Action, InscriptionOp};
=======
use {super::*, inscription::Curse};
>>>>>>> 5bed0f80

#[derive(Debug, Clone)]
pub(super) struct Flotsam {
  txid: Txid,
  inscription_id: InscriptionId,
  offset: u64,
  old_satpoint: SatPoint,
  origin: Origin,
}

#[derive(Debug, Clone)]
enum Origin {
  New {
    fee: u64,
    cursed: bool,
    unbound: bool,
  },
  Old,
}

pub(super) struct InscriptionUpdater<'a, 'db, 'tx> {
  flotsam: Vec<Flotsam>,
  pub(super) operations: Vec<InscriptionOp>,
  height: u64,
  id_to_satpoint: &'a mut Table<'db, 'tx, &'static InscriptionIdValue, &'static SatPointValue>,
  tx_out_receiver: &'a mut Receiver<TxOut>,
  id_to_entry: &'a mut Table<'db, 'tx, &'static InscriptionIdValue, InscriptionEntryValue>,
  pub(super) lost_sats: u64,
  next_cursed_number: i64,
  next_number: i64,
  number_to_id: &'a mut Table<'db, 'tx, i64, &'static InscriptionIdValue>,
  outpoint_to_entry: &'a mut Table<'db, 'tx, &'static OutPointValue, &'static [u8]>,
  reward: u64,
  reinscription_id_to_seq_num: &'a mut Table<'db, 'tx, &'static InscriptionIdValue, u64>,
  sat_to_inscription_id: &'a mut MultimapTable<'db, 'tx, u64, &'static InscriptionIdValue>,
  satpoint_to_id:
    &'a mut MultimapTable<'db, 'tx, &'static SatPointValue, &'static InscriptionIdValue>,
  timestamp: u32,
  pub(super) unbound_inscriptions: u64,
  tx_out_cache: &'a mut HashMap<OutPoint, TxOut>,
}

impl<'a, 'db, 'tx> InscriptionUpdater<'a, 'db, 'tx> {
  pub(super) fn new(
    height: u64,
    id_to_satpoint: &'a mut Table<'db, 'tx, &'static InscriptionIdValue, &'static SatPointValue>,
    tx_out_receiver: &'a mut Receiver<TxOut>,
    id_to_entry: &'a mut Table<'db, 'tx, &'static InscriptionIdValue, InscriptionEntryValue>,
    lost_sats: u64,
    number_to_id: &'a mut Table<'db, 'tx, i64, &'static InscriptionIdValue>,
<<<<<<< HEAD
    outpoint_to_entry: &'a mut Table<'db, 'tx, &'static OutPointValue, &'static [u8]>,
    sat_to_inscription_id: &'a mut Table<'db, 'tx, u64, &'static InscriptionIdValue>,
    satpoint_to_id: &'a mut Table<'db, 'tx, &'static SatPointValue, &'static InscriptionIdValue>,
=======
    outpoint_to_value: &'a mut Table<'db, 'tx, &'static OutPointValue, u64>,
    reinscription_id_to_seq_num: &'a mut Table<'db, 'tx, &'static InscriptionIdValue, u64>,
    sat_to_inscription_id: &'a mut MultimapTable<'db, 'tx, u64, &'static InscriptionIdValue>,
    satpoint_to_id: &'a mut MultimapTable<
      'db,
      'tx,
      &'static SatPointValue,
      &'static InscriptionIdValue,
    >,
>>>>>>> 5bed0f80
    timestamp: u32,
    unbound_inscriptions: u64,
    tx_out_cache: &'a mut HashMap<OutPoint, TxOut>,
  ) -> Result<Self> {
    let next_cursed_number = number_to_id
      .iter()?
      .next()
      .and_then(|result| result.ok())
      .map(|(number, _id)| number.value() - 1)
      .unwrap_or(-1);

    let next_number = number_to_id
      .iter()?
      .rev()
      .next()
      .and_then(|result| result.ok())
      .map(|(number, _id)| number.value() + 1)
      .unwrap_or(0);

    Ok(Self {
      flotsam: Vec::new(),
      operations: Vec::new(),
      height,
      id_to_satpoint,
      tx_out_receiver,
      id_to_entry,
      lost_sats,
      next_cursed_number,
      next_number,
      number_to_id,
      outpoint_to_entry,
      reward: Height(height).subsidy(),
      reinscription_id_to_seq_num,
      sat_to_inscription_id,
      satpoint_to_id,
      timestamp,
      unbound_inscriptions,
      tx_out_cache,
    })
  }

  pub(super) fn index_transaction_inscriptions(
    &mut self,
    tx: &Transaction,
    txid: Txid,
    input_sat_ranges: Option<&VecDeque<(u64, u64)>>,
  ) -> Result {
    let mut new_inscriptions = Inscription::from_transaction(tx).into_iter().peekable();
    let mut floating_inscriptions = Vec::new();
    let mut inscribed_offsets = BTreeMap::new();
    let mut input_value = 0;
    let mut id_counter = 0;

    for (input_index, tx_in) in tx.input.iter().enumerate() {
      // skip subsidy since no inscriptions possible
      if tx_in.previous_output.is_null() {
        input_value += Height(self.height).subsidy();
        continue;
      }

      // find existing inscriptions on input (transfers of inscriptions)
      for (old_satpoint, inscription_id) in Index::inscriptions_on_output_ordered(
        self.reinscription_id_to_seq_num,
        self.satpoint_to_id,
        tx_in.previous_output,
      )? {
        let offset = input_value + old_satpoint.offset;
        floating_inscriptions.push(Flotsam {
          txid,
          offset,
          old_satpoint,
          inscription_id,
          origin: Origin::Old,
        });

        inscribed_offsets
          .entry(offset)
          .and_modify(|(_id, count)| *count += 1)
          .or_insert((inscription_id, 0));
      }

      let offset = input_value;

      // multi-level cache for UTXO set to get to the input amount
      input_value += if let Some(tx_out) = self.tx_out_cache.get(&tx_in.previous_output) {
        tx_out.value
      } else if let Some(tx_out) =
        Index::transaction_output_by_outpoint(self.outpoint_to_entry, tx_in.previous_output)?
      {
        tx_out.value
      } else {
        let tx_out = self.tx_out_receiver.blocking_recv().ok_or_else(|| {
          anyhow!(
            "failed to get transaction for {}",
            tx_in.previous_output.txid
          )
        })?;
        self
          .tx_out_cache
          .insert(tx_in.previous_output, tx_out.clone());
        tx_out.value
      };

      // go through all inscriptions in this input
      while let Some(inscription) = new_inscriptions.peek() {
        if inscription.tx_in_index != u32::try_from(input_index).unwrap() {
          break;
        }

        let inscription_id = InscriptionId {
          txid,
          index: id_counter,
        };

        let curse = if inscription.tx_in_index != 0 {
          Some(Curse::NotInFirstInput)
        } else if inscription.tx_in_offset != 0 {
          Some(Curse::NotAtOffsetZero)
        } else if inscribed_offsets.contains_key(&offset) {
          let seq_num = self
            .reinscription_id_to_seq_num
            .iter()?
            .rev()
            .next()
            .and_then(|result| result.ok())
            .map(|(_id, number)| number.value() + 1)
            .unwrap_or(0);

          let sat = Self::calculate_sat(input_sat_ranges, offset);
          log::info!("processing reinscription {inscription_id} on sat {:?}: sequence number {seq_num}, inscribed offsets {:?}", sat, inscribed_offsets);

          // if reinscription track its ordering
          self
            .reinscription_id_to_seq_num
            .insert(&inscription_id.store(), seq_num)?;

          Some(Curse::Reinscription)
        } else {
          None
        };

        if curse.is_some() {
          log::info!("found cursed inscription {inscription_id}: {:?}", curse);
        }

        let cursed = if let Some(Curse::Reinscription) = curse {
          let first_reinscription = inscribed_offsets
            .get(&offset)
            .map(|(_id, count)| count == &0)
            .unwrap_or(false);

          let initial_inscription_is_cursed = inscribed_offsets
            .get(&offset)
            .and_then(|(inscription_id, _count)| {
              match self.id_to_entry.get(&inscription_id.store()) {
                Ok(option) => option.map(|entry| {
                  let loaded_entry = InscriptionEntry::load(entry.value());
                  loaded_entry.number < 0
                }),
                Err(_) => None,
              }
            })
            .unwrap_or(false);

          log::info!("{inscription_id}: is first reinscription: {first_reinscription}, initial inscription is cursed: {initial_inscription_is_cursed}");

          !(initial_inscription_is_cursed && first_reinscription)
        } else {
          curse.is_some()
        };

        let unbound = input_value == 0 || inscription.tx_in_offset != 0;

        if curse.is_some() || unbound {
          log::info!(
            "indexing inscription {inscription_id} with curse {:?} as cursed {} and unbound {}",
            curse,
            cursed,
            unbound
          );
        }

        floating_inscriptions.push(Flotsam {
          txid,
          old_satpoint: SatPoint {
            outpoint: tx_in.previous_output,
            offset: 0,
          },
          inscription_id,
          offset,
          origin: Origin::New {
            fee: 0,
            cursed,
            unbound,
          },
        });

        new_inscriptions.next();
        id_counter += 1;
      }
    }

    // still have to normalize over inscription size
    let total_output_value = tx.output.iter().map(|txout| txout.value).sum::<u64>();
    let mut floating_inscriptions = floating_inscriptions
      .into_iter()
      .map(|flotsam| {
        if let Flotsam {
          txid,
          old_satpoint,
          inscription_id,
          offset,
          origin:
            Origin::New {
              fee: _,
              cursed,
              unbound,
            },
        } = flotsam
        {
          Flotsam {
            txid,
            old_satpoint,
            inscription_id,
            offset,
            origin: Origin::New {
              fee: (input_value - total_output_value) / u64::from(id_counter),
              cursed,
              unbound,
            },
          }
        } else {
          flotsam
        }
      })
      .collect::<Vec<Flotsam>>();

    let is_coinbase = tx
      .input
      .first()
      .map(|tx_in| tx_in.previous_output.is_null())
      .unwrap_or_default();

    if is_coinbase {
      floating_inscriptions.append(&mut self.flotsam);
    }

    floating_inscriptions.sort_by_key(|flotsam| flotsam.offset);
    let mut inscriptions = floating_inscriptions.into_iter().peekable();

    let mut output_value = 0;
    for (vout, tx_out) in tx.output.iter().enumerate() {
      let end = output_value + tx_out.value;

      while let Some(flotsam) = inscriptions.peek() {
        if flotsam.offset >= end {
          break;
        }

        let new_satpoint = SatPoint {
          outpoint: OutPoint {
            txid,
            vout: vout.try_into().unwrap(),
          },
          offset: flotsam.offset - output_value,
        };

        self.update_inscription_location(
          input_sat_ranges,
          inscriptions.next().unwrap(),
          new_satpoint,
        )?;
      }

      output_value = end;

      self.tx_out_cache.insert(
        OutPoint {
          vout: vout.try_into().unwrap(),
          txid,
        },
        tx_out.clone(),
      );
    }

    if is_coinbase {
      for flotsam in inscriptions {
        let new_satpoint = SatPoint {
          outpoint: OutPoint::null(),
          offset: self.lost_sats + flotsam.offset - output_value,
        };
        self.update_inscription_location(input_sat_ranges, flotsam, new_satpoint)?;
      }
      self.lost_sats += self.reward - output_value;
      Ok(())
    } else {
      self.flotsam.extend(inscriptions.map(|flotsam| Flotsam {
        offset: self.reward + flotsam.offset - output_value,
        ..flotsam
      }));
      self.reward += input_value - output_value;
      Ok(())
    }
  }

  fn calculate_sat(
    input_sat_ranges: Option<&VecDeque<(u64, u64)>>,
    input_offset: u64,
  ) -> Option<Sat> {
    let mut sat = None;
    if let Some(input_sat_ranges) = input_sat_ranges {
      let mut offset = 0;
      for (start, end) in input_sat_ranges {
        let size = end - start;
        if offset + size > input_offset {
          let n = start + input_offset - offset;
          sat = Some(Sat(n));
          break;
        }
        offset += size;
      }
    }
    sat
  }

  fn update_inscription_location(
    &mut self,
    input_sat_ranges: Option<&VecDeque<(u64, u64)>>,
    flotsam: Flotsam,
    new_satpoint: SatPoint,
  ) -> Result {
    let inscription_id = flotsam.inscription_id.store();
    let unbound = match flotsam.origin {
<<<<<<< HEAD
      Origin::Old => {
        self.satpoint_to_id.remove(&flotsam.old_satpoint.store())?;
=======
      Origin::Old { old_satpoint } => {
        self.satpoint_to_id.remove_all(&old_satpoint.store())?;
>>>>>>> 5bed0f80

        false
      }
      Origin::New {
        fee,
        cursed,
        unbound,
      } => {
        let number = if cursed {
          let next_cursed_number = self.next_cursed_number;
          self.next_cursed_number -= 1;

          next_cursed_number
        } else {
          let next_number = self.next_number;
          self.next_number += 1;

          next_number
        };

        self.number_to_id.insert(number, &inscription_id)?;

        let sat = if unbound {
          None
        } else {
          let mut sat = None;
          if let Some(input_sat_ranges) = input_sat_ranges {
            let mut offset = 0;
            for (start, end) in input_sat_ranges {
              let size = end - start;
              if offset + size > flotsam.offset {
                let n = start + flotsam.offset - offset;
                self.sat_to_inscription_id.insert(&n, &inscription_id)?;
                sat = Some(Sat(n));
                break;
              }
              offset += size;
            }
          }
          sat
        };

        self.id_to_entry.insert(
          &inscription_id,
          &InscriptionEntry {
            fee,
            height: self.height,
            number,
            sat,
            timestamp: self.timestamp,
          }
          .store(),
        )?;

        unbound
      }
    };

    let satpoint = if unbound {
      let new_unbound_satpoint = SatPoint {
        outpoint: unbound_outpoint(),
        offset: self.unbound_inscriptions,
      };
      self.unbound_inscriptions += 1;
      new_unbound_satpoint.store()
    } else {
      new_satpoint.store()
    };

    self.operations.push(InscriptionOp {
      txid: flotsam.txid,
      inscription_number: self
        .id_to_entry
        .get(&flotsam.inscription_id.store())?
        .map(|entry| InscriptionEntry::load(entry.value()).number),
      inscription_id: flotsam.inscription_id,
      action: match flotsam.origin {
        Origin::Old => Action::Transfer,
        Origin::New {
          fee: _,
          cursed,
          unbound,
        } => Action::New { cursed, unbound },
      },
      old_satpoint: flotsam.old_satpoint,
      new_satpoint: Some(Entry::load(satpoint)),
    });

    self.satpoint_to_id.insert(&satpoint, &inscription_id)?;
    self.id_to_satpoint.insert(&inscription_id, &satpoint)?;

    Ok(())
  }
}<|MERGE_RESOLUTION|>--- conflicted
+++ resolved
@@ -1,9 +1,5 @@
-<<<<<<< HEAD
-use super::*;
 use okx::datastore::ord::operation::{Action, InscriptionOp};
-=======
 use {super::*, inscription::Curse};
->>>>>>> 5bed0f80
 
 #[derive(Debug, Clone)]
 pub(super) struct Flotsam {
@@ -54,12 +50,7 @@
     id_to_entry: &'a mut Table<'db, 'tx, &'static InscriptionIdValue, InscriptionEntryValue>,
     lost_sats: u64,
     number_to_id: &'a mut Table<'db, 'tx, i64, &'static InscriptionIdValue>,
-<<<<<<< HEAD
     outpoint_to_entry: &'a mut Table<'db, 'tx, &'static OutPointValue, &'static [u8]>,
-    sat_to_inscription_id: &'a mut Table<'db, 'tx, u64, &'static InscriptionIdValue>,
-    satpoint_to_id: &'a mut Table<'db, 'tx, &'static SatPointValue, &'static InscriptionIdValue>,
-=======
-    outpoint_to_value: &'a mut Table<'db, 'tx, &'static OutPointValue, u64>,
     reinscription_id_to_seq_num: &'a mut Table<'db, 'tx, &'static InscriptionIdValue, u64>,
     sat_to_inscription_id: &'a mut MultimapTable<'db, 'tx, u64, &'static InscriptionIdValue>,
     satpoint_to_id: &'a mut MultimapTable<
@@ -68,7 +59,6 @@
       &'static SatPointValue,
       &'static InscriptionIdValue,
     >,
->>>>>>> 5bed0f80
     timestamp: u32,
     unbound_inscriptions: u64,
     tx_out_cache: &'a mut HashMap<OutPoint, TxOut>,
@@ -402,14 +392,10 @@
   ) -> Result {
     let inscription_id = flotsam.inscription_id.store();
     let unbound = match flotsam.origin {
-<<<<<<< HEAD
       Origin::Old => {
-        self.satpoint_to_id.remove(&flotsam.old_satpoint.store())?;
-=======
-      Origin::Old { old_satpoint } => {
-        self.satpoint_to_id.remove_all(&old_satpoint.store())?;
->>>>>>> 5bed0f80
-
+        self
+          .satpoint_to_id
+          .remove_all(&flotsam.old_satpoint.store())?;
         false
       }
       Origin::New {
