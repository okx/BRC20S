--- conflicted
+++ resolved
@@ -2,22 +2,14 @@
 use brc20::deserialize_brc20_operation;
 use brc20::{Action, InscriptionData, Operation};
 
-<<<<<<< HEAD
-#[derive(Debug, Clone, Copy)]
-=======
 #[derive(Debug, Clone)]
->>>>>>> 8c15a66d
 pub(super) struct Flotsam {
   inscription_id: InscriptionId,
   offset: u64,
   origin: Origin,
 }
 
-<<<<<<< HEAD
-#[derive(Debug, Clone, Copy)]
-=======
 #[derive(Debug, Clone)]
->>>>>>> 8c15a66d
 enum Origin {
   New {
     fee: u64,
@@ -107,23 +99,11 @@
     tx: &Transaction,
     txid: Txid,
     input_sat_ranges: Option<&VecDeque<(u64, u64)>>,
-<<<<<<< HEAD
-  ) -> Result<(u64, Vec<InscriptionData>)> {
-    let is_coinbase = tx
-      .input
-      .first()
-      .map(|tx_in| tx_in.previous_output.is_null())
-      .unwrap_or_default();
-
-    let mut inscriptions = Vec::new();
+  ) -> Result<Vec<InscriptionData>> {
     let mut inscriptions_collector = Vec::new();
-
-=======
-  ) -> Result {
     let mut new_inscriptions = Inscription::from_transaction(tx).into_iter().peekable();
     let mut floating_inscriptions = Vec::new();
     let mut inscribed_offsets = BTreeMap::new();
->>>>>>> 8c15a66d
     let mut input_value = 0;
     let mut id_counter = 0;
 
@@ -146,6 +126,57 @@
         });
 
         inscribed_offsets.insert(offset, inscription_id);
+        let inscribe_satpoint = SatPoint {
+          outpoint: OutPoint::new(inscription_id.txid, 0),
+          offset: 0,
+        };
+
+        if old_satpoint == inscribe_satpoint {
+          let inscribe_tx = if let Some(t) = self.tx_cache.remove(&inscription_id.txid) {
+            t
+          } else {
+            self
+              .index
+              .get_transaction_with_retries(inscription_id.txid)?
+              .ok_or(anyhow!(
+                "failed to get inscription transaction for {}",
+                inscription_id.txid
+              ))?
+          };
+          if let Ok(Operation::Transfer(transfer)) = deserialize_brc20_operation(
+            Inscription::from_transaction(&inscribe_tx)
+              .get(0)
+              .unwrap()
+              .inscription
+              .clone(),
+            true,
+          ) {
+            inscriptions_collector.push((
+              input_value + old_satpoint.offset,
+              InscriptionData {
+                txid,
+                inscription_id,
+                old_satpoint,
+                new_satpoint: None,
+                from_script: ScriptKey::from_script(
+                  &inscribe_tx
+                    .output
+                    .get(old_satpoint.outpoint.vout as usize)
+                    .ok_or(anyhow!(
+                      "failed to find output {} for {}",
+                      old_satpoint.outpoint.vout,
+                      inscription_id.txid
+                    ))?
+                    .script_pubkey
+                    .clone(),
+                  self.index.get_chain_network(),
+                ),
+                to_script: None,
+                action: Action::Transfer(transfer),
+              },
+            ))
+          }
+        };
       }
 
       let offset = input_value;
@@ -159,67 +190,6 @@
       {
         value.value()
       } else {
-<<<<<<< HEAD
-        for (old_satpoint, inscription_id) in
-          Index::inscriptions_on_output(self.satpoint_to_id, tx_in.previous_output)?
-        {
-          inscriptions.push(Flotsam {
-            offset: input_value + old_satpoint.offset,
-            inscription_id,
-            origin: Origin::Old(old_satpoint),
-          });
-
-          let inscribe_satpoint = SatPoint {
-            outpoint: OutPoint::new(inscription_id.txid, inscription_id.index),
-            offset: 0,
-          };
-
-          if !is_coinbase {
-            if old_satpoint == inscribe_satpoint {
-              let inscribe_tx = if let Some(t) = self.tx_cache.remove(&inscription_id.txid) {
-                t
-              } else {
-                self
-                  .index
-                  .get_transaction_with_retries(inscription_id.txid)?
-                  .ok_or(anyhow!(
-                    "failed to get inscription transaction for {}",
-                    inscription_id.txid
-                  ))?
-              };
-              if let Ok(Operation::Transfer(transfer)) = deserialize_brc20_operation(
-                Inscription::from_transaction(&inscribe_tx).unwrap(),
-                true,
-              ) {
-                inscriptions_collector.push((
-                  input_value + old_satpoint.offset,
-                  InscriptionData {
-                    txid,
-                    inscription_id,
-                    old_satpoint,
-                    new_satpoint: None,
-                    from_script: ScriptKey::from_script(
-                      &inscribe_tx
-                        .output
-                        .get(old_satpoint.outpoint.vout as usize)
-                        .ok_or(anyhow!(
-                          "failed to find output {} for {}",
-                          old_satpoint.outpoint.vout,
-                          inscription_id.txid
-                        ))?
-                        .script_pubkey
-                        .clone(),
-                      self.index.get_chain_network(),
-                    ),
-                    to_script: None,
-                    action: Action::Transfer(transfer),
-                  },
-                ))
-              }
-            };
-          }
-        }
-=======
         self.value_receiver.blocking_recv().ok_or_else(|| {
           anyhow!(
             "failed to get transaction for {}",
@@ -227,7 +197,6 @@
           )
         })?
       };
->>>>>>> 8c15a66d
 
       // go through all inscriptions in this input
       while let Some(inscription) = new_inscriptions.peek() {
@@ -271,20 +240,39 @@
           },
         });
 
+        if !cursed && !unbound {
+          if let Ok(operation) = deserialize_brc20_operation(inscription.inscription.clone(), false)
+          {
+            let from_script = self.get_previous_output_script(
+              tx.input
+                .get(0)
+                .ok_or(anyhow!("failed to find input {} for {}", 0, txid))?
+                .previous_output,
+            )?;
+            inscriptions_collector.push((
+              0,
+              InscriptionData {
+                txid,
+                inscription_id: txid.into(),
+                old_satpoint: SatPoint {
+                  outpoint: tx.input.get(0).unwrap().previous_output,
+                  offset: 0,
+                },
+                new_satpoint: None,
+                from_script: ScriptKey::from_script(&from_script, self.index.get_chain_network()),
+                to_script: None,
+                action: Action::Inscribe(operation),
+              },
+            ))
+          };
+          self.tx_cache.insert(txid, tx.to_owned());
+        }
+
         new_inscriptions.next();
         id_counter += 1;
       }
     }
 
-<<<<<<< HEAD
-    let inscription = Inscription::from_transaction(tx);
-    if inscriptions.iter().all(|flotsam| flotsam.offset != 0) && inscription.is_some() {
-      inscriptions.push(Flotsam {
-        inscription_id: txid.into(),
-        offset: 0,
-        origin: Origin::New(input_value - tx.output.iter().map(|txout| txout.value).sum::<u64>()),
-      });
-=======
     // still have to normalize over inscription size
     let total_output_value = tx.output.iter().map(|txout| txout.value).sum::<u64>();
     let mut floating_inscriptions = floating_inscriptions
@@ -315,52 +303,26 @@
         }
       })
       .collect::<Vec<Flotsam>>();
->>>>>>> 8c15a66d
-
-      if let Ok(operation) = deserialize_brc20_operation(inscription.unwrap(), false) {
-        let from_script = self.get_previous_output_script(
-          tx.input
-            .get(0)
-            .ok_or(anyhow!("failed to find input {} for {}", 0, txid))?
-            .previous_output,
-        )?;
-        inscriptions_collector.push((
-          0,
-          InscriptionData {
-            txid,
-            inscription_id: txid.into(),
-            old_satpoint: SatPoint {
-              outpoint: tx.input.get(0).unwrap().previous_output,
-              offset: 0,
-            },
-            new_satpoint: None,
-            from_script: ScriptKey::from_script(&from_script, self.index.get_chain_network()),
-            to_script: None,
-            action: Action::Inscribe(operation),
-          },
-        ))
-      };
-      self.tx_cache.insert(txid, tx.to_owned());
-    };
+
+    let is_coinbase = tx
+      .input
+      .first()
+      .map(|tx_in| tx_in.previous_output.is_null())
+      .unwrap_or_default();
 
     if is_coinbase {
       floating_inscriptions.append(&mut self.flotsam);
     }
 
-<<<<<<< HEAD
-    inscriptions.sort_by_key(|flotsam| flotsam.offset);
+    floating_inscriptions.sort_by_key(|flotsam| flotsam.offset);
     inscriptions_collector.sort_by_key(|key| key.0);
-=======
-    floating_inscriptions.sort_by_key(|flotsam| flotsam.offset);
+
     let mut inscriptions = floating_inscriptions.into_iter().peekable();
->>>>>>> 8c15a66d
-
-    let mut inscriptions = inscriptions.into_iter().peekable();
     let mut output_value = 0;
     for (vout, tx_out) in tx.output.iter().enumerate() {
       let end = output_value + tx_out.value;
 
-      while let Some(flotsam) = inscriptions.peek() {
+      while let Some(flotsam) = inscriptions.peek().cloned() {
         if flotsam.offset >= end {
           break;
         }
@@ -373,14 +335,15 @@
           offset: flotsam.offset - output_value,
         };
 
-        let flotsam = inscriptions.next().unwrap();
-        self.update_inscription_location(input_sat_ranges, flotsam, new_satpoint)?;
+        self.update_inscription_location(
+          input_sat_ranges,
+          inscriptions.next().unwrap(),
+          new_satpoint,
+        )?;
 
         if let Some(inscription_data) = inscriptions_collector
           .iter_mut()
-          .find(|key: &&mut (u64, InscriptionData)| {
-            key.1.inscription_id == flotsam.clone().inscription_id
-          })
+          .find(|key: &&mut (u64, InscriptionData)| key.1.inscription_id == flotsam.inscription_id)
           .map(|value| &mut value.1)
         {
           inscription_data.to_script = Some(ScriptKey::from_script(
@@ -412,26 +375,16 @@
         };
         self.update_inscription_location(input_sat_ranges, flotsam, new_satpoint)?;
       }
-<<<<<<< HEAD
-
-      Ok((self.reward - output_value, Vec::new()))
-=======
       self.lost_sats += self.reward - output_value;
-      Ok(())
->>>>>>> 8c15a66d
+      Ok(Vec::new())
     } else {
       self.flotsam.extend(inscriptions.map(|flotsam| Flotsam {
         offset: self.reward + flotsam.offset - output_value,
         ..flotsam
       }));
       self.reward += input_value - output_value;
-<<<<<<< HEAD
-      Ok((0, collects))
-    } /*  */
-=======
-      Ok(())
+      Ok(collects)
     }
->>>>>>> 8c15a66d
   }
 
   fn update_inscription_location(
