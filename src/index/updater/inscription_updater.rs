--- conflicted
+++ resolved
@@ -33,11 +33,8 @@
     pointer: Option<u64>,
     reinscription: bool,
     unbound: bool,
-<<<<<<< HEAD
     inscription: Inscription,
-=======
     vindicated: bool,
->>>>>>> cf03e421
   },
   Old,
 }
@@ -280,11 +277,8 @@
             pointer: inscription.payload.pointer(),
             reinscription: inscribed_offsets.get(&offset).is_some(),
             unbound,
-<<<<<<< HEAD
             inscription: inscription.payload.clone(),
-=======
             vindicated,
->>>>>>> cf03e421
           },
         });
 
@@ -508,11 +502,8 @@
         pointer: _,
         reinscription,
         unbound,
-<<<<<<< HEAD
         inscription: _,
-=======
         vindicated,
->>>>>>> cf03e421
       } => {
         let inscription_number = if cursed {
           let number: i32 = self.cursed_inscription_count.try_into().unwrap();
@@ -671,6 +662,7 @@
             reinscription: _,
             unbound,
             inscription,
+            vindicated: _,
           } => Action::New {
             cursed,
             unbound,
