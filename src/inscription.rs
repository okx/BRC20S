use {
  super::*,
  bitcoin::{
    blockdata::{
      opcodes,
      script::{self, Instruction, Instructions},
    },
    util::taproot::TAPROOT_ANNEX_PREFIX,
    Script, Witness,
  },
  std::{iter::Peekable, str},
};

const INSCRIPTION_ENVELOPE_HEADER: [bitcoin::blockdata::script::Instruction<'static>; 3] = [
  Instruction::PushBytes(&[]), // This is an OP_FALSE
  Instruction::Op(opcodes::all::OP_IF),
  Instruction::PushBytes(PROTOCOL_ID),
];
const PROTOCOL_ID: &[u8] = b"ord";
const BODY_TAG: &[u8] = &[];
const CONTENT_TYPE_TAG: &[u8] = &[1];

#[derive(Debug, PartialEq, Clone)]
<<<<<<< HEAD
pub struct Inscription {
=======
pub(crate) enum Curse {
  NotInFirstInput,
  NotAtOffsetZero,
  Reinscription,
}

#[derive(Debug, PartialEq, Clone)]
pub(crate) struct Inscription {
>>>>>>> 5bed0f80
  body: Option<Vec<u8>>,
  content_type: Option<Vec<u8>>,
}

#[derive(Debug, PartialEq, Clone)]
pub(crate) struct TransactionInscription {
  pub(crate) inscription: Inscription,
  pub(crate) tx_in_index: u32,
  pub(crate) tx_in_offset: u32,
}

impl Inscription {
  #[cfg(test)]
  pub(crate) fn new(content_type: Option<Vec<u8>>, body: Option<Vec<u8>>) -> Self {
    Self { content_type, body }
  }

  pub(crate) fn from_transaction(tx: &Transaction) -> Vec<TransactionInscription> {
    let mut result = Vec::new();
    for (index, tx_in) in tx.input.iter().enumerate() {
      let Ok(inscriptions) = InscriptionParser::parse(&tx_in.witness) else { continue };

      result.extend(
        inscriptions
          .into_iter()
          .enumerate()
          .map(|(offset, inscription)| TransactionInscription {
            inscription,
            tx_in_index: u32::try_from(index).unwrap(),
            tx_in_offset: u32::try_from(offset).unwrap(),
          })
          .collect::<Vec<TransactionInscription>>(),
      )
    }

    result
  }

  #[allow(dead_code)]
  pub(crate) fn from_file(chain: Chain, path: impl AsRef<Path>) -> Result<Self, Error> {
    let path = path.as_ref();

    let body = fs::read(path).with_context(|| format!("io error reading {}", path.display()))?;

    if let Some(limit) = chain.inscription_content_size_limit() {
      let len = body.len();
      if len > limit {
        bail!("content size of {len} bytes exceeds {limit} byte limit for {chain} inscriptions");
      }
    }

    let content_type = Media::content_type_for_path(path)?;

    Ok(Self {
      body: Some(body),
      content_type: Some(content_type.into()),
    })
  }

  #[cfg(test)]
  fn append_reveal_script_to_builder(&self, mut builder: script::Builder) -> script::Builder {
    builder = builder
      .push_opcode(opcodes::OP_FALSE)
      .push_opcode(opcodes::all::OP_IF)
      .push_slice(PROTOCOL_ID);

    if let Some(content_type) = &self.content_type {
      builder = builder
        .push_slice(CONTENT_TYPE_TAG)
        .push_slice(content_type);
    }

    if let Some(body) = &self.body {
      builder = builder.push_slice(BODY_TAG);
      for chunk in body.chunks(520) {
        builder = builder.push_slice(chunk);
      }
    }

    builder.push_opcode(opcodes::all::OP_ENDIF)
  }

  #[cfg(test)]
  pub(crate) fn append_reveal_script(&self, builder: script::Builder) -> Script {
    self.append_reveal_script_to_builder(builder).into_script()
  }

  pub(crate) fn media(&self) -> Media {
    if self.body.is_none() {
      return Media::Unknown;
    }

    let Some(content_type) = self.content_type() else {
      return Media::Unknown;
    };

    content_type.parse().unwrap_or(Media::Unknown)
  }

  pub(crate) fn body(&self) -> Option<&[u8]> {
    Some(self.body.as_ref()?)
  }

  pub(crate) fn into_body(self) -> Option<Vec<u8>> {
    self.body
  }

  pub(crate) fn content_length(&self) -> Option<usize> {
    Some(self.body()?.len())
  }

  pub(crate) fn content_type(&self) -> Option<&str> {
    str::from_utf8(self.content_type.as_ref()?).ok()
  }

  #[cfg(test)]
  pub(crate) fn to_witness(&self) -> Witness {
    let builder = script::Builder::new();

    let script = self.append_reveal_script(builder);

    let mut witness = Witness::new();

    witness.push(script);
    witness.push([]);

    witness
  }
}

#[derive(Debug, PartialEq)]
pub(crate) enum InscriptionError {
  EmptyWitness,
  InvalidInscription,
  KeyPathSpend,
  NoInscription,
  Script(script::Error),
  UnrecognizedEvenField,
}

type Result<T, E = InscriptionError> = std::result::Result<T, E>;

struct InscriptionParser<'a> {
  instructions: Peekable<Instructions<'a>>,
}

impl<'a> InscriptionParser<'a> {
  fn parse(witness: &Witness) -> Result<Vec<Inscription>> {
    if witness.is_empty() {
      return Err(InscriptionError::EmptyWitness);
    }

    if witness.len() == 1 {
      return Err(InscriptionError::KeyPathSpend);
    }

    let annex = witness
      .last()
      .and_then(|element| element.first().map(|byte| *byte == TAPROOT_ANNEX_PREFIX))
      .unwrap_or(false);

    if witness.len() == 2 && annex {
      return Err(InscriptionError::KeyPathSpend);
    }

    let script = witness
      .iter()
      .nth(if annex {
        witness.len() - 1
      } else {
        witness.len() - 2
      })
      .unwrap();

    InscriptionParser {
      instructions: Script::from(Vec::from(script)).instructions().peekable(),
    }
    .parse_inscriptions()
    .into_iter()
    .collect()
  }

  fn parse_inscriptions(&mut self) -> Vec<Result<Inscription>> {
    let mut inscriptions = Vec::new();
    loop {
      let current = self.parse_one_inscription();
      if current == Err(InscriptionError::NoInscription) {
        break;
      }
      inscriptions.push(current);
    }

    inscriptions
  }

  fn parse_one_inscription(&mut self) -> Result<Inscription> {
    self.advance_into_inscription_envelope()?;

    let mut fields = BTreeMap::new();

    loop {
      match self.advance()? {
        Instruction::PushBytes(BODY_TAG) => {
          let mut body = Vec::new();
          while !self.accept(&Instruction::Op(opcodes::all::OP_ENDIF))? {
            body.extend_from_slice(self.expect_push()?);
          }
          fields.insert(BODY_TAG, body);
          break;
        }
        Instruction::PushBytes(tag) => {
          if fields.contains_key(tag) {
            return Err(InscriptionError::InvalidInscription);
          }
          fields.insert(tag, self.expect_push()?.to_vec());
        }
        Instruction::Op(opcodes::all::OP_ENDIF) => break,
        _ => return Err(InscriptionError::InvalidInscription),
      }
    }

    let body = fields.remove(BODY_TAG);
    let content_type = fields.remove(CONTENT_TYPE_TAG);

    for tag in fields.keys() {
      if let Some(lsb) = tag.first() {
        if lsb % 2 == 0 {
          return Err(InscriptionError::UnrecognizedEvenField);
        }
      }
    }

    Ok(Inscription { body, content_type })
  }

  fn advance(&mut self) -> Result<Instruction<'a>> {
    self
      .instructions
      .next()
      .ok_or(InscriptionError::NoInscription)?
      .map_err(InscriptionError::Script)
  }

  fn advance_into_inscription_envelope(&mut self) -> Result<()> {
    loop {
      if self.match_instructions(&INSCRIPTION_ENVELOPE_HEADER)? {
        break;
      }
    }

    Ok(())
  }

  fn match_instructions(&mut self, instructions: &[Instruction]) -> Result<bool> {
    for instruction in instructions {
      if &self.advance()? != instruction {
        return Ok(false);
      }
    }

    Ok(true)
  }

  fn expect_push(&mut self) -> Result<&'a [u8]> {
    match self.advance()? {
      Instruction::PushBytes(bytes) => Ok(bytes),
      _ => Err(InscriptionError::InvalidInscription),
    }
  }

  fn accept(&mut self, instruction: &Instruction) -> Result<bool> {
    match self.instructions.peek() {
      Some(Ok(next)) => {
        if next == instruction {
          self.advance()?;
          Ok(true)
        } else {
          Ok(false)
        }
      }
      Some(Err(err)) => Err(InscriptionError::Script(*err)),
      None => Ok(false),
    }
  }
}

#[cfg(test)]
mod tests {
  use super::*;

  #[test]
  fn empty() {
    assert_eq!(
      InscriptionParser::parse(&Witness::new()),
      Err(InscriptionError::EmptyWitness)
    );
  }

  #[test]
  fn ignore_key_path_spends() {
    assert_eq!(
      InscriptionParser::parse(&Witness::from_vec(vec![Vec::new()])),
      Err(InscriptionError::KeyPathSpend),
    );
  }

  #[test]
  fn ignore_key_path_spends_with_annex() {
    assert_eq!(
      InscriptionParser::parse(&Witness::from_vec(vec![Vec::new(), vec![0x50]])),
      Err(InscriptionError::KeyPathSpend),
    );
  }

  #[test]
  fn ignore_unparsable_scripts() {
    assert_eq!(
      InscriptionParser::parse(&Witness::from_vec(vec![vec![0x01], Vec::new()])),
      Err(InscriptionError::Script(script::Error::EarlyEndOfScript)),
    );
  }

  #[test]
  fn no_inscription() {
    assert_eq!(
      InscriptionParser::parse(&Witness::from_vec(vec![
        Script::new().into_bytes(),
        Vec::new()
      ])),
      Ok(vec![])
    );
  }

  #[test]
  fn duplicate_field() {
    assert_eq!(
      InscriptionParser::parse(&envelope(&[
        b"ord",
        &[1],
        b"text/plain;charset=utf-8",
        &[1],
        b"text/plain;charset=utf-8",
        &[],
        b"ord",
      ])),
      Err(InscriptionError::InvalidInscription),
    );
  }

  #[test]
  fn valid() {
    assert_eq!(
      InscriptionParser::parse(&envelope(&[
        b"ord",
        &[1],
        b"text/plain;charset=utf-8",
        &[],
        b"ord",
      ])),
      Ok(vec![inscription("text/plain;charset=utf-8", "ord")]),
    );
  }

  #[test]
  fn valid_with_unknown_tag() {
    assert_eq!(
      InscriptionParser::parse(&envelope(&[
        b"ord",
        &[1],
        b"text/plain;charset=utf-8",
        &[3],
        b"bar",
        &[],
        b"ord",
      ])),
      Ok(vec![inscription("text/plain;charset=utf-8", "ord")]),
    );
  }

  #[test]
  fn no_content_tag() {
    assert_eq!(
      InscriptionParser::parse(&envelope(&[b"ord", &[1], b"text/plain;charset=utf-8"])),
      Ok(vec![Inscription {
        content_type: Some(b"text/plain;charset=utf-8".to_vec()),
        body: None,
      }]),
    );
  }

  #[test]
  fn no_content_type() {
    assert_eq!(
      InscriptionParser::parse(&envelope(&[b"ord", &[], b"foo"])),
      Ok(vec![Inscription {
        content_type: None,
        body: Some(b"foo".to_vec()),
      }]),
    );
  }

  #[test]
  fn valid_body_in_multiple_pushes() {
    assert_eq!(
      InscriptionParser::parse(&envelope(&[
        b"ord",
        &[1],
        b"text/plain;charset=utf-8",
        &[],
        b"foo",
        b"bar"
      ])),
      Ok(vec![inscription("text/plain;charset=utf-8", "foobar")]),
    );
  }

  #[test]
  fn valid_body_in_zero_pushes() {
    assert_eq!(
      InscriptionParser::parse(&envelope(&[b"ord", &[1], b"text/plain;charset=utf-8", &[]])),
      Ok(vec![inscription("text/plain;charset=utf-8", "")]),
    );
  }

  #[test]
  fn valid_body_in_multiple_empty_pushes() {
    assert_eq!(
      InscriptionParser::parse(&envelope(&[
        b"ord",
        &[1],
        b"text/plain;charset=utf-8",
        &[],
        &[],
        &[],
        &[],
        &[],
        &[],
      ])),
      Ok(vec![inscription("text/plain;charset=utf-8", "")]),
    );
  }

  #[test]
  fn valid_ignore_trailing() {
    let script = script::Builder::new()
      .push_opcode(opcodes::OP_FALSE)
      .push_opcode(opcodes::all::OP_IF)
      .push_slice(b"ord")
      .push_slice(&[1])
      .push_slice(b"text/plain;charset=utf-8")
      .push_slice(&[])
      .push_slice(b"ord")
      .push_opcode(opcodes::all::OP_ENDIF)
      .push_opcode(opcodes::all::OP_CHECKSIG)
      .into_script();

    assert_eq!(
      InscriptionParser::parse(&Witness::from_vec(vec![script.into_bytes(), Vec::new()])),
      Ok(vec![inscription("text/plain;charset=utf-8", "ord")]),
    );
  }

  #[test]
  fn valid_ignore_preceding() {
    let script = script::Builder::new()
      .push_opcode(opcodes::all::OP_CHECKSIG)
      .push_opcode(opcodes::OP_FALSE)
      .push_opcode(opcodes::all::OP_IF)
      .push_slice(b"ord")
      .push_slice(&[1])
      .push_slice(b"text/plain;charset=utf-8")
      .push_slice(&[])
      .push_slice(b"ord")
      .push_opcode(opcodes::all::OP_ENDIF)
      .into_script();

    assert_eq!(
      InscriptionParser::parse(&Witness::from_vec(vec![script.into_bytes(), Vec::new()])),
      Ok(vec![inscription("text/plain;charset=utf-8", "ord")]),
    );
  }

  #[test]
  fn do_not_ignore_inscriptions_after_first() {
    let script = script::Builder::new()
      .push_opcode(opcodes::OP_FALSE)
      .push_opcode(opcodes::all::OP_IF)
      .push_slice(b"ord")
      .push_slice(&[1])
      .push_slice(b"text/plain;charset=utf-8")
      .push_slice(&[])
      .push_slice(b"foo")
      .push_opcode(opcodes::all::OP_ENDIF)
      .push_opcode(opcodes::OP_FALSE)
      .push_opcode(opcodes::all::OP_IF)
      .push_slice(b"ord")
      .push_slice(&[1])
      .push_slice(b"text/plain;charset=utf-8")
      .push_slice(&[])
      .push_slice(b"bar")
      .push_opcode(opcodes::all::OP_ENDIF)
      .into_script();

    assert_eq!(
      InscriptionParser::parse(&Witness::from_vec(vec![script.into_bytes(), Vec::new()])),
      Ok(vec![
        inscription("text/plain;charset=utf-8", "foo"),
        inscription("text/plain;charset=utf-8", "bar")
      ]),
    );
  }

  #[test]
  fn invalid_utf8_does_not_render_inscription_invalid() {
    assert_eq!(
      InscriptionParser::parse(&envelope(&[
        b"ord",
        &[1],
        b"text/plain;charset=utf-8",
        &[],
        &[0b10000000]
      ])),
      Ok(vec![inscription("text/plain;charset=utf-8", [0b10000000])]),
    );
  }

  #[test]
  fn no_endif() {
    let script = script::Builder::new()
      .push_opcode(opcodes::OP_FALSE)
      .push_opcode(opcodes::all::OP_IF)
      .push_slice("ord".as_bytes())
      .into_script();

    assert_eq!(
      InscriptionParser::parse(&Witness::from_vec(vec![script.into_bytes(), Vec::new()])),
      Ok(vec![])
    );
  }

  #[test]
  fn no_op_false() {
    let script = script::Builder::new()
      .push_opcode(opcodes::all::OP_IF)
      .push_slice("ord".as_bytes())
      .push_opcode(opcodes::all::OP_ENDIF)
      .into_script();

    assert_eq!(
      InscriptionParser::parse(&Witness::from_vec(vec![script.into_bytes(), Vec::new()])),
      Ok(vec![])
    );
  }

  #[test]
  fn empty_envelope() {
    assert_eq!(InscriptionParser::parse(&envelope(&[])), Ok(vec![]));
  }

  #[test]
  fn wrong_magic_number() {
    assert_eq!(InscriptionParser::parse(&envelope(&[b"foo"])), Ok(vec![]));
  }

  #[test]
  fn extract_from_transaction() {
    let tx = Transaction {
      version: 0,
      lock_time: bitcoin::PackedLockTime(0),
      input: vec![TxIn {
        previous_output: OutPoint::null(),
        script_sig: Script::new(),
        sequence: Sequence(0),
        witness: envelope(&[b"ord", &[1], b"text/plain;charset=utf-8", &[], b"ord"]),
      }],
      output: Vec::new(),
    };

    assert_eq!(
      Inscription::from_transaction(&tx),
      vec![transaction_inscription(
        "text/plain;charset=utf-8",
        "ord",
        0,
        0
      )],
    );
  }

  #[test]
  fn extract_from_second_input() {
    let tx = Transaction {
      version: 0,
      lock_time: bitcoin::PackedLockTime(0),
      input: vec![
        TxIn {
          previous_output: OutPoint::null(),
          script_sig: Script::new(),
          sequence: Sequence(0),
          witness: Witness::new(),
        },
        TxIn {
          previous_output: OutPoint::null(),
          script_sig: Script::new(),
          sequence: Sequence(0),
          witness: inscription("foo", [1; 1040]).to_witness(),
        },
      ],
      output: Vec::new(),
    };

    assert_eq!(
      Inscription::from_transaction(&tx),
      vec![transaction_inscription("foo", [1; 1040], 1, 0)]
    );
  }

  #[test]
  fn extract_from_second_envelope() {
    let mut builder = script::Builder::new();
    builder = inscription("foo", [1; 100]).append_reveal_script_to_builder(builder);
    builder = inscription("bar", [1; 100]).append_reveal_script_to_builder(builder);

    let witness = Witness::from_vec(vec![builder.into_script().into_bytes(), Vec::new()]);

    let tx = Transaction {
      version: 0,
      lock_time: bitcoin::PackedLockTime(0),
      input: vec![TxIn {
        previous_output: OutPoint::null(),
        script_sig: Script::new(),
        sequence: Sequence(0),
        witness,
      }],
      output: Vec::new(),
    };

    assert_eq!(
      Inscription::from_transaction(&tx),
      vec![
        transaction_inscription("foo", [1; 100], 0, 0),
        transaction_inscription("bar", [1; 100], 0, 1)
      ]
    );
  }

  #[test]
  fn inscribe_png() {
    assert_eq!(
      InscriptionParser::parse(&envelope(&[b"ord", &[1], b"image/png", &[], &[1; 100]])),
      Ok(vec![inscription("image/png", [1; 100])]),
    );
  }

  #[test]
  fn reveal_script_chunks_data() {
    assert_eq!(
      inscription("foo", [])
        .append_reveal_script(script::Builder::new())
        .instructions()
        .count(),
      7
    );

    assert_eq!(
      inscription("foo", [0; 1])
        .append_reveal_script(script::Builder::new())
        .instructions()
        .count(),
      8
    );

    assert_eq!(
      inscription("foo", [0; 520])
        .append_reveal_script(script::Builder::new())
        .instructions()
        .count(),
      8
    );

    assert_eq!(
      inscription("foo", [0; 521])
        .append_reveal_script(script::Builder::new())
        .instructions()
        .count(),
      9
    );

    assert_eq!(
      inscription("foo", [0; 1040])
        .append_reveal_script(script::Builder::new())
        .instructions()
        .count(),
      9
    );

    assert_eq!(
      inscription("foo", [0; 1041])
        .append_reveal_script(script::Builder::new())
        .instructions()
        .count(),
      10
    );
  }

  #[test]
  fn chunked_data_is_parsable() {
    let mut witness = Witness::new();

    witness.push(&inscription("foo", [1; 1040]).append_reveal_script(script::Builder::new()));

    witness.push([]);

    assert_eq!(
      InscriptionParser::parse(&witness).unwrap(),
      vec![inscription("foo", [1; 1040])],
    );
  }

  #[test]
  fn round_trip_with_no_fields() {
    let mut witness = Witness::new();

    witness.push(
      &Inscription {
        content_type: None,
        body: None,
      }
      .append_reveal_script(script::Builder::new()),
    );

    witness.push([]);

    assert_eq!(
      InscriptionParser::parse(&witness).unwrap(),
      vec![Inscription {
        content_type: None,
        body: None,
      }]
    );
  }

  #[test]
  fn unknown_odd_fields_are_ignored() {
    assert_eq!(
      InscriptionParser::parse(&envelope(&[b"ord", &[3], &[0]])),
      Ok(vec![Inscription {
        content_type: None,
        body: None,
      }]),
    );
  }

  #[test]
  fn unknown_even_fields_are_invalid() {
    assert_eq!(
      InscriptionParser::parse(&envelope(&[b"ord", &[2], &[0]])),
      Err(InscriptionError::UnrecognizedEvenField),
    );
  }
}<|MERGE_RESOLUTION|>--- conflicted
+++ resolved
@@ -21,9 +21,6 @@
 const CONTENT_TYPE_TAG: &[u8] = &[1];
 
 #[derive(Debug, PartialEq, Clone)]
-<<<<<<< HEAD
-pub struct Inscription {
-=======
 pub(crate) enum Curse {
   NotInFirstInput,
   NotAtOffsetZero,
@@ -32,7 +29,6 @@
 
 #[derive(Debug, PartialEq, Clone)]
 pub(crate) struct Inscription {
->>>>>>> 5bed0f80
   body: Option<Vec<u8>>,
   content_type: Option<Vec<u8>>,
 }
