--- conflicted
+++ resolved
@@ -81,12 +81,8 @@
   ) -> Result<Option<TransferableAsset>, Self::Error>;
 
   // 3.3.10 BRC30_TXID_TO_RECEIPTS
-<<<<<<< HEAD
-  fn get_txid_to_receipts(&self, txid: &Txid) -> Result<Vec<Receipt>, Self::Error>;
   fn get_transaction_receipts(&self, txid: &Txid) -> Result<Vec<BRC30Receipt>, Self::Error>;
-=======
   fn get_txid_to_receipts(&self, txid: &Txid) -> Result<Vec<BRC30Receipt>, Self::Error>;
->>>>>>> 3348105c
 }
 
 pub trait BRC30DataStoreReadWrite: BRC30DataStoreReadOnly {
@@ -145,18 +141,11 @@
   ) -> Result<(), Self::Error>;
 
   // 3.3.10 BRC30_TXID_TO_RECEIPTS
-<<<<<<< HEAD
   fn set_txid_to_receipts(&self, txid: &Txid, receipts: &BRC30Receipt) -> Result<(), Self::Error>;
   fn save_transaction_receipts(
     &self,
     tx_id: &Txid,
     receipt: &[BRC30Receipt],
-=======
-  fn set_txid_to_receipts(
-    &self,
-    txid: &Txid,
-    receipts: &Vec<BRC30Receipt>,
->>>>>>> 3348105c
   ) -> Result<(), Self::Error>;
 
   fn remove_transferable(
