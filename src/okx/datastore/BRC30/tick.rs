--- conflicted
+++ resolved
@@ -175,13 +175,21 @@
 
 #[derive(Debug, Clone, PartialEq, Deserialize, Serialize)]
 pub enum PledgedTick {
+  UNKNOWN,
   NATIVE,
-<<<<<<< HEAD
-  BRC20Tick(TickId),
-=======
   BRC20Tick(Tick),
   BRC30Tick(TickId),
->>>>>>> 1d3ed1c0
+}
+
+impl PledgedTick {
+  pub fn to_string(&self) -> String {
+    match self {
+      PledgedTick::UNKNOWN => "UNKNOWN".to_string(),
+      PledgedTick::NATIVE => NATIVE_TOKEN.to_string(),
+      PledgedTick::BRC20Tick(tick) => tick.to_lowercase().hex(),
+      PledgedTick::BRC30Tick(tickid) => tickid.to_lowercase().hex(),
+    }
+  }
 }
 
 #[derive(Debug, PartialEq, Deserialize, Serialize)]
@@ -234,7 +242,7 @@
   fn test_tickid_compare_ignore_case() {
     assert_eq!(TickId::from_str("aBc1a"), TickId::from_str("AbC1A"));
 
-    assert_ne!(TickId::from_str("aBc1D"), TickId::from_str("aBc2d"));
+    assert_ne!(TickId::from_str("aBc1F"), TickId::from_str("aBc2f"));
   }
 
   #[test]
