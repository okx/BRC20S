--- conflicted
+++ resolved
@@ -1,15 +1,15 @@
 use crate::okx::datastore::ScriptKey;
 use crate::okx::datastore::BRC20::Tick;
 use crate::okx::protocol::BRC30::params::{
-  TICK_BYTE_MAX_COUNT, TICK_BYTE_MIN_COUNT, TICK_ID_BYTE_COUNT, NATIVE_TOKEN,
+  NATIVE_TOKEN, TICK_BYTE_MAX_COUNT, TICK_BYTE_MIN_COUNT, TICK_ID_BYTE_COUNT,
 };
 use crate::okx::protocol::BRC30::{BRC30Error, Deploy};
 use crate::InscriptionId;
 use std::mem;
 
+use crate::okx::protocol::BRC20::Num;
 use serde::{de, Deserialize, Deserializer, Serialize, Serializer};
 use std::str::FromStr;
-use crate::okx::protocol::BRC20::Num;
 
 #[derive(Debug, Clone, Copy)]
 pub struct TickId([u8; TICK_ID_BYTE_COUNT]);
@@ -183,7 +183,6 @@
 }
 
 impl PledgedTick {
-<<<<<<< HEAD
   pub fn max_hex() -> String {
     const max_size: usize = mem::size_of::<PledgedTick>();
     hex::encode([0xffu8; max_size])
@@ -192,7 +191,7 @@
   pub fn min_hex() -> String {
     const max_size: usize = mem::size_of::<PledgedTick>();
     hex::encode([0u8; max_size])
-=======
+  }
   pub fn to_string(&self) -> String {
     match self {
       PledgedTick::UNKNOWN => "UNKNOWN".to_string(),
@@ -200,7 +199,6 @@
       PledgedTick::BRC20Tick(tick) => tick.to_lowercase().hex(),
       PledgedTick::BRC30Tick(tickid) => tickid.to_lowercase().hex(),
     }
->>>>>>> c8d59a67
   }
 }
 
@@ -234,12 +232,12 @@
     Self {
       tick_id,
       name: name.to_lowercase(),
-      inscription_id:inscription_id.clone(),
+      inscription_id: inscription_id.clone(),
       allocated,
       decimal,
       minted,
       supply,
-      deployer:deployer.clone(),
+      deployer: deployer.clone(),
       deploy_block,
       latest_mint_block,
     }
