use crate::okx::protocol;
use crate::InscriptionId;
use protocol::BRC30::num::Num;
use serde::{Deserialize, Serialize};

use crate::okx::datastore::BRC30::{BRC30DataStoreReadOnly, Pid};
use crate::okx::reward::error::RewardError;

#[derive(Debug, thiserror::Error)]
pub enum Error<L: BRC30DataStoreReadOnly> {
  #[error("BRC30 error: {0}")]
  BRC30Error(BRC30Error),

  #[error("ledger error: {0}")]
  LedgerError(<L as BRC30DataStoreReadOnly>::Error),

  #[error("reward error: {0}")]
  RewardError(RewardError),

  #[error("others: {0}")]
  Others(anyhow::Error),
}

#[derive(Debug, PartialEq, thiserror::Error)]
pub enum JSONError {
  #[error("invalid content type")]
  InvalidContentType,

  #[error("unsupport content type")]
  UnSupportContentType,

  #[error("invalid json string")]
  InvalidJson,

  #[error("not BRC30 json")]
  NotBRC30Json,

  #[error("parse operation json error: {0}")]
  ParseOperationJsonError(String),
}

#[derive(Debug, Clone, PartialEq, thiserror::Error, Deserialize, Serialize)]
pub enum BRC30Error {
  #[error("{op} overflow: original: {org}, other: {other}")]
  Overflow { op: String, org: Num, other: Num },

  #[error("in divsion the dived is zero")]
  DivedZero,

  #[error("invalid number: {0}")]
  InvalidNum(String),

  #[error("tick invalid supply {0}")]
  InvalidSupply(Num),

  #[error("tick: {0} has been existed")]
  DuplicateTick(String),

  #[error("tick: {0} not found")]
  TickNotFound(String),

  #[error("stake: {0} not found")]
  StakeNotFound(String),

  #[error("illegal tick length '{0}'")]
  InvalidTickLen(String),

  #[error("illegal tick id '{0}'")]
  InvalidTickId(String),

  #[error("the prefix:{0} of pool id must be hash(tick_info) which is:{1}")]
  InvalidPoolTickId(String,String),

  #[error("decimals {0} too large")]
  DecimalsTooLarge(u8),

  #[error("invalid integer {0}")]
  InvalidInteger(Num),

  #[error("tick: {0} has been minted")]
  TickMinted(String),

  #[error("tick: {0} mint limit out of range {0}")]
  MintLimitOutOfRange(String, Num),

  #[error("zero amount not allowed")]
  InvalidZeroAmount,

  #[error("amount overflow: {0}")]
  AmountOverflow(Num),

  #[error("insufficient balance: {0} {1}")]
  InsufficientBalance(Num, Num),

  #[error("dmax:{0} must be less than totoalsupply:{1}")]
  ExceedDmax(String, String),

  #[error("amount exceed limit: {0}")]
  AmountExceedLimit(Num),

  #[error("transferable inscriptionId not found: {0}")]
  TransferableNotFound(InscriptionId),

  #[error("invalid inscribe to coinbase")]
  InscribeToCoinbase,

  #[error("from {0} must equal to to {1}")]
  FromToNotEqual(String,String),

  #[error("pool {0}  only be deployed by {0},but got {2}")]
  DeployerNotEqual(String,String,String),

  #[error("transferable owner not match {0}")]
  TransferableOwnerNotMatch(InscriptionId),

  /// an InternalError is an error that happens exceed our expect
  /// and should not happen under normal circumstances
  #[error("internal error: {0}")]
  InternalError(String),

  #[error("insufficient supply error: {0}")]
  InsufficientTickSupply(String),

  #[error("tick {0} is already exist")]
  TickAlreadyExist(String),

  #[error("tick name {0} is not match")]
  TickNameNotMatch(String),

  #[error("pool {0} is already exist")]
  PoolAlreadyExist(String),

  #[error("pool {0} is not exist")]
  PoolNotExist(String),

  #[error("unknown pool type")]
  UnknownPoolType,

  #[error("illegal pool id '{0}' error: {1}")]
  InvalidPoolId(String, String),

  #[error("illegal hex str error: {0}")]
  InvalidHexStr(String),

  #[error("{0} can not empty")]
  EmptyParams(String),

  #[error("stake {0} has already exist in pool {1}")]
  StakeAlreadyExist(String, String),

  #[error("unknown stake type")]
  UnknownStakeType,

<<<<<<< HEAD
  #[error("no stake: pid:{0}")]
  NoStaked(String),
=======
  #[error("user has staked:{0} > user can staked:{1}")]
  InValidStakeInfo(u128, u128),
>>>>>>> 1ea3ccc8
}

impl<L: BRC30DataStoreReadOnly> From<BRC30Error> for Error<L> {
  fn from(e: BRC30Error) -> Self {
    Self::BRC30Error(e)
  }
}<|MERGE_RESOLUTION|>--- conflicted
+++ resolved
@@ -4,7 +4,6 @@
 use serde::{Deserialize, Serialize};
 
 use crate::okx::datastore::BRC30::{BRC30DataStoreReadOnly, Pid};
-use crate::okx::reward::error::RewardError;
 
 #[derive(Debug, thiserror::Error)]
 pub enum Error<L: BRC30DataStoreReadOnly> {
@@ -13,9 +12,6 @@
 
   #[error("ledger error: {0}")]
   LedgerError(<L as BRC30DataStoreReadOnly>::Error),
-
-  #[error("reward error: {0}")]
-  RewardError(RewardError),
 
   #[error("others: {0}")]
   Others(anyhow::Error),
@@ -69,7 +65,7 @@
   InvalidTickId(String),
 
   #[error("the prefix:{0} of pool id must be hash(tick_info) which is:{1}")]
-  InvalidPoolTickId(String,String),
+  InvalidPoolTickId(String, String),
 
   #[error("decimals {0} too large")]
   DecimalsTooLarge(u8),
@@ -105,10 +101,10 @@
   InscribeToCoinbase,
 
   #[error("from {0} must equal to to {1}")]
-  FromToNotEqual(String,String),
+  FromToNotEqual(String, String),
 
   #[error("pool {0}  only be deployed by {0},but got {2}")]
-  DeployerNotEqual(String,String,String),
+  DeployerNotEqual(String, String, String),
 
   #[error("transferable owner not match {0}")]
   TransferableOwnerNotMatch(InscriptionId),
@@ -151,13 +147,11 @@
   #[error("unknown stake type")]
   UnknownStakeType,
 
-<<<<<<< HEAD
   #[error("no stake: pid:{0}")]
   NoStaked(String),
-=======
+
   #[error("user has staked:{0} > user can staked:{1}")]
   InValidStakeInfo(u128, u128),
->>>>>>> 1ea3ccc8
 }
 
 impl<L: BRC30DataStoreReadOnly> From<BRC30Error> for Error<L> {
