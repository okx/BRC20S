use crate::okx::protocol::BRC30::params::{BIGDECIMAL_TEN, MAX_DECIMAL_WIDTH};
use crate::okx::protocol::BRC30::BRC30Error;
use bigdecimal::num_bigint::{BigInt, Sign, ToBigInt};
use bigdecimal::{BigDecimal, One, ToPrimitive, Zero};
use serde::{Deserialize, Deserializer, Serialize, Serializer};
use std::fmt::{Display, Formatter};
use std::str::FromStr;

#[derive(PartialEq, PartialOrd, Debug, Clone)]
pub struct Num(BigDecimal);

impl Num {
  pub fn new(num: BigDecimal) -> Self {
    Self(num)
  }

  pub fn zero() -> Self {
    Self(BigDecimal::zero())
  }

  // TODO check overflow
  pub fn checked_add(&self, other: &Num) -> Result<Self, BRC30Error> {
    Ok(Self(self.0.clone() + &other.0))
  }

  pub fn checked_sub(&self, other: &Num) -> Result<Self, BRC30Error> {
    if self.0 < other.0 {
      return Err(BRC30Error::Overflow {
        op: String::from("checked_sub"),
        org: self.clone(),
        other: other.clone(),
      });
    }

    Ok(Self(self.0.clone() - &other.0))
  }

  // TODO check overflow
  pub fn checked_mul(&self, other: &Num) -> Result<Self, BRC30Error> {
    Ok(Self(self.0.clone() * &other.0))
  }

<<<<<<< HEAD
  // TODO check overflow
  pub fn checked_div(&self, other: &Num) -> Result<Self, BRC30Error> {
    Ok(Self(self.0.clone() / &other.0))
=======
  pub fn checked_div(&self,other: &Num) -> Result<Self,BRC30Error> {
      if other.0.is_zero() {
        return Err(BRC30Error::DivedZero);
      }

      Ok(Self(self.0.clone() / other.0.clone()))
>>>>>>> 1ea3ccc8
  }

  pub fn checked_powu(&self, exp: u64) -> Result<Self, BRC30Error> {
    match exp {
      0 => Ok(Self(BigDecimal::one())),
      1 => Ok(Self(self.0.clone())),
      exp => {
        let mut result = self.0.clone();
        for _ in 1..exp {
          result = result * &self.0;
        }

        Ok(Self(result))
      }
    }
  }

  pub fn checked_to_u8(&self) -> Result<u8, BRC30Error> {
    if !self.0.is_integer() {
      return Err(BRC30Error::InvalidInteger(self.clone()));
    }
    Ok(self.0.clone().to_u8().ok_or(BRC30Error::Overflow {
      op: String::from("to_u8"),
      org: self.clone(),
      other: Self(BigDecimal::from(u8::MAX)),
    })?)
  }

  pub fn sign(&self) -> Sign {
    self.0.sign()
  }

  pub fn scale(&self) -> i64 {
    let (_, scale) = self.0.as_bigint_and_exponent();
    scale
  }

  pub fn checked_to_u128(&self) -> Result<u128, BRC30Error> {
    if !self.0.is_integer() {
      return Err(BRC30Error::InvalidInteger(self.clone()));
    }
    Ok(
      self
        .0
        .to_bigint()
        .ok_or(BRC30Error::InternalError(format!(
          "convert {} to bigint failed",
          self.0
        )))?
        .to_u128()
        .ok_or(BRC30Error::Overflow {
          op: String::from("to_u128"),
          org: self.clone(),
          other: Self(BigDecimal::from(BigInt::from(u128::MAX))), // TODO: change overflow error to others
        })?,
    )
  }

<<<<<<< HEAD
  pub fn truncate_to_u128(&self) -> Result<u128, BRC30Error> {
    Ok(
      self
        .0
        .to_bigint()
        .ok_or(BRC30Error::InternalError(format!(
          "convert {} to bigint failed",
          self.0
        )))?
        .to_u128()
        .ok_or(BRC30Error::Overflow {
          op: String::from("to_u128"),
          org: self.clone(),
          other: Self(BigDecimal::from(BigInt::from(u128::MAX))), // TODO: change overflow error to others
        })?,
    )
=======
  pub fn max(a:&Num,b:&Num) -> Self {
    if a.gt(b) {
      Num::from(a.clone())
    } else {
      Num::from(b.clone())
    }
>>>>>>> 1ea3ccc8
  }
}

impl From<u64> for Num {
  fn from(n: u64) -> Self {
    Self(BigDecimal::from(n))
  }
}

impl From<u128> for Num {
  fn from(n: u128) -> Self {
    Self(BigDecimal::from(BigInt::from(n)))
  }
}

impl FromStr for Num {
  type Err = BRC30Error;
  fn from_str(s: &str) -> Result<Self, Self::Err> {
    if s.starts_with(".") || s.ends_with(".") || s.find(&['e', 'E', '+', '-']).is_some() {
      return Err(BRC30Error::InvalidNum(s.to_string()));
    }
    let num = BigDecimal::from_str(s).map_err(|_| BRC30Error::InvalidNum(s.to_string()))?;

    let (_, scale) = num.as_bigint_and_exponent();
    if scale > MAX_DECIMAL_WIDTH as i64 {
      return Err(BRC30Error::InvalidNum(s.to_string()));
    }

    Ok(Self(num))
  }
}

impl Display for Num {
  fn fmt(&self, f: &mut Formatter<'_>) -> std::fmt::Result {
    self.0.fmt(f)
  }
}

impl Serialize for Num {
  fn serialize<S>(&self, serializer: S) -> Result<S::Ok, S::Error>
  where
    S: Serializer,
  {
    let s = self.to_string();
    serializer.serialize_str(&s)
  }
}

impl<'de> Deserialize<'de> for Num {
  fn deserialize<D>(deserializer: D) -> Result<Self, D::Error>
  where
    D: Deserializer<'de>,
  {
    let s = String::deserialize(deserializer)?;
    Ok(Self(
      BigDecimal::from_str(&s).map_err(serde::de::Error::custom)?,
    ))
  }
}

#[cfg(test)]
mod tests {
  use super::*;
  use bigdecimal::FromPrimitive;
  #[test]
  fn test_num_from_str2() {
    assert_eq!(
      Num::from_str("001").unwrap(),
      Num(BigDecimal::new(BigInt::from(1), 0)),
    );
    assert_eq!(
      Num::from_str("00.1").unwrap(),
      Num(BigDecimal::new(BigInt::from(1), 1)),
    );
    assert_eq!(
      Num::from_str("0.0").unwrap(),
      Num(BigDecimal::new(BigInt::from(0), 0)),
    );
    assert_eq!(
      Num::from_str("0.100").unwrap(),
      Num(BigDecimal::new(BigInt::from(1), 1)),
    );
    assert_eq!(
      Num::from_str("0").unwrap(),
      Num(BigDecimal::new(BigInt::from(0), 0)),
    );
    assert_eq!(
      Num::from_str("00.00100").unwrap(),
      Num(BigDecimal::new(BigInt::from(1), 3)),
    );
  }

  #[test]
  fn test_num_from_str() {
    assert!(Num::from_str(".1").is_err());
    assert_eq!(
      Num(BigDecimal::new(BigInt::from(0), 0)),
      Num::from_str("0").unwrap()
    );
    assert_eq!(
      Num(BigDecimal::new(BigInt::from(1), 0)),
      Num::from_str("001").unwrap()
    );
    assert_eq!(
      Num(BigDecimal::new(BigInt::from(1), 1)),
      Num::from_str("00.1").unwrap()
    );

    assert_eq!(
      Num(BigDecimal::new(BigInt::from(0), 0)),
      Num::from_str("0.0").unwrap()
    );
    assert_eq!(
      Num(BigDecimal::new(BigInt::from(1), 1)),
      Num::from_str("0.100").unwrap()
    );
    assert_eq!(
      Num(BigDecimal::new(BigInt::from(1), 3)),
      Num::from_str("00.00100").unwrap()
    );
    assert_eq!(
      Num(BigDecimal::new(BigInt::from(11), 1)),
      Num::from_str("1.1").unwrap()
    );
    assert_eq!(
      Num(BigDecimal::new(BigInt::from(11), 1)),
      Num::from_str("1.1000").unwrap()
    );
    assert_eq!(
      Num(BigDecimal::new(BigInt::from(101), 2)),
      Num::from_str("1.01").unwrap()
    );

    // can not be negative
    assert!(Num::from_str("-1.1").is_err());

    // number of decimal fractional can not exceed 18
    assert_eq!(
      Num(BigDecimal::new(BigInt::from(1_0000000000_00000001u64), 18)),
      Num::from_str("1.000000000000000001").unwrap()
    );
    assert!(Num::from_str("1.0000000000000000001").is_err());
  }

  #[test]
  fn test_invalid_num() {
    assert!(Num::from_str("").is_err());
    assert!(Num::from_str(" ").is_err());
    assert!(Num::from_str(".").is_err());
    assert!(Num::from_str(" 123.456").is_err());
    assert!(Num::from_str(".456").is_err());
    assert!(Num::from_str(".456 ").is_err());
    assert!(Num::from_str(" .456 ").is_err());
    assert!(Num::from_str(" 456").is_err());
    assert!(Num::from_str("456 ").is_err());
    assert!(Num::from_str("45 6").is_err());
    assert!(Num::from_str("123. 456").is_err());
    assert!(Num::from_str("123.-456").is_err());
    assert!(Num::from_str("123.+456").is_err());
    assert!(Num::from_str("+123.456").is_err());
    assert!(Num::from_str("123.456.789").is_err());
    assert!(Num::from_str("123456789.").is_err());
    assert!(Num::from_str("123456789.12345678901234567891").is_err());
  }

  #[test]
  fn test_num_serialize() {
    let num = Num::from_str("1.01").unwrap();
    let json = serde_json::to_string(&num).unwrap();
    assert_eq!(json.as_str(), "\"1.01\"");
  }

  #[test]
  fn test_num_deserialize() {
    let num = serde_json::from_str::<Num>("\"1.11\"").unwrap();
    assert_eq!(Num::from_str("1.11").unwrap(), num);
  }

  #[test]
  fn test_num_checked_add() {
    assert_eq!(
      Num::from_str("2"),
      Num::from_str("1")
        .unwrap()
        .checked_add(&Num::from_str("1").unwrap())
    );
    assert_eq!(
      Num::from_str("2.1"),
      Num::from_str("1")
        .unwrap()
        .checked_add(&Num::from_str("1.1").unwrap())
    );
    assert_eq!(
      Num::from_str("2.1"),
      Num::from_str("1.1")
        .unwrap()
        .checked_add(&Num::from_str("1").unwrap())
    );
    assert_eq!(
      Num::from_str("2.222"),
      Num::from_str("1.101")
        .unwrap()
        .checked_add(&Num::from_str("1.121").unwrap())
    );
  }

  #[test]
  fn test_num_checked_sub() {
    assert_eq!(
      Num::from_str("2"),
      Num::from_str("3")
        .unwrap()
        .checked_sub(&Num::from_str("1").unwrap())
    );
    assert_eq!(
      Num::from_str("2.1"),
      Num::from_str("3")
        .unwrap()
        .checked_sub(&Num::from_str("0.9").unwrap())
    );
    assert_eq!(
      Num::from_str("2.1"),
      Num::from_str("3.1")
        .unwrap()
        .checked_sub(&Num::from_str("1").unwrap())
    );
    assert_eq!(
      Num::from_str("2.222"),
      Num::from_str("3.303")
        .unwrap()
        .checked_sub(&Num::from_str("1.081").unwrap())
    );
  }

  #[test]
  fn test_to_u8() {
    assert_eq!(Num::from_str("2").unwrap().checked_to_u8().unwrap(), 2);
    assert_eq!(Num::from_str("255").unwrap().checked_to_u8().unwrap(), 255);
    assert_eq!(
      Num::from_str("256").unwrap().checked_to_u8().unwrap_err(),
      BRC30Error::Overflow {
        op: String::from("to_u8"),
        org: Num::from_str("256").unwrap(),
        other: Num(BigDecimal::from_u8(u8::MAX).unwrap()),
      }
    );

    let n = Num::from_str("15.00").unwrap();
    assert_eq!(n.checked_to_u8().unwrap(), 15u8);
  }

  #[test]
  fn test_max_value() {
    // BRC20 protocol stipulate that a max integer value is 64 bit, and decimal has 18 numbers at most.
    let max = format!("{}.999999999999999999", u64::MAX);

    BigDecimal::from_str(&max).unwrap();
  }

  #[test]
  fn test_checked_powu_floatpoint() {
    let n = Num::from_str("3.7").unwrap();
    assert_eq!(n.checked_powu(0).unwrap(), Num::from_str("1").unwrap());
    assert_eq!(n.checked_powu(1).unwrap(), n);
    assert_eq!(n.checked_powu(2).unwrap(), Num::from_str("13.69").unwrap());
    assert_eq!(n.checked_powu(3).unwrap(), Num::from_str("50.653").unwrap());
    assert_eq!(
      n.checked_powu(5).unwrap(),
      Num::from_str("693.43957").unwrap()
    );
    assert_eq!(
      n.checked_powu(18).unwrap(),
      Num::from_str("16890053810.563300749953435929").unwrap()
    );
  }

  #[test]
  fn test_checked_powu_integer() {
    let n = Num::from_str("10").unwrap();
    assert_eq!(n.checked_powu(0).unwrap(), Num::from_str("1").unwrap());
    assert_eq!(n.checked_powu(1).unwrap(), n);
    assert_eq!(n.checked_powu(2).unwrap(), Num::from_str("100").unwrap());
    assert_eq!(n.checked_powu(3).unwrap(), Num::from_str("1000").unwrap());
    assert_eq!(n.checked_powu(5).unwrap(), Num::from_str("100000").unwrap());
    assert_eq!(
      n.checked_powu(18).unwrap(),
      Num::from_str("1000000000000000000").unwrap()
    );
  }

  #[test]
  fn test_truncate_to_u128(){
    let n = Num::from_str(&format!("{}", u128::MAX)).unwrap();
    assert_eq!(n.truncate_to_u128().unwrap(), u128::MAX);

    let n = Num::from_str(&format!("0")).unwrap();
    assert_eq!(n.truncate_to_u128().unwrap(), 0);

    let n = Num::from_str(&format!("{}{}", u128::MAX, 1)).unwrap();
    assert_eq!(
      n.truncate_to_u128().unwrap_err(),
      BRC30Error::Overflow {
        op: String::from("to_u128"),
        org: n,
        other: Num::from(u128::MAX),
      }
    );

    let n = Num::from_str(&format!("{}.{}", u128::MAX - 1, "33333")).unwrap();
    assert_eq!(
      n.truncate_to_u128().unwrap(),
      u128::MAX - 1
    );

    let n = Num::from_str(&format!("{}.{}", 0, "33333")).unwrap();
    assert_eq!(
      n.truncate_to_u128().unwrap(),
      0
    );
    let a = BigDecimal::from_str(&format!("0.333"))
      .unwrap()
      .to_bigint()
      .unwrap();

    let n = Num::from_str("3140000000000000000.1230").unwrap();
    assert_eq!(n.truncate_to_u128().unwrap(), 3140000000000000000u128);

    let n = Num::from_str(&format!("{}.{}", u128::MAX - 1, "33333")).unwrap();
    assert_eq!(
      Num::from_str("1e2").unwrap_err(),
      BRC30Error::InvalidNum("1e2".to_string())
    );
    assert_eq!(
      Num::from_str("0e2").unwrap_err(),
      BRC30Error::InvalidNum("0e2".to_string())
    );

    assert_eq!(
      Num::from_str("100E2").unwrap_err(),
      BRC30Error::InvalidNum("100E2".to_string())
    );

    return;
  }

  #[test]
  fn test_checked_to_u128() {
    let n = Num::from_str(&format!("{}", u128::MAX)).unwrap();
    assert_eq!(n.checked_to_u128().unwrap(), u128::MAX);

    let n = Num::from_str(&format!("0")).unwrap();
    assert_eq!(n.checked_to_u128().unwrap(), 0);

    let n = Num::from_str(&format!("{}{}", u128::MAX, 1)).unwrap();
    assert_eq!(
      n.checked_to_u128().unwrap_err(),
      BRC30Error::Overflow {
        op: String::from("to_u128"),
        org: n,
        other: Num::from(u128::MAX),
      }
    );

    let n = Num::from_str(&format!("{}.{}", u128::MAX - 1, "33333")).unwrap();
    assert_eq!(
      n.checked_to_u128().unwrap_err(),
      BRC30Error::InvalidInteger(n)
    );

    let n = Num::from_str(&format!("{}.{}", 0, "33333")).unwrap();
    assert_eq!(
      n.checked_to_u128().unwrap_err(),
      BRC30Error::InvalidInteger(n)
    );
    let a = BigDecimal::from_str(&format!("0.333"))
      .unwrap()
      .to_bigint()
      .unwrap();

    let n = Num::from_str("3140000000000000000.00").unwrap();
    assert_eq!(n.checked_to_u128().unwrap(), 3140000000000000000u128);

    let n = Num::from_str(&format!("{}.{}", u128::MAX - 1, "33333")).unwrap();
    assert_eq!(
      Num::from_str("1e2").unwrap_err(),
      BRC30Error::InvalidNum("1e2".to_string())
    );
    assert_eq!(
      Num::from_str("0e2").unwrap_err(),
      BRC30Error::InvalidNum("0e2".to_string())
    );

    assert_eq!(
      Num::from_str("100E2").unwrap_err(),
      BRC30Error::InvalidNum("100E2".to_string())
    );
  }
}<|MERGE_RESOLUTION|>--- conflicted
+++ resolved
@@ -40,18 +40,12 @@
     Ok(Self(self.0.clone() * &other.0))
   }
 
-<<<<<<< HEAD
-  // TODO check overflow
   pub fn checked_div(&self, other: &Num) -> Result<Self, BRC30Error> {
-    Ok(Self(self.0.clone() / &other.0))
-=======
-  pub fn checked_div(&self,other: &Num) -> Result<Self,BRC30Error> {
-      if other.0.is_zero() {
-        return Err(BRC30Error::DivedZero);
-      }
-
-      Ok(Self(self.0.clone() / other.0.clone()))
->>>>>>> 1ea3ccc8
+    if other.0.is_zero() {
+      return Err(BRC30Error::DivedZero);
+    }
+
+    Ok(Self(self.0.clone() / other.0.clone()))
   }
 
   pub fn checked_powu(&self, exp: u64) -> Result<Self, BRC30Error> {
@@ -110,7 +104,6 @@
     )
   }
 
-<<<<<<< HEAD
   pub fn truncate_to_u128(&self) -> Result<u128, BRC30Error> {
     Ok(
       self
@@ -127,14 +120,14 @@
           other: Self(BigDecimal::from(BigInt::from(u128::MAX))), // TODO: change overflow error to others
         })?,
     )
-=======
-  pub fn max(a:&Num,b:&Num) -> Self {
+  }
+
+  pub fn max(a: &Num, b: &Num) -> Self {
     if a.gt(b) {
       Num::from(a.clone())
     } else {
       Num::from(b.clone())
     }
->>>>>>> 1ea3ccc8
   }
 }
 
@@ -426,7 +419,7 @@
   }
 
   #[test]
-  fn test_truncate_to_u128(){
+  fn test_truncate_to_u128() {
     let n = Num::from_str(&format!("{}", u128::MAX)).unwrap();
     assert_eq!(n.truncate_to_u128().unwrap(), u128::MAX);
 
@@ -444,16 +437,10 @@
     );
 
     let n = Num::from_str(&format!("{}.{}", u128::MAX - 1, "33333")).unwrap();
-    assert_eq!(
-      n.truncate_to_u128().unwrap(),
-      u128::MAX - 1
-    );
+    assert_eq!(n.truncate_to_u128().unwrap(), u128::MAX - 1);
 
     let n = Num::from_str(&format!("{}.{}", 0, "33333")).unwrap();
-    assert_eq!(
-      n.truncate_to_u128().unwrap(),
-      0
-    );
+    assert_eq!(n.truncate_to_u128().unwrap(), 0);
     let a = BigDecimal::from_str(&format!("0.333"))
       .unwrap()
       .to_bigint()
