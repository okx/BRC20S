--- conflicted
+++ resolved
@@ -93,7 +93,11 @@
   pub fn get_stake_id(&self) -> PledgedTick {
     match self.stake.as_str() {
       NATIVE_TOKEN => PledgedTick::NATIVE,
-      _ => PledgedTick::BRC20Tick(self.get_tick_id())
+      _ => match self.stake.len() {
+        4 => PledgedTick::BRC30Tick(self.get_tick_id()),
+        5 => PledgedTick::BRC30Tick(self.get_tick_id()),
+        _ => PledgedTick::UNKNOWN,
+      }
     }
   }
 
@@ -223,7 +227,7 @@
     assert_eq!(
       deserialize_brc30(r##"{"p":"brc-30","op":"deploy","t":"pool","pid":"a3668daeaa#1f","earn":"ordi","erate":"10","dmax":"12000000","dec":"18","total":"21000000","only":"1"}"##)
         .unwrap_err(),
-      JSONError::ParseOperationJsonError("missing field `max`".to_string())
+      JSONError::ParseOperationJsonError("missing field `stake`".to_string())
     );
   }
 
@@ -292,7 +296,7 @@
         earn: "ordi".to_string(),
         earn_rate: "10".to_string(),
         distribution_max: "12000000".to_string(),
-        decimals: Some("18".to_string()),
+        decimals: Some("20".to_string()),
         total_supply: Some("21000000".to_string()),
         only: Some("1".to_string()),
       })
@@ -382,130 +386,4 @@
     assert_eq!(true,deploy.validate_basic().is_err());
   }
 
-<<<<<<< HEAD
-=======
-  #[test]
-  fn test_deserialize() {
-    let json_str = format!(
-      r##"{{
-        "p": "brc-30",
-        "op": "deploy",
-        "t": "type_earning",
-        "pid": "pid",
-        "stake": "stake",
-        "earn": "earn",
-        "erate": "earn_rate",
-        "dmax": "distribution_max",
-        "total": "total_supply",
-        "only": "only",
-        "dec": "decimals"
-      }}"##
-    );
-
-    assert_eq!(
-      deserialize_brc30(&json_str).unwrap(),
-      Operation::Deploy(Deploy {
-        pool_type: "type_earning".to_string(),
-        pool_id: "pid".to_string(),
-        stake: "stake".to_string(),
-        earn: "earn".to_string(),
-        earn_rate: "earn_rate".to_string(),
-        distribution_max: "distribution_max".to_string(),
-        total_supply: "total_supply".to_string(),
-        only: "only".to_string(),
-        decimals: Some("decimals".to_string()),
-      })
-    );
-  }
-
-  #[test]
-  fn test_loss_require_key() {
-    let json_str = format!(
-      r##"{{
-        "p": "brc-30",
-        "op": "deploy",
-        "t": "type_earning",
-        "pid": "pid",
-        "earn": "earn",
-        "erate": "earn_rate",
-        "dmax": "distribution_max",
-        "total": "total_supply",
-        "only": "only",
-        "dec": "decimals"
-      }}"##
-    );
-
-    assert_eq!(
-      deserialize_brc30(&json_str).unwrap_err(),
-      JSONError::ParseOperationJsonError("missing field `stake`".to_string())
-    );
-  }
-
-  #[test]
-  fn test_loss_option_key() {
-    let json_str = format!(
-      r##"{{
-        "p": "brc-30",
-        "op": "deploy",
-        "t": "type_earning",
-        "pid": "pid",
-        "stake": "stake",
-        "earn": "earn",
-        "erate": "earn_rate",
-        "dmax": "distribution_max",
-        "total": "total_supply",
-        "only": "only"
-      }}"##
-    );
-
-    assert_eq!(
-      deserialize_brc30(&json_str).unwrap(),
-      Operation::Deploy(Deploy {
-        pool_type: "type_earning".to_string(),
-        pool_id: "pid".to_string(),
-        stake: "stake".to_string(),
-        earn: "earn".to_string(),
-        earn_rate: "earn_rate".to_string(),
-        distribution_max: "distribution_max".to_string(),
-        total_supply: "total_supply".to_string(),
-        only: "only".to_string(),
-        decimals: None,
-      })
-    );
-  }
-
-  #[test]
-  fn test_duplicate_key() {
-    let json_str = format!(
-      r##"{{
-        "p": "brc-30",
-        "op": "deploy",
-        "t": "type_earning",
-        "pid": "pid",
-        "stake": "stake-1",
-        "stake": "stake-2",
-        "earn": "earn",
-        "erate": "earn_rate",
-        "dmax": "distribution_max",
-        "total": "total_supply",
-        "only": "only",
-        "dec": "decimals"
-      }}"##
-    );
-    assert_eq!(
-      deserialize_brc30(&json_str).unwrap(),
-      Operation::Deploy(Deploy {
-        pool_type: "type_earning".to_string(),
-        pool_id: "pid".to_string(),
-        stake: "stake-2".to_string(),
-        earn: "earn".to_string(),
-        earn_rate: "earn_rate".to_string(),
-        distribution_max: "distribution_max".to_string(),
-        total_supply: "total_supply".to_string(),
-        only: "only".to_string(),
-        decimals: Some("decimals".to_string()),
-      })
-    )
-  }
->>>>>>> 1d3ed1c0
 }