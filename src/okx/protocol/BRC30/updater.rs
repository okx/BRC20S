<<<<<<< HEAD
// use crate::okx::datastore::BRC20::BRC20DataStoreReadWrite;
// use crate::okx::datastore::BRC30::{
//   BRC30DataStoreReadWrite, BRC30Event, BRC30Tick, Balance, DeployPoolEvent, DepositEvent,
//   EventType, InscribeTransferEvent, MintEvent, PassiveWithdrawEvent, Pid, PledgedTick, PoolInfo,
//   PoolType, Receipt, StakeInfo, TickId, TickInfo, TransferEvent, TransferableAsset, UserInfo,
//   WithdrawEvent,
// };
// use crate::okx::protocol::BRC30::{operation::*, BRC30Error, Error, Num};
// use bigdecimal::num_bigint::Sign;
// use std::cmp;
// use std::str::FromStr;
//
// use crate::okx::datastore::balance::{
//   convert_amount_with_decimal, convert_pledged_tick_with_decimal,
//   convert_pledged_tick_without_decimal, get_user_common_balance, stake_is_exist,
// };
// use crate::okx::datastore::ScriptKey;
// use crate::okx::datastore::BRC30::PoolType::Pool;
// use crate::okx::protocol::BRC30::hash::caculate_tick_id;
// use crate::okx::protocol::BRC30::params::{
//   BIGDECIMAL_TEN, MAXIMUM_SUPPLY, MAX_DECIMAL_WIDTH, MAX_SUPPLY_WIDTH,
// };
// use crate::okx::reward::reward;
// use crate::{
//   index::{InscriptionEntryValue, InscriptionIdValue},
//   Index, InscriptionId, SatPoint, Txid,
// };
// use bigdecimal::ToPrimitive;
// use futures::future::ok;
// use redb::Table;
//
// #[derive(Clone)]
// pub enum Action {
//   Inscribe(Operation),
//   Transfer(Transfer),
// }
//
// pub struct InscriptionData {
//   pub txid: Txid,
//   pub inscription_id: InscriptionId,
//   pub old_satpoint: SatPoint,
//   pub new_satpoint: Option<SatPoint>,
//   pub from_script: ScriptKey,
//   pub to_script: Option<ScriptKey>,
//   pub action: Action,
// }
//
// pub(crate) struct BRC30Updater<'a, 'db, 'tx, L: BRC30DataStoreReadWrite, M: BRC20DataStoreReadWrite>
// {
//   ledger: &'a L,
//   brc20ledger: &'a M,
//   id_to_entry: &'a Table<'db, 'tx, &'static InscriptionIdValue, InscriptionEntryValue>,
// }
// impl<'a, 'db, 'tx, L: BRC30DataStoreReadWrite, M: BRC20DataStoreReadWrite>
//   BRC30Updater<'a, 'db, 'tx, L, M>
// {
//   pub fn new(
//     ledger: &'a L,
//     brc20ledge: &'a M,
//     id_to_entry: &'a Table<'db, 'tx, &'static InscriptionIdValue, InscriptionEntryValue>,
//   ) -> Self {
//     Self {
//       ledger,
//       brc20ledger: brc20ledge,
//       id_to_entry,
//     }
//   }
//
//   pub fn index_transaction(
//     &mut self,
//     block_number: u64,
//     block_time: u32,
//     txid: Txid,
//     operations: Vec<InscriptionData>,
//   ) -> Result<usize, Error<L>> {
//     let mut receipts = Vec::new();
//     for operation in operations {
//       let op: EventType;
//
//       let inscription_number =
//         Index::get_number_by_inscription_id(self.id_to_entry, operation.inscription_id)
//           .map_err(|e| Error::Others(e))?;
//       let result: Result<BRC30Event, Error<L>> = match operation.action {
//         Action::Inscribe(inscribe) => match inscribe {
//           Operation::Deploy(deploy) => {
//             op = EventType::DeployTick;
//
//             self.process_deploy(
//               deploy,
//               block_number,
//               operation.inscription_id,
//               Some(operation.from_script.clone()),
//               operation.to_script.clone(),
//             )
//           }
//           Operation::Stake(stake) => {
//             op = EventType::Deposit;
//             self.process_stake(stake, block_number, operation.to_script.clone())
//           }
//           Operation::Mint(mint) => {
//             op = EventType::Mint;
//             self.process_mint(mint, block_number, operation.to_script.clone())
//           }
//           Operation::UnStake(unstake) => {
//             op = EventType::Withdraw;
//             self.process_unstake(unstake, block_number, operation.to_script.clone())
//           }
//           Operation::PassiveUnStake(passive_unstake) => {
//             op = EventType::PassiveWithdraw;
//             self.process_passive_unstake(passive_unstake, block_number, operation.to_script.clone())
//           }
//           Operation::Transfer(transfer) => {
//             op = EventType::InscribeTransfer;
//             self.process_inscribe_transfer(
//               transfer,
//               operation.inscription_id,
//               inscription_number.to_u64().unwrap(),
//               operation.to_script.clone(),
//             )
//           }
//         },
//         Action::Transfer(_) => {
//           op = EventType::Transfer;
//           self.process_transfer(
//             operation.inscription_id,
//             operation.from_script.clone(),
//             operation.to_script.clone(),
//           )
//         }
//       };
//
//       let result = match result {
//         Ok(event) => Ok(event),
//         Err(Error::BRC30Error(e)) => Err(e),
//         Err(e) => {
//           return Err(e);
//         }
//       };
//
//       receipts.push(Receipt {
//         inscription_id: operation.inscription_id,
//         result,
//       });
//     }
//     if !receipts.is_empty() {
//       self
//         .ledger
//         .set_txid_to_receipts(&txid, &receipts)
//         .map_err(|e| Error::LedgerError(e))?;
//     }
//     Ok(receipts.len())
//   }
//
//   pub fn process_deploy(
//     &mut self,
//     deploy: Deploy,
//     block_number: u64,
//     inscription_id: InscriptionId,
//     from_script_key: Option<ScriptKey>,
//     to_script_key: Option<ScriptKey>,
//   ) -> Result<BRC30Event, Error<L>> {
//     if let Some(iserr) = deploy.validate_basic().err() {
//       return Err(Error::BRC30Error(iserr));
//     }
//     //Prepare the data
//     let to_script_key = to_script_key.ok_or(BRC30Error::InscribeToCoinbase)?;
//     let from_script_key = from_script_key.ok_or(BRC30Error::InscribeToCoinbase)?;
//     let tick_id = deploy.get_tick_id();
//     let pid = deploy.get_pool_id();
//     let ptype = deploy.get_pool_type();
//     if PoolType::Unknown == ptype {
//       return Err(Error::BRC30Error(BRC30Error::UnknownPoolType));
//     }
//
//     let stake = deploy.get_stake_id();
//     if PledgedTick::UNKNOWN == stake {
//       return Err(Error::BRC30Error(BRC30Error::UnknownStakeType));
//     };
//
//     let erate = deploy.get_earn_rate();
//     let only = deploy.get_only();
//     let name = deploy.get_earn_id();
//     let dmax_str = deploy.distribution_max.as_str();
//     let mut dmax = 0_u128;
//
//     //check stake
//     if !stake_is_exist(&stake, self.ledger, self.brc20ledger) {
//       return Err(Error::BRC30Error(BRC30Error::StakeNotFound(
//         stake.to_string(),
//       )));
//     }
//     // check pool is exist, if true return error
//     if let Some(_) = self
//       .ledger
//       .get_pid_to_poolinfo(&pid)
//       .map_err(|e| Error::LedgerError(e))?
//     {
//       return Err(Error::BRC30Error(BRC30Error::PoolAlreadyExist(
//         pid.as_str().to_string(),
//       )));
//     }
//
//     //Get or create the tick
//     if let Some(mut temp_tick) = self
//       .ledger
//       .get_tick_info(&tick_id)
//       .map_err(|e| Error::LedgerError(e))?
//     {
//       if temp_tick.name != name {
//         return Err(Error::BRC30Error(BRC30Error::TickNameNotMatch(
//           deploy.earn.clone(),
//         )));
//       }
//
//       if !temp_tick.deployer.eq(&to_script_key) {
//         return Err(Error::BRC30Error(BRC30Error::DeployerNotEqual(
//           pid.hex(),
//           temp_tick.deployer.to_string(),
//           to_script_key.to_string(),
//         )));
//       }
//
//       if !to_script_key.eq(&from_script_key) {
//         return Err(Error::BRC30Error(BRC30Error::FromToNotEqual(
//           from_script_key.to_string(),
//           to_script_key.to_string(),
//         )));
//       }
//
//       // check stake has exist in tick's pools
//       if let Some(_) = self
//         .ledger
//         .get_tickid_stake_to_pid(&tick_id, &stake)
//         .map_err(|e| Error::LedgerError(e))?
//       {
//         return Err(Error::BRC30Error(BRC30Error::StakeAlreadyExist(
//           stake.to_string(),
//           tick_id.to_lowercase().hex(),
//         )));
//       }
//
//       dmax = convert_amount_with_decimal(dmax_str.clone(), temp_tick.decimal)?.checked_to_u128()?;
//       // check dmax
//       if temp_tick.supply - temp_tick.allocated < dmax {
//         return Err(Error::BRC30Error(BRC30Error::InsufficientTickSupply(
//           deploy.distribution_max,
//         )));
//       }
//       temp_tick.allocated = temp_tick.allocated + dmax;
//       temp_tick.pids.push(pid.clone());
//       self
//         .ledger
//         .set_tick_info(&tick_id, &temp_tick)
//         .map_err(|e| Error::LedgerError(e))?;
//     } else {
//       let decimal = Num::from_str(&deploy.decimals.map_or(MAX_DECIMAL_WIDTH.to_string(), |v| v))?
//         .checked_to_u8()?;
//       if decimal > MAX_DECIMAL_WIDTH {
//         return Err(Error::BRC30Error(BRC30Error::DecimalsTooLarge(decimal)));
//       }
//       let base = BIGDECIMAL_TEN.checked_powu(decimal as u64)?;
//
//       let total_supply = Num::from_str(&deploy.total_supply.ok_or(Error::BRC30Error(
//         BRC30Error::InvalidSupply(Num::from(0_u128)),
//       ))?)?;
//
//       if total_supply.sign() == Sign::NoSign
//         || total_supply > Into::<Num>::into(u64::MAX)
//         || total_supply.scale() > decimal as i64
//       {
//         return Err(Error::BRC30Error(BRC30Error::InvalidSupply(total_supply)));
//       }
//
//       let c_tick_id = caculate_tick_id(
//         total_supply.checked_to_u128()?,
//         decimal,
//         &from_script_key,
//         &to_script_key,
//       );
//       if !c_tick_id.to_lowercase().eq(&tick_id) {
//         return Err(Error::BRC30Error(BRC30Error::InvalidPoolTickId(
//           tick_id.hex(),
//           c_tick_id.hex(),
//         )));
//       }
//
//       let supply = total_supply.checked_mul(&base)?.checked_to_u128()?;
//       let pids = vec![pid.clone()];
//       dmax = convert_amount_with_decimal(dmax_str.clone(), decimal)?.checked_to_u128()?;
//       let tick = TickInfo::new(
//         tick_id,
//         &name,
//         &inscription_id,
//         dmax,
//         decimal,
//         0_u128,
//         supply,
//         &to_script_key,
//         block_number,
//         block_number,
//         pids,
//       );
//       self
//         .ledger
//         .set_tick_info(&tick_id, &tick)
//         .map_err(|e| Error::LedgerError(e))?;
//     };
//
//     let pool = PoolInfo::new(
//       &pid,
//       &ptype,
//       &inscription_id,
//       &stake,
//       erate,
//       0,
//       0,
//       dmax,
//       0, //TODO need change
//       block_number,
//       only,
//     );
//
//     self
//       .ledger
//       .set_pid_to_poolinfo(&pool.pid, &pool)
//       .map_err(|e| Error::LedgerError(e))?;
//     self
//       .ledger
//       .set_tickid_stake_to_pid(&tick_id, &stake, &pid)
//       .map_err(|e| Error::LedgerError(e))?;
//     Ok(BRC30Event::DeployPool(DeployPoolEvent {
//       pid,
//       ptype,
//       stake,
//       erate,
//       dmax,
//     }))
//   }
//
//   fn process_stake(
//     &mut self,
//     stakeMsg: Stake,
//     block_number: u64,
//     to_script_key: Option<ScriptKey>,
//   ) -> Result<BRC30Event, Error<L>> {
//     if let Some(iserr) = stakeMsg.validate_basics().err() {
//       return Err(Error::BRC30Error(iserr));
//     }
//     let pool_id = stakeMsg.get_pool_id();
//
//     let to_script_key = to_script_key.ok_or(BRC30Error::InscribeToCoinbase)?;
//
//     let mut pool = self
//       .ledger
//       .get_pid_to_poolinfo(&pool_id)
//       .map_err(|e| Error::LedgerError(e))?
//       .ok_or(Error::BRC30Error(BRC30Error::PoolNotExist(pool_id.hex())))?;
//
//     let stake_tick = pool.stake.clone();
//     let amount = convert_pledged_tick_with_decimal(
//       &stake_tick,
//       stakeMsg.amount.as_str(),
//       self.ledger,
//       self.brc20ledger,
//     )?;
//
//     // check user balance of stake is more than ammount to staked
//     let stake_balance =
//       get_user_common_balance(&to_script_key, &stake_tick, self.ledger, self.brc20ledger);
//     let mut userinfo = self
//       .ledger
//       .get_pid_to_use_info(&to_script_key, &pool_id)
//       .map_or(Some(UserInfo::default(&pool_id)), |v| v)
//       .unwrap();
//     let has_staked = Num::from(userinfo.staked);
//     if stake_balance.lt(&has_staked) {
//       return Err(Error::BRC30Error(BRC30Error::InValidStakeInfo(
//         userinfo.staked,
//         stake_balance.checked_to_u128()?,
//       )));
//     } else if stake_balance.checked_sub(&has_staked)?.lt(&amount) {
//       return Err(Error::BRC30Error(BRC30Error::InsufficientBalance(
//         amount.clone(),
//         stake_balance.checked_sub(&has_staked)?,
//       )));
//     }
//     reward::update_pool(&mut pool, block_number)?;
//     let reward = reward::withdraw_user_reward(&mut userinfo, &mut pool)?;
//     reward::update_user_stake(&mut userinfo, &mut pool)?;
//     // updated user balance of stakedhehe =
//     userinfo.staked = has_staked.checked_add(&amount)?.checked_to_u128()?;
//     self
//       .ledger
//       .set_pid_to_use_info(&to_script_key, &pool_id, &userinfo)
//       .map_err(|e| Error::LedgerError(e))?;
//
//     //update the stake_info of user
//     let mut user_stakeinfo = self
//       .ledger
//       .get_user_stakeinfo(&to_script_key, &stake_tick)
//       .map_err(|e| Error::LedgerError(e))?
//       .map_or(
//         StakeInfo::new(
//           &vec![(pool_id.clone(), pool.only, userinfo.staked)],
//           &stake_tick,
//           0,
//           0,
//         ),
//         |v| v,
//       );
//
//     for pool_stake in user_stakeinfo.pool_stakes.iter_mut() {
//       if pool_stake.0 == pool_id {
//         pool_stake.2 = userinfo.staked;
//         break;
//       }
//     }
//
//     if pool.only {
//       user_stakeinfo.total_only = Num::from(user_stakeinfo.total_only)
//         .checked_add(&amount)?
//         .checked_to_u128()?;
//     } else {
//       user_stakeinfo.max_share = cmp::max(user_stakeinfo.max_share, userinfo.staked)
//     }
//     self
//       .ledger
//       .set_user_stakeinfo(&to_script_key, &stake_tick, &user_stakeinfo)
//       .map_err(|e| Error::LedgerError(e))?;
//
//     // update pool_info for stake
//     pool.staked = Num::from(pool.staked)
//       .checked_add(&amount)?
//       .checked_to_u128()?;
//     self
//       .ledger
//       .set_pid_to_poolinfo(&pool_id, &pool)
//       .map_err(|e| Error::LedgerError(e))?;
//
//     return Ok(BRC30Event::Deposit(DepositEvent {
//       pid: pool_id,
//       amt: amount.checked_to_u128()?,
//     }));
//   }
//
//   fn process_unstake(
//     &mut self,
//     unstakeMsg: UnStake,
//     block_number: u64,
//     to_script_key: Option<ScriptKey>,
//   ) -> Result<BRC30Event, Error<L>> {
//     if let Some(iserr) = unstakeMsg.validate_basics().err() {
//       return Err(Error::BRC30Error(iserr));
//     }
//     let pool_id = unstakeMsg.get_pool_id();
//     let to_script_key = to_script_key.ok_or(BRC30Error::InscribeToCoinbase)?;
//
//     let mut pool = self
//       .ledger
//       .get_pid_to_poolinfo(&pool_id)
//       .map_err(|e| Error::LedgerError(e))?
//       .ok_or(Error::BRC30Error(BRC30Error::PoolNotExist(pool_id.hex())))?;
//
//     let stake_tick = pool.stake.clone();
//
//     let amount = convert_pledged_tick_with_decimal(
//       &stake_tick,
//       unstakeMsg.amount.as_str(),
//       self.ledger,
//       self.brc20ledger,
//     )?;
//
//     let mut userinfo = self
//       .ledger
//       .get_pid_to_use_info(&to_script_key, &pool_id)
//       .map_or(Some(UserInfo::default(&pool_id)), |v| v)
//       .unwrap();
//     let has_staked = Num::from(userinfo.staked);
//     if has_staked.lt(&amount) {
//       return Err(Error::BRC30Error(BRC30Error::InsufficientBalance(
//         has_staked.clone(),
//         amount.clone(),
//       )));
//     }
//
//     reward::update_pool(&mut pool, block_number)?;
//     let reward = reward::withdraw_user_reward(&mut userinfo, &mut pool)?;
//     reward::update_user_stake(&mut userinfo, &mut pool)?;
//
//     userinfo.staked = has_staked.checked_sub(&amount)?.checked_to_u128()?;
//     self
//       .ledger
//       .set_pid_to_use_info(&to_script_key, &pool_id, &userinfo)
//       .map_err(|e| Error::LedgerError(e))?;
//
//     let mut user_stakeinfo = self
//       .ledger
//       .get_user_stakeinfo(&to_script_key, &stake_tick)
//       .map_err(|e| Error::LedgerError(e))?
//       .ok_or(Error::BRC30Error(BRC30Error::InsufficientBalance(
//         Num::from(amount.clone()),
//         Num::from(0_u128),
//       )))?;
//
//     if pool.only {
//       user_stakeinfo.total_only = Num::from(user_stakeinfo.total_only)
//         .checked_sub(&amount)?
//         .checked_to_u128()?;
//     } else {
//       //update pool_stakes
//       for pool_stake in user_stakeinfo.pool_stakes.iter_mut() {
//         if pool_stake.0 == pool_id {
//           pool_stake.2 = userinfo.staked;
//           break;
//         }
//       }
//       //search max stake within share pools
//       let max_pool_stakes = user_stakeinfo
//         .pool_stakes.iter()
//         .filter(|(pid, only, staked)| *only)//filter only pool
//         .max_by_key(|(pid, only, stake)| stake.clone())//search max stake
//         .ok_or(Error::BRC30Error(BRC30Error::InternalError("stakes info can not got max_share".to_string())))?;
//       user_stakeinfo.max_share = max_pool_stakes.2
//     }
//     return Ok(BRC30Event::Withdraw(WithdrawEvent {
//       pid: pool_id,
//       amt: amount.checked_to_u128()?,
//       initiative: false,
//     }));
//   }
//
//   fn process_passive_unstake(
//     &mut self,
//     passive_unstake: PassiveUnStake,
//     block_number: u64,
//     script_key: Option<ScriptKey>,
//   ) -> Result<BRC30Event, Error<L>> {
//     if let Some(iserr) = passive_unstake.validate_basics().err() {
//       return Err(Error::BRC30Error(iserr));
//     }
//     let to_script_key = script_key.ok_or(BRC30Error::InscribeToCoinbase)?;
//     let stake_tick = passive_unstake.get_stake_tick();
//     let stake_info = self
//       .ledger
//       .get_user_stakeinfo(&to_script_key, &stake_tick)
//       .map_err(|e| Error::LedgerError(e))?
//       .ok_or(Error::BRC30Error(BRC30Error::InsufficientBalance(
//         Num::from(0_u128),
//         Num::from(0_u128),
//       )))?;
//
//     let mut stake_alterive = convert_pledged_tick_with_decimal(
//       &stake_tick,
//       passive_unstake.amount.as_str(),
//       self.ledger,
//       self.brc20ledger,
//     )?;
//
//     let mut max_share = Num::from(0_u128);
//     let mut total_only = Num::from(0_u128);
//     let mut pids: Vec<(Pid, u128)> = Vec::new();
//     for (pid, only, pool_stake) in stake_info.pool_stakes.iter() {
//       let current = max_share.checked_add(&total_only)?;
//       if current.ge(&stake_alterive) {
//         break;
//       }
//       let pool_stake_num = Num::from(*pool_stake);
//       if *only {
//         let remain = stake_alterive.checked_sub(&current)?;
//         if remain.gt(&pool_stake_num) {
//           total_only = total_only.checked_add(&pool_stake_num)?;
//           pids.push((pid.clone(), pool_stake_num.checked_to_u128()?));
//         } else {
//           total_only = total_only.checked_add(&remain)?;
//           pids.push((pid.clone(), remain.checked_to_u128()?));
//         }
//       } else {
//         let remain = stake_alterive.checked_sub(&total_only)?;
//         if remain.gt(&pool_stake_num) {
//           max_share = Num::max(&max_share, &pool_stake_num);
//           pids.push((pid.clone(), pool_stake_num.checked_to_u128()?));
//         } else {
//           max_share = Num::max(&max_share, &remain);
//           pids.push((pid.clone(), remain.checked_to_u128()?));
//         }
//       }
//     }
//     for (pid, stake) in pids.iter() {
//       let withdraw_stake =
//         convert_pledged_tick_without_decimal(&stake_tick, *stake, self.ledger, self.brc20ledger)?;
//       let stakeMsg = UnStake::new(
//         pid.to_lowercase().as_str(),
//         withdraw_stake.to_string().as_str(),
//       );
//       self.process_unstake(stakeMsg, block_number, Some(to_script_key.clone()))?;
//     }
//
//     Ok(BRC30Event::PassiveWithdraw(PassiveWithdrawEvent {
//       pid: pids,
//     }))
//   }
//   fn process_mint(
//     &mut self,
//     mint: Mint,
//     block_number: u64,
//     to_script_key: Option<ScriptKey>,
//   ) -> Result<BRC30Event, Error<L>> {
//     let to_script_key = to_script_key.ok_or(BRC30Error::InscribeToCoinbase)?;
//     // check tick
//     let tick_id = TickId::from_str(mint.tick_id.as_str())?;
//     let mut tick_info = self
//       .ledger
//       .get_tick_info(&tick_id)
//       .map_err(|e| Error::LedgerError(e))?
//       .ok_or(BRC30Error::TickNotFound(mint.tick.clone()))?;
//
//     let tick_name = BRC30Tick::from_str(mint.tick.as_str())?;
//     if tick_info.name != tick_name {
//       return Err(Error::BRC30Error(BRC30Error::TickNameNotMatch(
//         mint.tick.clone(),
//       )));
//     }
//
//     // check amount
//     let mut amt = Num::from_str(&mint.amount)?;
//     if amt.scale() > tick_info.decimal as i64 {
//       return Err(Error::BRC30Error(BRC30Error::AmountOverflow(amt)));
//     }
//     let base = BIGDECIMAL_TEN.checked_powu(tick_info.decimal as u64)?;
//     amt = amt.checked_mul(&base)?;
//     if amt.sign() == Sign::NoSign {
//       return Err(Error::BRC30Error(BRC30Error::InvalidZeroAmount));
//     }
//     // get all staked pools and calculate total reward
//     let mut staked_pools: Vec<(Pid, u128)> = Vec::new();
//     let mut total_reward = 0;
//     for pid in tick_info.pids.clone() {
//       let user_info = if let Ok(Some(u)) = self.ledger.get_pid_to_use_info(&to_script_key, &pid) {
//         u
//       } else {
//         continue;
//       };
//       let pool_info = if let Ok(Some(p)) = self.ledger.get_pid_to_poolinfo(&pid) {
//         p
//       } else {
//         continue;
//       };
//
//       let reward = if let Ok(r) = reward::query_reward(user_info, pool_info, block_number) {
//         r
//       } else {
//         continue;
//       };
//       if reward > 0 {
//         total_reward += reward;
//         staked_pools.push((pid, reward))
//       }
//     }
//     if amt > total_reward.into() {
//       return Err(Error::BRC30Error(BRC30Error::AmountExceedLimit(amt)));
//     }
//
//     // claim rewards
//     let mut remain_amt = amt.clone();
//     for (pid, reward) in staked_pools {
//       let reward = Num::from(reward);
//       if remain_amt <= Num::zero() {
//         break;
//       }
//       let mut reward = if reward < remain_amt {
//         reward
//       } else {
//         remain_amt.clone()
//       };
//
//       let mut user_info = self
//         .ledger
//         .get_pid_to_use_info(&to_script_key, &pid)
//         .map_err(|e| Error::LedgerError(e))?
//         .ok_or(BRC30Error::InternalError(String::from(
//           "user info not found",
//         )))?;
//       let mut pool_info = self
//         .ledger
//         .get_pid_to_poolinfo(&pid)
//         .map_err(|e| Error::LedgerError(e))?
//         .ok_or(BRC30Error::InternalError(String::from("pool not found")))?;
//
//       let withdraw_reward = reward::withdraw_user_reward(&mut user_info, &mut pool_info)?;
//       if withdraw_reward > reward.checked_to_u128()? {
//         user_info.reward = user_info.reward - withdraw_reward + reward.checked_to_u128()?;
//         pool_info.minted = pool_info.minted - withdraw_reward + reward.checked_to_u128()?;
//       } else {
//         reward = Num::from(withdraw_reward)
//       }
//
//       self
//         .ledger
//         .set_pid_to_use_info(&to_script_key, &pid, &user_info)
//         .map_err(|e| Error::LedgerError(e))?;
//       self
//         .ledger
//         .set_pid_to_poolinfo(&pid, &pool_info)
//         .map_err(|e| Error::LedgerError(e))?;
//
//       remain_amt = remain_amt.checked_sub(&reward)?;
//     }
//
//     // update tick info
//     tick_info.minted += amt.checked_to_u128()?;
//     tick_info.latest_mint_block = block_number;
//     self
//       .ledger
//       .set_tick_info(&tick_id, &tick_info)
//       .map_err(|e| Error::LedgerError(e))?;
//
//     // update user balance
//     let mut user_balance = self
//       .ledger
//       .get_balance(&to_script_key, &tick_id)
//       .map_err(|e| Error::LedgerError(e))?
//       .map_or(Balance::new(tick_id.clone()), |v| v);
//
//     user_balance.overall_balance = Into::<Num>::into(user_balance.overall_balance)
//       .checked_add(&amt)?
//       .checked_to_u128()?;
//
//     self
//       .ledger
//       .set_token_balance(&to_script_key, &tick_id, user_balance)
//       .map_err(|e| Error::LedgerError(e))?;
//
//     Ok(BRC30Event::Mint(MintEvent {
//       tick_id,
//       amt: amt.checked_to_u128()?,
//     }))
//   }
//
//   fn process_inscribe_transfer(
//     &mut self,
//     transfer: Transfer,
//     inscription_id: InscriptionId,
//     inscription_number: u64,
//     to_script_key: Option<ScriptKey>,
//   ) -> Result<BRC30Event, Error<L>> {
//     let to_script_key = to_script_key.ok_or(BRC30Error::InscribeToCoinbase)?;
//     // check tick
//     let tick_id = TickId::from_str(transfer.tick_id.as_str())?;
//     let tick_info = self
//       .ledger
//       .get_tick_info(&tick_id)
//       .map_err(|e| Error::LedgerError(e))?
//       .ok_or(BRC30Error::TickNotFound(tick_id.hex()))?;
//
//     let tick_name = BRC30Tick::from_str(transfer.tick.as_str())?;
//     if tick_info.name != tick_name {
//       return Err(Error::BRC30Error(BRC30Error::TickNameNotMatch(
//         transfer.tick.clone(),
//       )));
//     }
//
//     // check amount
//     let mut amt = Num::from_str(&transfer.amount)?;
//     if amt.scale() > tick_info.decimal as i64 {
//       return Err(Error::BRC30Error(BRC30Error::AmountOverflow(amt)));
//     }
//     let base = BIGDECIMAL_TEN.checked_powu(tick_info.decimal as u64)?;
//     amt = amt.checked_mul(&base)?;
//     if amt.sign() == Sign::NoSign {
//       return Err(Error::BRC30Error(BRC30Error::InvalidZeroAmount));
//     }
//
//     // update balance
//     let mut balance = self
//       .ledger
//       .get_balance(&to_script_key, &tick_id)
//       .map_err(|e| Error::LedgerError(e))?
//       .map_or(Balance::new(tick_id.clone()), |v| v);
//
//     let overall = Into::<Num>::into(balance.overall_balance);
//     let transferable = Into::<Num>::into(balance.transferable_balance);
//     let available = overall.checked_sub(&transferable)?;
//     if available < amt {
//       return Err(Error::BRC30Error(BRC30Error::InsufficientBalance(
//         available, amt,
//       )));
//     }
//     balance.transferable_balance = transferable.checked_add(&amt)?.checked_to_u128()?;
//     self
//       .ledger
//       .set_token_balance(&to_script_key, &tick_id, balance)
//       .map_err(|e| Error::LedgerError(e))?;
//
//     // insert transferable assets
//     let amount = amt.checked_to_u128()?;
//     let transferable_assets = TransferableAsset {
//       inscription_id,
//       amount,
//       tick_id,
//       owner: to_script_key.clone(),
//     };
//     self
//       .ledger
//       .set_transferable_assets(
//         &to_script_key,
//         &tick_id,
//         &inscription_id,
//         &transferable_assets,
//       )
//       .map_err(|e| Error::LedgerError(e))?;
//
//     Ok(BRC30Event::InscribeTransfer(InscribeTransferEvent {
//       tick_id,
//       amt: amount,
//     }))
//   }
//
//   fn process_transfer(
//     &mut self,
//     inscription_id: InscriptionId,
//     from_script_key: ScriptKey,
//     to_script_key: Option<ScriptKey>,
//   ) -> Result<BRC30Event, Error<L>> {
//     let transferable = self
//       .ledger
//       .get_transferable_by_id(&from_script_key, &inscription_id)
//       .map_err(|e| Error::LedgerError(e))?
//       .ok_or(BRC30Error::TransferableNotFound(inscription_id))?;
//
//     let amt = Into::<Num>::into(transferable.amount);
//
//     if transferable.owner != from_script_key {
//       return Err(Error::BRC30Error(BRC30Error::TransferableOwnerNotMatch(
//         inscription_id,
//       )));
//     }
//
//     let tick_info = self
//       .ledger
//       .get_tick_info(&transferable.tick_id)
//       .map_err(|e| Error::LedgerError(e))?
//       .ok_or(BRC30Error::TickNotFound(transferable.tick_id.hex()))?;
//
//     // update from key balance.
//     let mut from_balance = self
//       .ledger
//       .get_balance(&from_script_key, &transferable.tick_id)
//       .map_err(|e| Error::LedgerError(e))?
//       .map_or(Balance::new(transferable.tick_id), |v| v);
//
//     let from_overall = Into::<Num>::into(from_balance.overall_balance);
//     let from_transferable = Into::<Num>::into(from_balance.transferable_balance);
//
//     let from_overall = from_overall.checked_sub(&amt)?.checked_to_u128()?;
//     let from_transferable = from_transferable.checked_sub(&amt)?.checked_to_u128()?;
//
//     from_balance.overall_balance = from_overall;
//     from_balance.transferable_balance = from_transferable;
//
//     self
//       .ledger
//       .set_token_balance(&from_script_key, &transferable.tick_id, from_balance)
//       .map_err(|e| Error::LedgerError(e))?;
//
//     // redirect receiver to sender if transfer to conibase.
//     let to_script_key = if let None = to_script_key.clone() {
//       from_script_key.clone()
//     } else {
//       to_script_key.unwrap()
//     };
//
//     // update to key balance.
//     let mut to_balance = self
//       .ledger
//       .get_balance(&to_script_key, &transferable.tick_id)
//       .map_err(|e| Error::LedgerError(e))?
//       .map_or(Balance::new(transferable.tick_id), |v| v);
//
//     let to_overall = Into::<Num>::into(to_balance.overall_balance);
//     to_balance.overall_balance = to_overall.checked_add(&amt)?.checked_to_u128()?;
//
//     self
//       .ledger
//       .set_token_balance(&to_script_key, &transferable.tick_id, to_balance)
//       .map_err(|e| Error::LedgerError(e))?;
//
//     self
//       .ledger
//       .remove_transferable(&from_script_key, &transferable.tick_id, &inscription_id)
//       .map_err(|e| Error::LedgerError(e))?;
//
//     Ok(BRC30Event::Transfer(TransferEvent {
//       tick_id: transferable.tick_id,
//       amt: amt.checked_to_u128()?,
//     }))
//   }
// }
//
// #[cfg(test)]
// mod tests {
//   use super::super::*;
//   use super::*;
//   use crate::index::INSCRIPTION_ID_TO_INSCRIPTION_ENTRY;
//   use crate::okx::datastore::BRC20::redb::BRC20DataStore;
//   use crate::okx::datastore::BRC20::{Tick, TokenInfo};
//   use crate::okx::datastore::BRC30::redb::BRC30DataStore;
//   use crate::okx::datastore::BRC30::BRC30DataStoreReadOnly;
//   use bech32::ToBase32;
//   use bitcoin::Address;
//   use redb::{Database, WriteTransaction};
//   use std::borrow::Borrow;
//   use tempfile::NamedTempFile;
//
//   #[test]
//   fn test_process_deploy() {
//     let dbfile = NamedTempFile::new().unwrap();
//     let db = Database::create(dbfile.path()).unwrap();
//     let wtx = db.begin_write().unwrap();
//     let mut inscription_id_to_inscription_entry =
//       wtx.open_table(INSCRIPTION_ID_TO_INSCRIPTION_ENTRY).unwrap();
//
//     let brc20_data_store = BRC20DataStore::new(&wtx);
//     let brc30_data_store = BRC30DataStore::new(&wtx);
//     let mut brc30update = BRC30Updater::new(
//       &brc30_data_store,
//       &brc20_data_store,
//       &inscription_id_to_inscription_entry,
//     );
//
//     let deploy = Deploy {
//       pool_type: "pool".to_string(),
//       pool_id: "c8195197bc#1f".to_string(),
//       stake: "btc".to_string(),
//       earn: "ordi1".to_string(),
//       earn_rate: "10".to_string(),
//       distribution_max: "12000000".to_string(),
//       decimals: Some("18".to_string()),
//       total_supply: Some("21000000".to_string()),
//       only: Some("1".to_string()),
//     };
//     let addr1 =
//       Address::from_str("bc1pgllnmtxs0g058qz7c6qgaqq4qknwrqj9z7rqn9e2dzhmcfmhlu4sfadf5e").unwrap();
//     let script = ScriptKey::from_address(addr1);
//     let inscruptionId =
//       InscriptionId::from_str("1111111111111111111111111111111111111111111111111111111111111111i1")
//         .unwrap();
//     let result = brc30update.process_deploy(
//       deploy.clone(),
//       0,
//       inscruptionId,
//       Some(script.clone()),
//       Some(script.clone()),
//     );
//
//     let result: Result<BRC30Event, BRC30Error> = match result {
//       Ok(event) => Ok(event),
//       Err(Error::BRC30Error(e)) => Err(e),
//       Err(e) => Err(BRC30Error::InternalError(e.to_string())),
//     };
//
//     match result {
//       Ok(event) => {
//         println!("success:{}", serde_json::to_string_pretty(&event).unwrap());
//       }
//       Err(e) => {
//         assert_eq!("error", e.to_string())
//       }
//     }
//     let tick_id = deploy.get_tick_id();
//     let pid = deploy.get_pool_id();
//     let tickinfo = brc30_data_store.get_tick_info(&tick_id).unwrap().unwrap();
//     let poolinfo = brc30_data_store.get_pid_to_poolinfo(&pid).unwrap().unwrap();
//
//     let expectTickINfo = r##"{"tick_id":"c8195197bc","name":"ordi1","inscription_id":"1111111111111111111111111111111111111111111111111111111111111111i1","allocated":12000000000000000000000000,"decimal":18,"minted":0,"supply":21000000000000000000000000,"deployer":{"Address":"bc1pgllnmtxs0g058qz7c6qgaqq4qknwrqj9z7rqn9e2dzhmcfmhlu4sfadf5e"},"deploy_block":0,"latest_mint_block":0,"pids":["c8195197bc#1f"]}"##;
//     let expectPoolInfo = r##"{"pid":"c8195197bc#1f","ptype":"Pool","inscription_id":"1111111111111111111111111111111111111111111111111111111111111111i1","stake":"NATIVE","erate":10,"minted":0,"staked":0,"dmax":12000000000000000000000000,"acc_reward_per_share":0,"last_update_block":0,"only":true}"##;
//     assert_eq!(expectPoolInfo, serde_json::to_string(&poolinfo).unwrap());
//     assert_eq!(expectTickINfo, serde_json::to_string(&tickinfo).unwrap());
//
//     let result = brc30update.process_deploy(
//       deploy.clone(),
//       0,
//       inscruptionId,
//       Some(script.clone()),
//       Some(script.clone()),
//     );
//
//     let result: Result<BRC30Event, BRC30Error> = match result {
//       Ok(event) => Ok(event),
//       Err(Error::BRC30Error(e)) => Err(e),
//       Err(e) => Err(BRC30Error::InternalError(e.to_string())),
//     };
//
//     assert_eq!(
//       Err(BRC30Error::PoolAlreadyExist(pid.as_str().to_string())),
//       result
//     );
//
//     let token = Tick::from_str("orea".to_string().as_str()).unwrap();
//     let token_info = TokenInfo {
//       tick: token.clone(),
//       inscription_id: inscruptionId.clone(),
//       inscription_number: 0,
//       supply: 0,
//       minted: 0,
//       limit_per_mint: 0,
//       decimal: 0,
//       deploy_by: script.clone(),
//       deployed_number: 0,
//       deployed_timestamp: 0,
//       latest_mint_number: 0,
//     };
//     brc20_data_store.insert_token_info(&token, &token_info);
//
//     let mut secondDeply = deploy.clone();
//     secondDeply.pool_id = "c8195197bc#11".to_string();
//     secondDeply.stake = "orea".to_string();
//     secondDeply.distribution_max = "9000000".to_string();
//     let result = brc30update.process_deploy(
//       secondDeply.clone(),
//       0,
//       inscruptionId,
//       Some(script.clone()),
//       Some(script.clone()),
//     );
//
//     let result: Result<BRC30Event, BRC30Error> = match result {
//       Ok(event) => Ok(event),
//       Err(Error::BRC30Error(e)) => Err(e),
//       Err(e) => Err(BRC30Error::InternalError(e.to_string())),
//     };
//
//     assert_ne!(true, result.is_err());
//     let tick_id = secondDeply.get_tick_id();
//     let pid = secondDeply.get_pool_id();
//     let tickinfo = brc30_data_store.get_tick_info(&tick_id).unwrap().unwrap();
//     let poolinfo = brc30_data_store.get_pid_to_poolinfo(&pid).unwrap().unwrap();
//
//     let expectTickINfo = r##"{"tick_id":"c8195197bc","name":"ordi1","inscription_id":"1111111111111111111111111111111111111111111111111111111111111111i1","allocated":21000000000000000000000000,"decimal":18,"minted":0,"supply":21000000000000000000000000,"deployer":{"Address":"bc1pgllnmtxs0g058qz7c6qgaqq4qknwrqj9z7rqn9e2dzhmcfmhlu4sfadf5e"},"deploy_block":0,"latest_mint_block":0,"pids":["c8195197bc#1f","c8195197bc#11"]}"##;
//     let expectPoolInfo = r##"{"pid":"c8195197bc#11","ptype":"Pool","inscription_id":"1111111111111111111111111111111111111111111111111111111111111111i1","stake":{"BRC20Tick":"orea"},"erate":10,"minted":0,"staked":0,"dmax":9000000000000000000000000,"acc_reward_per_share":0,"last_update_block":0,"only":true}"##;
//     assert_eq!(expectPoolInfo, serde_json::to_string(&poolinfo).unwrap());
//     assert_eq!(expectTickINfo, serde_json::to_string(&tickinfo).unwrap());
//   }
//
//   #[test]
//   fn test_process_error_params() {
//     let dbfile = NamedTempFile::new().unwrap();
//     let db = Database::create(dbfile.path()).unwrap();
//     let wtx = db.begin_write().unwrap();
//     let mut inscription_id_to_inscription_entry =
//       wtx.open_table(INSCRIPTION_ID_TO_INSCRIPTION_ENTRY).unwrap();
//
//     let brc20_data_store = BRC20DataStore::new(&wtx);
//     let brc30_data_store = BRC30DataStore::new(&wtx);
//     let mut brc30update = BRC30Updater::new(
//       &brc30_data_store,
//       &brc20_data_store,
//       &inscription_id_to_inscription_entry,
//     );
//
//     let deploy = Deploy {
//       pool_type: "pool".to_string(),
//       pool_id: "c8195197bc#1f".to_string(),
//       stake: "btc".to_string(),
//       earn: "ordi1".to_string(),
//       earn_rate: "10".to_string(),
//       distribution_max: "12000000".to_string(),
//       decimals: Some("18".to_string()),
//       total_supply: Some("21000000".to_string()),
//       only: Some("1".to_string()),
//     };
//     let addr1 =
//       Address::from_str("bc1pgllnmtxs0g058qz7c6qgaqq4qknwrqj9z7rqn9e2dzhmcfmhlu4sfadf5e").unwrap();
//     let script = ScriptKey::from_address(addr1);
//     let inscruptionId =
//       InscriptionId::from_str("1111111111111111111111111111111111111111111111111111111111111111i1")
//         .unwrap();
//
//     //err pool type
//     {
//       let mut err_pool_type = deploy.clone();
//       err_pool_type.pool_type = "errtype".to_string();
//       let result = brc30update.process_deploy(
//         err_pool_type.clone(),
//         0,
//         inscruptionId,
//         Some(script.clone()),
//         Some(script.clone()),
//       );
//       let pid = deploy.get_pool_id();
//
//       let result: Result<BRC30Event, BRC30Error> = match result {
//         Ok(event) => Ok(event),
//         Err(Error::BRC30Error(e)) => Err(e),
//         Err(e) => Err(BRC30Error::InternalError(e.to_string())),
//       };
//       assert_eq!(Err(BRC30Error::UnknownPoolType), result);
//     }
//
//     //err pid
//     {
//       let mut err_pid = deploy.clone();
//       err_pid.pool_id = "l8195197bc#1f".to_string();
//       let result = brc30update.process_deploy(
//         err_pid.clone(),
//         0,
//         inscruptionId,
//         Some(script.clone()),
//         Some(script.clone()),
//       );
//       let pid = deploy.get_pool_id();
//       let result: Result<BRC30Event, BRC30Error> = match result {
//         Ok(event) => Ok(event),
//         Err(Error::BRC30Error(e)) => Err(e),
//         Err(e) => Err(BRC30Error::InternalError(e.to_string())),
//       };
//       assert_eq!(
//         Err(BRC30Error::InvalidPoolId(
//           err_pid.pool_id.clone(),
//           "the prefix of pool id is not hex".to_string()
//         )),
//         result
//       );
//
//       let mut err_pid = deploy.clone();
//       err_pid.pool_id = "8195197bc#1f".to_string();
//       let result = brc30update.process_deploy(
//         err_pid.clone(),
//         0,
//         inscruptionId,
//         Some(script.clone()),
//         Some(script.clone()),
//       );
//       let pid = deploy.get_pool_id();
//       let result: Result<BRC30Event, BRC30Error> = match result {
//         Ok(event) => Ok(event),
//         Err(Error::BRC30Error(e)) => Err(e),
//         Err(e) => Err(BRC30Error::InternalError(e.to_string())),
//       };
//       assert_eq!(
//         Err(BRC30Error::InvalidPoolId(
//           err_pid.pool_id.clone(),
//           "pool id length is not 13".to_string()
//         )),
//         result
//       );
//
//       let mut err_pid = deploy.clone();
//       err_pid.pool_id = "c8195197bc#lf".to_string();
//       let result = brc30update.process_deploy(
//         err_pid.clone(),
//         0,
//         inscruptionId,
//         Some(script.clone()),
//         Some(script.clone()),
//       );
//       let pid = deploy.get_pool_id();
//       let result: Result<BRC30Event, BRC30Error> = match result {
//         Ok(event) => Ok(event),
//         Err(Error::BRC30Error(e)) => Err(e),
//         Err(e) => Err(BRC30Error::InternalError(e.to_string())),
//       };
//
//       assert_eq!(
//         Err(BRC30Error::InvalidPoolId(
//           err_pid.pool_id.clone(),
//           "the suffix of pool id is not hex".to_string()
//         )),
//         result
//       );
//
//       let mut err_pid = deploy.clone();
//       err_pid.pool_id = "c81195197bc#f".to_string();
//       let result = brc30update.process_deploy(
//         err_pid.clone(),
//         0,
//         inscruptionId,
//         Some(script.clone()),
//         Some(script.clone()),
//       );
//       let pid = deploy.get_pool_id();
//       let result: Result<BRC30Event, BRC30Error> = match result {
//         Ok(event) => Ok(event),
//         Err(Error::BRC30Error(e)) => Err(e),
//         Err(e) => Err(BRC30Error::InternalError(e.to_string())),
//       };
//       assert_eq!(
//         Err(BRC30Error::InvalidPoolId(
//           err_pid.pool_id.clone(),
//           "the prefix of pool id is not hex".to_string()
//         )),
//         result
//       );
//
//       let mut err_pid = deploy.clone();
//       err_pid.pool_id = "c8195197bc$1f".to_string();
//       let result = brc30update.process_deploy(
//         err_pid.clone(),
//         0,
//         inscruptionId,
//         Some(script.clone()),
//         Some(script.clone()),
//       );
//       let pid = deploy.get_pool_id();
//       let result: Result<BRC30Event, BRC30Error> = match result {
//         Ok(event) => Ok(event),
//         Err(Error::BRC30Error(e)) => Err(e),
//         Err(e) => Err(BRC30Error::InternalError(e.to_string())),
//       };
//       assert_eq!(
//         Err(BRC30Error::InvalidPoolId(
//           err_pid.pool_id.clone(),
//           "pool id must contains '#'".to_string()
//         )),
//         result
//       );
//
//       let mut err_pid = deploy.clone();
//       err_pid.pool_id = "c819519#bc#df".to_string();
//       let result = brc30update.process_deploy(
//         err_pid.clone(),
//         0,
//         inscruptionId,
//         Some(script.clone()),
//         Some(script.clone()),
//       );
//       let pid = deploy.get_pool_id();
//       let result: Result<BRC30Event, BRC30Error> = match result {
//         Ok(event) => Ok(event),
//         Err(Error::BRC30Error(e)) => Err(e),
//         Err(e) => Err(BRC30Error::InternalError(e.to_string())),
//       };
//       assert_eq!(
//         Err(BRC30Error::InvalidPoolId(
//           err_pid.pool_id.clone(),
//           "pool id must contains only one '#'".to_string()
//         )),
//         result
//       );
//
//       let mut err_pid = deploy.clone();
//       err_pid.pool_id = "c819519#bc#1f".to_string();
//       let result = brc30update.process_deploy(
//         err_pid.clone(),
//         0,
//         inscruptionId,
//         Some(script.clone()),
//         Some(script.clone()),
//       );
//       let pid = deploy.get_pool_id();
//       let result: Result<BRC30Event, BRC30Error> = match result {
//         Ok(event) => Ok(event),
//         Err(Error::BRC30Error(e)) => Err(e),
//         Err(e) => Err(BRC30Error::InternalError(e.to_string())),
//       };
//       assert_eq!(
//         Err(BRC30Error::InvalidPoolId(
//           err_pid.pool_id.clone(),
//           "pool id must contains only one '#'".to_string()
//         )),
//         result
//       );
//
//       let mut err_pid = deploy.clone();
//       err_pid.pool_id = "a8195197bc#1f".to_string();
//       let result = brc30update.process_deploy(
//         err_pid.clone(),
//         0,
//         inscruptionId,
//         Some(script.clone()),
//         Some(script.clone()),
//       );
//       let pid = deploy.get_pool_id();
//       let result: Result<BRC30Event, BRC30Error> = match result {
//         Ok(event) => Ok(event),
//         Err(Error::BRC30Error(e)) => Err(e),
//         Err(e) => Err(BRC30Error::InternalError(e.to_string())),
//       };
//       assert_eq!(
//         Err(BRC30Error::InvalidPoolTickId(
//           "a8195197bc".to_string(),
//           "c8195197bc".to_string()
//         )),
//         result
//       );
//     }
//
//     //err stake,earn
//     {
//       let mut err_stake = deploy.clone();
//       err_stake.stake = "he".to_string();
//       let result = brc30update.process_deploy(
//         err_stake.clone(),
//         0,
//         inscruptionId,
//         Some(script.clone()),
//         Some(script.clone()),
//       );
//       let pid = deploy.get_pool_id();
//       let result: Result<BRC30Event, BRC30Error> = match result {
//         Ok(event) => Ok(event),
//         Err(Error::BRC30Error(e)) => Err(e),
//         Err(e) => Err(BRC30Error::InternalError(e.to_string())),
//       };
//       assert_eq!(Err(BRC30Error::UnknownStakeType), result);
//
//       let mut err_stake = deploy.clone();
//       err_stake.stake = "hehehh".to_string();
//       let result = brc30update.process_deploy(
//         err_stake.clone(),
//         0,
//         inscruptionId,
//         Some(script.clone()),
//         Some(script.clone()),
//       );
//       let pid = deploy.get_pool_id();
//       let result: Result<BRC30Event, BRC30Error> = match result {
//         Ok(event) => Ok(event),
//         Err(Error::BRC30Error(e)) => Err(e),
//         Err(e) => Err(BRC30Error::InternalError(e.to_string())),
//       };
//       assert_eq!(Err(BRC30Error::UnknownStakeType), result);
//
//       let mut err_stake = deploy.clone();
//       err_stake.stake = "test".to_string();
//       let result = brc30update.process_deploy(
//         err_stake.clone(),
//         0,
//         inscruptionId,
//         Some(script.clone()),
//         Some(script.clone()),
//       );
//       let pid = deploy.get_pool_id();
//       let result: Result<BRC30Event, BRC30Error> = match result {
//         Ok(event) => Ok(event),
//         Err(Error::BRC30Error(e)) => Err(e),
//         Err(e) => Err(BRC30Error::InternalError(e.to_string())),
//       };
//       assert_eq!(Err(BRC30Error::StakeNotFound(err_stake.stake)), result);
//
//       let mut err_earn = deploy.clone();
//       err_earn.earn = "tes".to_string();
//       let result = brc30update.process_deploy(
//         err_earn.clone(),
//         0,
//         inscruptionId,
//         Some(script.clone()),
//         Some(script.clone()),
//       );
//       let pid = deploy.get_pool_id();
//       let result: Result<BRC30Event, BRC30Error> = match result {
//         Ok(event) => Ok(event),
//         Err(Error::BRC30Error(e)) => Err(e),
//         Err(e) => Err(BRC30Error::InternalError(e.to_string())),
//       };
//       assert_eq!(
//         Err(BRC30Error::InvalidTickLen(err_earn.earn.to_string())),
//         result
//       );
//
//       let mut err_earn = deploy.clone();
//       err_earn.earn = "test".to_string();
//       let result = brc30update.process_deploy(
//         err_earn.clone(),
//         0,
//         inscruptionId,
//         Some(script.clone()),
//         Some(script.clone()),
//       );
//       let pid = deploy.get_pool_id();
//       let result: Result<BRC30Event, BRC30Error> = match result {
//         Ok(event) => Ok(event),
//         Err(Error::BRC30Error(e)) => Err(e),
//         Err(e) => Err(BRC30Error::InternalError(e.to_string())),
//       };
//       assert_ne!(
//         Err(BRC30Error::InvalidTickLen(err_earn.earn.to_string())),
//         result
//       );
//
//       let mut err_earn = deploy.clone();
//       err_earn.earn = "testt".to_string();
//       let result = brc30update.process_deploy(
//         err_earn.clone(),
//         0,
//         inscruptionId,
//         Some(script.clone()),
//         Some(script.clone()),
//       );
//       let pid = deploy.get_pool_id();
//       let result: Result<BRC30Event, BRC30Error> = match result {
//         Ok(event) => Ok(event),
//         Err(Error::BRC30Error(e)) => Err(e),
//         Err(e) => Err(BRC30Error::InternalError(e.to_string())),
//       };
//       assert_ne!(
//         Err(BRC30Error::InvalidTickLen(err_earn.earn.to_string())),
//         result
//       );
//
//       let mut err_earn = deploy.clone();
//       err_earn.earn = "testttt".to_string();
//       let result = brc30update.process_deploy(
//         err_earn.clone(),
//         0,
//         inscruptionId,
//         Some(script.clone()),
//         Some(script.clone()),
//       );
//       let pid = deploy.get_pool_id();
//       let result: Result<BRC30Event, BRC30Error> = match result {
//         Ok(event) => Ok(event),
//         Err(Error::BRC30Error(e)) => Err(e),
//         Err(e) => Err(BRC30Error::InternalError(e.to_string())),
//       };
//       assert_eq!(
//         Err(BRC30Error::InvalidTickLen(err_earn.earn.to_string())),
//         result
//       );
//     }
//     // err erate
//     {
//       let mut err_erate = deploy.clone();
//       err_erate.earn_rate = "".to_string();
//       let result = brc30update.process_deploy(
//         err_erate.clone(),
//         0,
//         inscruptionId,
//         Some(script.clone()),
//         Some(script.clone()),
//       );
//       let pid = deploy.get_pool_id();
//       let result: Result<BRC30Event, BRC30Error> = match result {
//         Ok(event) => Ok(event),
//         Err(Error::BRC30Error(e)) => Err(e),
//         Err(e) => Err(BRC30Error::InternalError(e.to_string())),
//       };
//       assert_eq!(
//         Err(BRC30Error::InvalidNum("invalid number: ".to_string())),
//         result
//       );
//
//       let mut err_erate = deploy.clone();
//       err_erate.earn_rate = "1l".to_string();
//       let result = brc30update.process_deploy(
//         err_erate.clone(),
//         0,
//         inscruptionId,
//         Some(script.clone()),
//         Some(script.clone()),
//       );
//       let pid = deploy.get_pool_id();
//       let result: Result<BRC30Event, BRC30Error> = match result {
//         Ok(event) => Ok(event),
//         Err(Error::BRC30Error(e)) => Err(e),
//         Err(e) => Err(BRC30Error::InternalError(e.to_string())),
//       };
//       assert_eq!(
//         Err(BRC30Error::InvalidNum("1linvalid number: 1l".to_string())),
//         result
//       );
//     }
//
//     //err dmax
//     {
//       let mut err_dmax = deploy.clone();
//       err_dmax.distribution_max = "".to_string();
//       let result = brc30update.process_deploy(
//         err_dmax.clone(),
//         0,
//         inscruptionId,
//         Some(script.clone()),
//         Some(script.clone()),
//       );
//       let pid = deploy.get_pool_id();
//       let result: Result<BRC30Event, BRC30Error> = match result {
//         Ok(event) => Ok(event),
//         Err(Error::BRC30Error(e)) => Err(e),
//         Err(e) => Err(BRC30Error::InternalError(e.to_string())),
//       };
//       assert_eq!(
//         Err(BRC30Error::InvalidNum("invalid number: ".to_string())),
//         result
//       );
//
//       let mut err_dmax = deploy.clone();
//       err_dmax.distribution_max = "1l".to_string();
//       let result = brc30update.process_deploy(
//         err_dmax.clone(),
//         0,
//         inscruptionId,
//         Some(script.clone()),
//         Some(script.clone()),
//       );
//       let pid = deploy.get_pool_id();
//       let result: Result<BRC30Event, BRC30Error> = match result {
//         Ok(event) => Ok(event),
//         Err(Error::BRC30Error(e)) => Err(e),
//         Err(e) => Err(BRC30Error::InternalError(e.to_string())),
//       };
//       assert_eq!(
//         Err(BRC30Error::InvalidNum("1linvalid number: 1l".to_string())),
//         result
//       );
//
//       let mut err_dmax = deploy.clone();
//       err_dmax.distribution_max = "21000001".to_string();
//       let result = brc30update.process_deploy(
//         err_dmax.clone(),
//         0,
//         inscruptionId,
//         Some(script.clone()),
//         Some(script.clone()),
//       );
//       let pid = deploy.get_pool_id();
//       let result: Result<BRC30Event, BRC30Error> = match result {
//         Ok(event) => Ok(event),
//         Err(Error::BRC30Error(e)) => Err(e),
//         Err(e) => Err(BRC30Error::InternalError(e.to_string())),
//       };
//       assert_eq!(
//         Err(BRC30Error::ExceedDmax(
//           "21000001".to_string(),
//           "21000000".to_string()
//         )),
//         result
//       );
//     }
//
//     //err total_supply
//     {
//       let mut err_total = deploy.clone();
//       err_total.total_supply = Some("".to_string());
//       let result = brc30update.process_deploy(
//         err_total.clone(),
//         0,
//         inscruptionId,
//         Some(script.clone()),
//         Some(script.clone()),
//       );
//       let pid = deploy.get_pool_id();
//       let result: Result<BRC30Event, BRC30Error> = match result {
//         Ok(event) => Ok(event),
//         Err(Error::BRC30Error(e)) => Err(e),
//         Err(e) => Err(BRC30Error::InternalError(e.to_string())),
//       };
//       assert_eq!(
//         Err(BRC30Error::InvalidNum("invalid number: ".to_string())),
//         result
//       );
//
//       let mut err_dmax = deploy.clone();
//       err_dmax.total_supply = Some("1l".to_string());
//       let result = brc30update.process_deploy(
//         err_dmax.clone(),
//         0,
//         inscruptionId,
//         Some(script.clone()),
//         Some(script.clone()),
//       );
//       let pid = deploy.get_pool_id();
//       let result: Result<BRC30Event, BRC30Error> = match result {
//         Ok(event) => Ok(event),
//         Err(Error::BRC30Error(e)) => Err(e),
//         Err(e) => Err(BRC30Error::InternalError(e.to_string())),
//       };
//       assert_eq!(
//         Err(BRC30Error::InvalidNum("1linvalid number: 1l".to_string())),
//         result
//       );
//     }
//   }
// }
=======
use crate::okx::datastore::BRC20::BRC20DataStoreReadWrite;
use crate::okx::datastore::BRC30::{
  BRC30DataStoreReadWrite, BRC30Event, BRC30Receipt, BRC30Tick, Balance, DeployPoolEvent,
  DepositEvent, EventType, InscribeTransferEvent, MintEvent, PassiveWithdrawEvent, Pid,
  PledgedTick, PoolInfo, PoolType, StakeInfo, TickId, TickInfo, TransferEvent, TransferableAsset,
  UserInfo, WithdrawEvent,
};
use crate::okx::protocol::BRC30::{operation::*, BRC30Error, Error, Num};
use bigdecimal::num_bigint::Sign;
use std::cmp;
use std::str::FromStr;

use crate::okx::datastore::balance::{
  convert_amount_with_decimal, convert_pledged_tick_with_decimal,
  convert_pledged_tick_without_decimal, get_user_common_balance, stake_is_exist,
};
use crate::okx::datastore::ScriptKey;
use crate::okx::datastore::BRC30::PoolType::Pool;
use crate::okx::protocol::BRC30::hash::caculate_tick_id;
use crate::okx::protocol::BRC30::params::{
  BIGDECIMAL_TEN, MAXIMUM_SUPPLY, MAX_DECIMAL_WIDTH, MAX_SUPPLY_WIDTH,
};
use crate::okx::reward::reward;
use crate::{
  index::{InscriptionEntryValue, InscriptionIdValue},
  Index, InscriptionId, SatPoint, Txid,
};
use bigdecimal::ToPrimitive;
use futures::future::ok;
use redb::Table;

#[derive(Clone)]
pub enum Action {
  Inscribe(Operation),
  Transfer(Transfer),
}

pub struct InscriptionData {
  pub txid: Txid,
  pub inscription_id: InscriptionId,
  pub old_satpoint: SatPoint,
  pub new_satpoint: Option<SatPoint>,
  pub from_script: ScriptKey,
  pub to_script: Option<ScriptKey>,
  pub action: Action,
}

pub(crate) struct BRC30Updater<'a, 'db, 'tx, L: BRC30DataStoreReadWrite, M: BRC20DataStoreReadWrite>
{
  ledger: &'a L,
  brc20ledger: &'a M,
  id_to_entry: &'a Table<'db, 'tx, &'static InscriptionIdValue, InscriptionEntryValue>,
}
impl<'a, 'db, 'tx, L: BRC30DataStoreReadWrite, M: BRC20DataStoreReadWrite>
  BRC30Updater<'a, 'db, 'tx, L, M>
{
  pub fn new(
    ledger: &'a L,
    brc20ledge: &'a M,
    id_to_entry: &'a Table<'db, 'tx, &'static InscriptionIdValue, InscriptionEntryValue>,
  ) -> Self {
    Self {
      ledger,
      brc20ledger: brc20ledge,
      id_to_entry,
    }
  }

  pub fn index_transaction(
    &mut self,
    block_number: u64,
    block_time: u32,
    txid: Txid,
    operations: Vec<InscriptionData>,
  ) -> Result<usize, Error<L>> {
    let mut receipts = Vec::new();
    for operation in operations {
      let op: EventType;

      let inscription_number =
        Index::get_number_by_inscription_id(self.id_to_entry, operation.inscription_id)
          .map_err(|e| Error::Others(e))?;
      let result: Result<BRC30Event, Error<L>> = match operation.action {
        Action::Inscribe(inscribe) => match inscribe {
          Operation::Deploy(deploy) => {
            op = EventType::DeployTick;

            self.process_deploy(
              deploy,
              block_number,
              operation.inscription_id,
              Some(operation.from_script.clone()),
              operation.to_script.clone(),
            )
          }
          Operation::Stake(stake) => {
            op = EventType::Deposit;
            self.process_stake(stake, block_number, operation.to_script.clone())
          }
          Operation::Mint(mint) => {
            op = EventType::Mint;
            self.process_mint(mint, block_number, operation.to_script.clone())
          }
          Operation::UnStake(unstake) => {
            op = EventType::Withdraw;
            self.process_unstake(unstake, block_number, operation.to_script.clone())
          }
          Operation::PassiveUnStake(passive_unstake) => {
            op = EventType::PassiveWithdraw;
            self.process_passive_unstake(passive_unstake, block_number, operation.to_script.clone())
          }
          Operation::Transfer(transfer) => {
            op = EventType::InscribeTransfer;
            self.process_inscribe_transfer(
              transfer,
              operation.inscription_id,
              inscription_number.to_u64().unwrap(),
              operation.to_script.clone(),
            )
          }
        },
        Action::Transfer(_) => {
          op = EventType::Transfer;
          self.process_transfer(
            operation.inscription_id,
            operation.from_script.clone(),
            operation.to_script.clone(),
          )
        }
      };

      let result = match result {
        Ok(event) => Ok(event),
        Err(Error::BRC30Error(e)) => Err(e),
        Err(e) => {
          return Err(e);
        }
      };

      receipts.push(BRC30Receipt {
        inscription_id: operation.inscription_id,
        result,
      });
    }
    if !receipts.is_empty() {
      self
        .ledger
        .set_txid_to_receipts(&txid, &receipts)
        .map_err(|e| Error::LedgerError(e))?;
    }
    Ok(receipts.len())
  }

  pub fn process_deploy(
    &mut self,
    deploy: Deploy,
    block_number: u64,
    inscription_id: InscriptionId,
    from_script_key: Option<ScriptKey>,
    to_script_key: Option<ScriptKey>,
  ) -> Result<BRC30Event, Error<L>> {
    if let Some(iserr) = deploy.validate_basic().err() {
      return Err(Error::BRC30Error(iserr));
    }
    //Prepare the data
    let to_script_key = to_script_key.ok_or(BRC30Error::InscribeToCoinbase)?;
    let from_script_key = from_script_key.ok_or(BRC30Error::InscribeToCoinbase)?;
    let tick_id = deploy.get_tick_id();
    let pid = deploy.get_pool_id();
    let ptype = deploy.get_pool_type();
    if PoolType::Unknown == ptype {
      return Err(Error::BRC30Error(BRC30Error::UnknownPoolType));
    }

    let stake = deploy.get_stake_id();
    if PledgedTick::UNKNOWN == stake {
      return Err(Error::BRC30Error(BRC30Error::UnknownStakeType));
    };

    let erate = deploy.get_earn_rate();
    let only = deploy.get_only();
    let name = deploy.get_earn_id();
    let dmax_str = deploy.distribution_max.as_str();
    let mut dmax = 0_u128;

    //check stake
    if !stake_is_exist(&stake, self.ledger, self.brc20ledger) {
      return Err(Error::BRC30Error(BRC30Error::StakeNotFound(
        stake.to_string(),
      )));
    }
    // check pool is exist, if true return error
    if let Some(_) = self
      .ledger
      .get_pid_to_poolinfo(&pid)
      .map_err(|e| Error::LedgerError(e))?
    {
      return Err(Error::BRC30Error(BRC30Error::PoolAlreadyExist(
        pid.as_str().to_string(),
      )));
    }

    //Get or create the tick
    if let Some(mut temp_tick) = self
      .ledger
      .get_tick_info(&tick_id)
      .map_err(|e| Error::LedgerError(e))?
    {
      if temp_tick.name != name {
        return Err(Error::BRC30Error(BRC30Error::TickNameNotMatch(
          deploy.earn.clone(),
        )));
      }

      if !temp_tick.deployer.eq(&to_script_key) {
        return Err(Error::BRC30Error(BRC30Error::DeployerNotEqual(
          pid.hex(),
          temp_tick.deployer.to_string(),
          to_script_key.to_string(),
        )));
      }

      if !to_script_key.eq(&from_script_key) {
        return Err(Error::BRC30Error(BRC30Error::FromToNotEqual(
          from_script_key.to_string(),
          to_script_key.to_string(),
        )));
      }

      // check stake has exist in tick's pools
      if let Some(_) = self
        .ledger
        .get_tickid_stake_to_pid(&tick_id, &stake)
        .map_err(|e| Error::LedgerError(e))?
      {
        return Err(Error::BRC30Error(BRC30Error::StakeAlreadyExist(
          stake.to_string(),
          tick_id.to_lowercase().hex(),
        )));
      }

      dmax = convert_amount_with_decimal(dmax_str.clone(), temp_tick.decimal)?.checked_to_u128()?;
      // check dmax
      if temp_tick.supply - temp_tick.allocated < dmax {
        return Err(Error::BRC30Error(BRC30Error::InsufficientTickSupply(
          deploy.distribution_max,
        )));
      }
      temp_tick.allocated = temp_tick.allocated + dmax;
      temp_tick.pids.push(pid.clone());
      self
        .ledger
        .set_tick_info(&tick_id, &temp_tick)
        .map_err(|e| Error::LedgerError(e))?;
    } else {
      let decimal = Num::from_str(&deploy.decimals.map_or(MAX_DECIMAL_WIDTH.to_string(), |v| v))?
        .checked_to_u8()?;
      if decimal > MAX_DECIMAL_WIDTH {
        return Err(Error::BRC30Error(BRC30Error::DecimalsTooLarge(decimal)));
      }
      let base = BIGDECIMAL_TEN.checked_powu(decimal as u64)?;

      let total_supply = Num::from_str(&deploy.total_supply.ok_or(Error::BRC30Error(
        BRC30Error::InvalidSupply(Num::from(0_u128)),
      ))?)?;

      if total_supply.sign() == Sign::NoSign
        || total_supply > Into::<Num>::into(u64::MAX)
        || total_supply.scale() > decimal as i64
      {
        return Err(Error::BRC30Error(BRC30Error::InvalidSupply(total_supply)));
      }

      let c_tick_id = caculate_tick_id(
        total_supply.checked_to_u128()?,
        decimal,
        &from_script_key,
        &to_script_key,
      );
      if !c_tick_id.to_lowercase().eq(&tick_id) {
        return Err(Error::BRC30Error(BRC30Error::InvalidPoolTickId(
          tick_id.hex(),
          c_tick_id.hex(),
        )));
      }

      let supply = total_supply.checked_mul(&base)?.checked_to_u128()?;
      let pids = vec![pid.clone()];
      dmax = convert_amount_with_decimal(dmax_str.clone(), decimal)?.checked_to_u128()?;
      let tick = TickInfo::new(
        tick_id,
        &name,
        &inscription_id,
        dmax,
        decimal,
        0_u128,
        supply,
        &to_script_key,
        block_number,
        block_number,
        pids,
      );
      self
        .ledger
        .set_tick_info(&tick_id, &tick)
        .map_err(|e| Error::LedgerError(e))?;
    };

    let pool = PoolInfo::new(
      &pid,
      &ptype,
      &inscription_id,
      &stake,
      erate,
      0,
      0,
      dmax,
      0, //TODO need change
      block_number,
      only,
    );

    self
      .ledger
      .set_pid_to_poolinfo(&pool.pid, &pool)
      .map_err(|e| Error::LedgerError(e))?;
    self
      .ledger
      .set_tickid_stake_to_pid(&tick_id, &stake, &pid)
      .map_err(|e| Error::LedgerError(e))?;
    Ok(BRC30Event::DeployPool(DeployPoolEvent {
      pid,
      ptype,
      stake,
      erate,
      dmax,
    }))
  }

  fn process_stake(
    &mut self,
    stakeMsg: Stake,
    block_number: u64,
    to_script_key: Option<ScriptKey>,
  ) -> Result<BRC30Event, Error<L>> {
    if let Some(iserr) = stakeMsg.validate_basics().err() {
      return Err(Error::BRC30Error(iserr));
    }
    let pool_id = stakeMsg.get_pool_id();

    let to_script_key = to_script_key.ok_or(BRC30Error::InscribeToCoinbase)?;

    let mut pool = self
      .ledger
      .get_pid_to_poolinfo(&pool_id)
      .map_err(|e| Error::LedgerError(e))?
      .ok_or(Error::BRC30Error(BRC30Error::PoolNotExist(pool_id.hex())))?;

    let stake_tick = pool.stake.clone();
    let amount = convert_pledged_tick_with_decimal(
      &stake_tick,
      stakeMsg.amount.as_str(),
      self.ledger,
      self.brc20ledger,
    )?;

    // check user balance of stake is more than ammount to staked
    let stake_balance =
      get_user_common_balance(&to_script_key, &stake_tick, self.ledger, self.brc20ledger);
    let mut userinfo = self
      .ledger
      .get_pid_to_use_info(&to_script_key, &pool_id)
      .map_or(Some(UserInfo::default(&pool_id)), |v| v)
      .unwrap();
    let has_staked = Num::from(userinfo.staked);
    if stake_balance.lt(&has_staked) {
      return Err(Error::BRC30Error(BRC30Error::InValidStakeInfo(
        userinfo.staked,
        stake_balance.checked_to_u128()?,
      )));
    } else if stake_balance.checked_sub(&has_staked)?.lt(&amount) {
      return Err(Error::BRC30Error(BRC30Error::InsufficientBalance(
        amount.clone(),
        stake_balance.checked_sub(&has_staked)?,
      )));
    }
    reward::update_pool(&mut pool, block_number)?;
    let reward = reward::withdraw_user_reward(&mut userinfo, &mut pool)?;
    reward::update_user_stake(&mut userinfo, &mut pool)?;
    // updated user balance of stakedhehe =
    userinfo.staked = has_staked.checked_add(&amount)?.checked_to_u128()?;
    self
      .ledger
      .set_pid_to_use_info(&to_script_key, &pool_id, &userinfo)
      .map_err(|e| Error::LedgerError(e))?;

    //update the stake_info of user
    let mut user_stakeinfo = self
      .ledger
      .get_user_stakeinfo(&to_script_key, &stake_tick)
      .map_err(|e| Error::LedgerError(e))?
      .map_or(
        StakeInfo::new(
          &vec![(pool_id.clone(), pool.only, userinfo.staked)],
          &stake_tick,
          0,
          0,
        ),
        |v| v,
      );

    for pool_stake in user_stakeinfo.pool_stakes.iter_mut() {
      if pool_stake.0 == pool_id {
        pool_stake.2 = userinfo.staked;
        break;
      }
    }

    if pool.only {
      user_stakeinfo.total_only = Num::from(user_stakeinfo.total_only)
        .checked_add(&amount)?
        .checked_to_u128()?;
    } else {
      user_stakeinfo.max_share = cmp::max(user_stakeinfo.max_share, userinfo.staked)
    }
    self
      .ledger
      .set_user_stakeinfo(&to_script_key, &stake_tick, &user_stakeinfo)
      .map_err(|e| Error::LedgerError(e))?;

    // update pool_info for stake
    pool.staked = Num::from(pool.staked)
      .checked_add(&amount)?
      .checked_to_u128()?;
    self
      .ledger
      .set_pid_to_poolinfo(&pool_id, &pool)
      .map_err(|e| Error::LedgerError(e))?;

    return Ok(BRC30Event::Deposit(DepositEvent {
      pid: pool_id,
      amt: amount.checked_to_u128()?,
    }));
  }

  fn process_unstake(
    &mut self,
    unstakeMsg: UnStake,
    block_number: u64,
    to_script_key: Option<ScriptKey>,
  ) -> Result<BRC30Event, Error<L>> {
    if let Some(iserr) = unstakeMsg.validate_basics().err() {
      return Err(Error::BRC30Error(iserr));
    }
    let pool_id = unstakeMsg.get_pool_id();
    let to_script_key = to_script_key.ok_or(BRC30Error::InscribeToCoinbase)?;

    let mut pool = self
      .ledger
      .get_pid_to_poolinfo(&pool_id)
      .map_err(|e| Error::LedgerError(e))?
      .ok_or(Error::BRC30Error(BRC30Error::PoolNotExist(pool_id.hex())))?;

    let stake_tick = pool.stake.clone();

    let amount = convert_pledged_tick_with_decimal(
      &stake_tick,
      unstakeMsg.amount.as_str(),
      self.ledger,
      self.brc20ledger,
    )?;

    let mut userinfo = self
      .ledger
      .get_pid_to_use_info(&to_script_key, &pool_id)
      .map_or(Some(UserInfo::default(&pool_id)), |v| v)
      .unwrap();
    let has_staked = Num::from(userinfo.staked);
    if has_staked.lt(&amount) {
      return Err(Error::BRC30Error(BRC30Error::InsufficientBalance(
        has_staked.clone(),
        amount.clone(),
      )));
    }

    reward::update_pool(&mut pool, block_number)?;
    let reward = reward::withdraw_user_reward(&mut userinfo, &mut pool)?;
    reward::update_user_stake(&mut userinfo, &mut pool)?;

    userinfo.staked = has_staked.checked_sub(&amount)?.checked_to_u128()?;
    self
      .ledger
      .set_pid_to_use_info(&to_script_key, &pool_id, &userinfo)
      .map_err(|e| Error::LedgerError(e))?;

    let mut user_stakeinfo = self
      .ledger
      .get_user_stakeinfo(&to_script_key, &stake_tick)
      .map_err(|e| Error::LedgerError(e))?
      .ok_or(Error::BRC30Error(BRC30Error::InsufficientBalance(
        Num::from(amount.clone()),
        Num::from(0_u128),
      )))?;

    if pool.only {
      user_stakeinfo.total_only = Num::from(user_stakeinfo.total_only)
        .checked_sub(&amount)?
        .checked_to_u128()?;
    } else {
      //update pool_stakes
      for pool_stake in user_stakeinfo.pool_stakes.iter_mut() {
        if pool_stake.0 == pool_id {
          pool_stake.2 = userinfo.staked;
          break;
        }
      }
      //search max stake within share pools
      let max_pool_stakes = user_stakeinfo
        .pool_stakes.iter()
        .filter(|(pid, only, staked)| *only)//filter only pool
        .max_by_key(|(pid, only, stake)| stake.clone())//search max stake
        .ok_or(Error::BRC30Error(BRC30Error::InternalError("stakes info can not got max_share".to_string())))?;
      user_stakeinfo.max_share = max_pool_stakes.2
    }
    return Ok(BRC30Event::Withdraw(WithdrawEvent {
      pid: pool_id,
      amt: amount.checked_to_u128()?,
      initiative: false,
    }));
  }

  fn process_passive_unstake(
    &mut self,
    passive_unstake: PassiveUnStake,
    block_number: u64,
    script_key: Option<ScriptKey>,
  ) -> Result<BRC30Event, Error<L>> {
    if let Some(iserr) = passive_unstake.validate_basics().err() {
      return Err(Error::BRC30Error(iserr));
    }
    let to_script_key = script_key.ok_or(BRC30Error::InscribeToCoinbase)?;
    let stake_tick = passive_unstake.get_stake_tick();
    let stake_info = self
      .ledger
      .get_user_stakeinfo(&to_script_key, &stake_tick)
      .map_err(|e| Error::LedgerError(e))?
      .ok_or(Error::BRC30Error(BRC30Error::InsufficientBalance(
        Num::from(0_u128),
        Num::from(0_u128),
      )))?;

    let mut stake_alterive = convert_pledged_tick_with_decimal(
      &stake_tick,
      passive_unstake.amount.as_str(),
      self.ledger,
      self.brc20ledger,
    )?;

    let mut max_share = Num::from(0_u128);
    let mut total_only = Num::from(0_u128);
    let mut pids: Vec<(Pid, u128)> = Vec::new();
    for (pid, only, pool_stake) in stake_info.pool_stakes.iter() {
      let current = max_share.checked_add(&total_only)?;
      if current.ge(&stake_alterive) {
        break;
      }
      let pool_stake_num = Num::from(*pool_stake);
      if *only {
        let remain = stake_alterive.checked_sub(&current)?;
        if remain.gt(&pool_stake_num) {
          total_only = total_only.checked_add(&pool_stake_num)?;
          pids.push((pid.clone(), pool_stake_num.checked_to_u128()?));
        } else {
          total_only = total_only.checked_add(&remain)?;
          pids.push((pid.clone(), remain.checked_to_u128()?));
        }
      } else {
        let remain = stake_alterive.checked_sub(&total_only)?;
        if remain.gt(&pool_stake_num) {
          max_share = Num::max(&max_share, &pool_stake_num);
          pids.push((pid.clone(), pool_stake_num.checked_to_u128()?));
        } else {
          max_share = Num::max(&max_share, &remain);
          pids.push((pid.clone(), remain.checked_to_u128()?));
        }
      }
    }
    for (pid, stake) in pids.iter() {
      let withdraw_stake =
        convert_pledged_tick_without_decimal(&stake_tick, *stake, self.ledger, self.brc20ledger)?;
      let stakeMsg = UnStake::new(
        pid.to_lowercase().as_str(),
        withdraw_stake.to_string().as_str(),
      );
      self.process_unstake(stakeMsg, block_number, Some(to_script_key.clone()))?;
    }

    Ok(BRC30Event::PassiveWithdraw(PassiveWithdrawEvent {
      pid: pids,
    }))
  }
  fn process_mint(
    &mut self,
    mint: Mint,
    block_number: u64,
    to_script_key: Option<ScriptKey>,
  ) -> Result<BRC30Event, Error<L>> {
    let to_script_key = to_script_key.ok_or(BRC30Error::InscribeToCoinbase)?;
    // check tick
    let tick_id = TickId::from_str(mint.tick_id.as_str())?;
    let mut tick_info = self
      .ledger
      .get_tick_info(&tick_id)
      .map_err(|e| Error::LedgerError(e))?
      .ok_or(BRC30Error::TickNotFound(mint.tick.clone()))?;

    let tick_name = BRC30Tick::from_str(mint.tick.as_str())?;
    if tick_info.name != tick_name {
      return Err(Error::BRC30Error(BRC30Error::TickNameNotMatch(
        mint.tick.clone(),
      )));
    }

    // check amount
    let mut amt = Num::from_str(&mint.amount)?;
    if amt.scale() > tick_info.decimal as i64 {
      return Err(Error::BRC30Error(BRC30Error::AmountOverflow(amt)));
    }
    let base = BIGDECIMAL_TEN.checked_powu(tick_info.decimal as u64)?;
    amt = amt.checked_mul(&base)?;
    if amt.sign() == Sign::NoSign {
      return Err(Error::BRC30Error(BRC30Error::InvalidZeroAmount));
    }
    // get all staked pools and calculate total reward
    let mut staked_pools: Vec<(Pid, u128)> = Vec::new();
    let mut total_reward = 0;
    for pid in tick_info.pids.clone() {
      let user_info = if let Ok(Some(u)) = self.ledger.get_pid_to_use_info(&to_script_key, &pid) {
        u
      } else {
        continue;
      };
      let pool_info = if let Ok(Some(p)) = self.ledger.get_pid_to_poolinfo(&pid) {
        p
      } else {
        continue;
      };

      let reward = if let Ok(r) = reward::query_reward(user_info, pool_info, block_number) {
        r
      } else {
        continue;
      };
      if reward > 0 {
        total_reward += reward;
        staked_pools.push((pid, reward))
      }
    }
    if amt > total_reward.into() {
      return Err(Error::BRC30Error(BRC30Error::AmountExceedLimit(amt)));
    }

    // claim rewards
    let mut remain_amt = amt.clone();
    for (pid, reward) in staked_pools {
      let reward = Num::from(reward);
      if remain_amt <= Num::zero() {
        break;
      }
      let mut reward = if reward < remain_amt {
        reward
      } else {
        remain_amt.clone()
      };

      let mut user_info = self
        .ledger
        .get_pid_to_use_info(&to_script_key, &pid)
        .map_err(|e| Error::LedgerError(e))?
        .ok_or(BRC30Error::InternalError(String::from(
          "user info not found",
        )))?;
      let mut pool_info = self
        .ledger
        .get_pid_to_poolinfo(&pid)
        .map_err(|e| Error::LedgerError(e))?
        .ok_or(BRC30Error::InternalError(String::from("pool not found")))?;

      let withdraw_reward = reward::withdraw_user_reward(&mut user_info, &mut pool_info)?;
      if withdraw_reward > reward.checked_to_u128()? {
        user_info.reward = user_info.reward - withdraw_reward + reward.checked_to_u128()?;
        pool_info.minted = pool_info.minted - withdraw_reward + reward.checked_to_u128()?;
      } else {
        reward = Num::from(withdraw_reward)
      }

      self
        .ledger
        .set_pid_to_use_info(&to_script_key, &pid, &user_info)
        .map_err(|e| Error::LedgerError(e))?;
      self
        .ledger
        .set_pid_to_poolinfo(&pid, &pool_info)
        .map_err(|e| Error::LedgerError(e))?;

      remain_amt = remain_amt.checked_sub(&reward)?;
    }

    // update tick info
    tick_info.minted += amt.checked_to_u128()?;
    tick_info.latest_mint_block = block_number;
    self
      .ledger
      .set_tick_info(&tick_id, &tick_info)
      .map_err(|e| Error::LedgerError(e))?;

    // update user balance
    let mut user_balance = self
      .ledger
      .get_balance(&to_script_key, &tick_id)
      .map_err(|e| Error::LedgerError(e))?
      .map_or(Balance::new(tick_id.clone()), |v| v);

    user_balance.overall_balance = Into::<Num>::into(user_balance.overall_balance)
      .checked_add(&amt)?
      .checked_to_u128()?;

    self
      .ledger
      .set_token_balance(&to_script_key, &tick_id, user_balance)
      .map_err(|e| Error::LedgerError(e))?;

    Ok(BRC30Event::Mint(MintEvent {
      tick_id,
      amt: amt.checked_to_u128()?,
    }))
  }

  fn process_inscribe_transfer(
    &mut self,
    transfer: Transfer,
    inscription_id: InscriptionId,
    inscription_number: u64,
    to_script_key: Option<ScriptKey>,
  ) -> Result<BRC30Event, Error<L>> {
    let to_script_key = to_script_key.ok_or(BRC30Error::InscribeToCoinbase)?;
    // check tick
    let tick_id = TickId::from_str(transfer.tick_id.as_str())?;
    let tick_info = self
      .ledger
      .get_tick_info(&tick_id)
      .map_err(|e| Error::LedgerError(e))?
      .ok_or(BRC30Error::TickNotFound(tick_id.hex()))?;

    let tick_name = BRC30Tick::from_str(transfer.tick.as_str())?;
    if tick_info.name != tick_name {
      return Err(Error::BRC30Error(BRC30Error::TickNameNotMatch(
        transfer.tick.clone(),
      )));
    }

    // check amount
    let mut amt = Num::from_str(&transfer.amount)?;
    if amt.scale() > tick_info.decimal as i64 {
      return Err(Error::BRC30Error(BRC30Error::AmountOverflow(amt)));
    }
    let base = BIGDECIMAL_TEN.checked_powu(tick_info.decimal as u64)?;
    amt = amt.checked_mul(&base)?;
    if amt.sign() == Sign::NoSign {
      return Err(Error::BRC30Error(BRC30Error::InvalidZeroAmount));
    }

    // update balance
    let mut balance = self
      .ledger
      .get_balance(&to_script_key, &tick_id)
      .map_err(|e| Error::LedgerError(e))?
      .map_or(Balance::new(tick_id.clone()), |v| v);

    let overall = Into::<Num>::into(balance.overall_balance);
    let transferable = Into::<Num>::into(balance.transferable_balance);
    let available = overall.checked_sub(&transferable)?;
    if available < amt {
      return Err(Error::BRC30Error(BRC30Error::InsufficientBalance(
        available, amt,
      )));
    }
    balance.transferable_balance = transferable.checked_add(&amt)?.checked_to_u128()?;
    self
      .ledger
      .set_token_balance(&to_script_key, &tick_id, balance)
      .map_err(|e| Error::LedgerError(e))?;

    // insert transferable assets
    let amount = amt.checked_to_u128()?;
    let transferable_assets = TransferableAsset {
      inscription_id,
      amount,
      tick_id,
      owner: to_script_key.clone(),
    };
    self
      .ledger
      .set_transferable_assets(
        &to_script_key,
        &tick_id,
        &inscription_id,
        &transferable_assets,
      )
      .map_err(|e| Error::LedgerError(e))?;

    Ok(BRC30Event::InscribeTransfer(InscribeTransferEvent {
      tick_id,
      amt: amount,
    }))
  }

  fn process_transfer(
    &mut self,
    inscription_id: InscriptionId,
    from_script_key: ScriptKey,
    to_script_key: Option<ScriptKey>,
  ) -> Result<BRC30Event, Error<L>> {
    let transferable = self
      .ledger
      .get_transferable_by_id(&from_script_key, &inscription_id)
      .map_err(|e| Error::LedgerError(e))?
      .ok_or(BRC30Error::TransferableNotFound(inscription_id))?;

    let amt = Into::<Num>::into(transferable.amount);

    if transferable.owner != from_script_key {
      return Err(Error::BRC30Error(BRC30Error::TransferableOwnerNotMatch(
        inscription_id,
      )));
    }

    let tick_info = self
      .ledger
      .get_tick_info(&transferable.tick_id)
      .map_err(|e| Error::LedgerError(e))?
      .ok_or(BRC30Error::TickNotFound(transferable.tick_id.hex()))?;

    // update from key balance.
    let mut from_balance = self
      .ledger
      .get_balance(&from_script_key, &transferable.tick_id)
      .map_err(|e| Error::LedgerError(e))?
      .map_or(Balance::new(transferable.tick_id), |v| v);

    let from_overall = Into::<Num>::into(from_balance.overall_balance);
    let from_transferable = Into::<Num>::into(from_balance.transferable_balance);

    let from_overall = from_overall.checked_sub(&amt)?.checked_to_u128()?;
    let from_transferable = from_transferable.checked_sub(&amt)?.checked_to_u128()?;

    from_balance.overall_balance = from_overall;
    from_balance.transferable_balance = from_transferable;

    self
      .ledger
      .set_token_balance(&from_script_key, &transferable.tick_id, from_balance)
      .map_err(|e| Error::LedgerError(e))?;

    // redirect receiver to sender if transfer to conibase.
    let to_script_key = if let None = to_script_key.clone() {
      from_script_key.clone()
    } else {
      to_script_key.unwrap()
    };

    // update to key balance.
    let mut to_balance = self
      .ledger
      .get_balance(&to_script_key, &transferable.tick_id)
      .map_err(|e| Error::LedgerError(e))?
      .map_or(Balance::new(transferable.tick_id), |v| v);

    let to_overall = Into::<Num>::into(to_balance.overall_balance);
    to_balance.overall_balance = to_overall.checked_add(&amt)?.checked_to_u128()?;

    self
      .ledger
      .set_token_balance(&to_script_key, &transferable.tick_id, to_balance)
      .map_err(|e| Error::LedgerError(e))?;

    self
      .ledger
      .remove_transferable(&from_script_key, &transferable.tick_id, &inscription_id)
      .map_err(|e| Error::LedgerError(e))?;

    Ok(BRC30Event::Transfer(TransferEvent {
      tick_id: transferable.tick_id,
      amt: amt.checked_to_u128()?,
    }))
  }
}

#[cfg(test)]
mod tests {
  use super::super::*;
  use super::*;
  use crate::index::INSCRIPTION_ID_TO_INSCRIPTION_ENTRY;
  use crate::okx::datastore::BRC20::redb::BRC20DataStore;
  use crate::okx::datastore::BRC20::{Tick, TokenInfo};
  use crate::okx::datastore::BRC30::redb::BRC30DataStore;
  use crate::okx::datastore::BRC30::BRC30DataStoreReadOnly;
  use bech32::ToBase32;
  use bitcoin::Address;
  use redb::{Database, WriteTransaction};
  use std::borrow::Borrow;
  use tempfile::NamedTempFile;

  #[test]
  fn test_process_deploy() {
    let dbfile = NamedTempFile::new().unwrap();
    let db = Database::create(dbfile.path()).unwrap();
    let wtx = db.begin_write().unwrap();
    let mut inscription_id_to_inscription_entry =
      wtx.open_table(INSCRIPTION_ID_TO_INSCRIPTION_ENTRY).unwrap();

    let brc20_data_store = BRC20DataStore::new(&wtx);
    let brc30_data_store = BRC30DataStore::new(&wtx);
    let mut brc30update = BRC30Updater::new(
      &brc30_data_store,
      &brc20_data_store,
      &inscription_id_to_inscription_entry,
    );

    let deploy = Deploy {
      pool_type: "pool".to_string(),
      pool_id: "c8195197bc#1f".to_string(),
      stake: "btc".to_string(),
      earn: "ordi1".to_string(),
      earn_rate: "10".to_string(),
      distribution_max: "12000000".to_string(),
      decimals: Some("18".to_string()),
      total_supply: Some("21000000".to_string()),
      only: Some("1".to_string()),
    };
    let addr1 =
      Address::from_str("bc1pgllnmtxs0g058qz7c6qgaqq4qknwrqj9z7rqn9e2dzhmcfmhlu4sfadf5e").unwrap();
    let script = ScriptKey::from_address(addr1);
    let inscruptionId =
      InscriptionId::from_str("1111111111111111111111111111111111111111111111111111111111111111i1")
        .unwrap();
    let result = brc30update.process_deploy(
      deploy.clone(),
      0,
      inscruptionId,
      Some(script.clone()),
      Some(script.clone()),
    );

    let result: Result<BRC30Event, BRC30Error> = match result {
      Ok(event) => Ok(event),
      Err(Error::BRC30Error(e)) => Err(e),
      Err(e) => Err(BRC30Error::InternalError(e.to_string())),
    };

    match result {
      Ok(event) => {
        println!("success:{}", serde_json::to_string_pretty(&event).unwrap());
      }
      Err(e) => {
        assert_eq!("error", e.to_string())
      }
    }
    let tick_id = deploy.get_tick_id();
    let pid = deploy.get_pool_id();
    let tickinfo = brc30_data_store.get_tick_info(&tick_id).unwrap().unwrap();
    let poolinfo = brc30_data_store.get_pid_to_poolinfo(&pid).unwrap().unwrap();

    let expectTickINfo = r##"{"tick_id":"c8195197bc","name":"ordi1","inscription_id":"1111111111111111111111111111111111111111111111111111111111111111i1","allocated":12000000000000000000000000,"decimal":18,"minted":0,"supply":21000000000000000000000000,"deployer":{"Address":"bc1pgllnmtxs0g058qz7c6qgaqq4qknwrqj9z7rqn9e2dzhmcfmhlu4sfadf5e"},"deploy_block":0,"latest_mint_block":0,"pids":["c8195197bc#1f"]}"##;
    let expectPoolInfo = r##"{"pid":"c8195197bc#1f","ptype":"Pool","inscription_id":"1111111111111111111111111111111111111111111111111111111111111111i1","stake":"NATIVE","erate":10,"minted":0,"staked":0,"dmax":12000000000000000000000000,"acc_reward_per_share":0,"last_update_block":0,"only":true}"##;
    assert_eq!(expectPoolInfo, serde_json::to_string(&poolinfo).unwrap());
    assert_eq!(expectTickINfo, serde_json::to_string(&tickinfo).unwrap());

    let result = brc30update.process_deploy(
      deploy.clone(),
      0,
      inscruptionId,
      Some(script.clone()),
      Some(script.clone()),
    );

    let result: Result<BRC30Event, BRC30Error> = match result {
      Ok(event) => Ok(event),
      Err(Error::BRC30Error(e)) => Err(e),
      Err(e) => Err(BRC30Error::InternalError(e.to_string())),
    };

    assert_eq!(
      Err(BRC30Error::PoolAlreadyExist(pid.as_str().to_string())),
      result
    );

    let token = Tick::from_str("orea".to_string().as_str()).unwrap();
    let token_info = TokenInfo {
      tick: token.clone(),
      inscription_id: inscruptionId.clone(),
      inscription_number: 0,
      supply: 0,
      minted: 0,
      limit_per_mint: 0,
      decimal: 0,
      deploy_by: script.clone(),
      deployed_number: 0,
      deployed_timestamp: 0,
      latest_mint_number: 0,
    };
    brc20_data_store.insert_token_info(&token, &token_info);

    let mut secondDeply = deploy.clone();
    secondDeply.pool_id = "c8195197bc#11".to_string();
    secondDeply.stake = "orea".to_string();
    secondDeply.distribution_max = "9000000".to_string();
    let result = brc30update.process_deploy(
      secondDeply.clone(),
      0,
      inscruptionId,
      Some(script.clone()),
      Some(script.clone()),
    );

    let result: Result<BRC30Event, BRC30Error> = match result {
      Ok(event) => Ok(event),
      Err(Error::BRC30Error(e)) => Err(e),
      Err(e) => Err(BRC30Error::InternalError(e.to_string())),
    };

    assert_ne!(true, result.is_err());
    let tick_id = secondDeply.get_tick_id();
    let pid = secondDeply.get_pool_id();
    let tickinfo = brc30_data_store.get_tick_info(&tick_id).unwrap().unwrap();
    let poolinfo = brc30_data_store.get_pid_to_poolinfo(&pid).unwrap().unwrap();

    let expectTickINfo = r##"{"tick_id":"c8195197bc","name":"ordi1","inscription_id":"1111111111111111111111111111111111111111111111111111111111111111i1","allocated":21000000000000000000000000,"decimal":18,"minted":0,"supply":21000000000000000000000000,"deployer":{"Address":"bc1pgllnmtxs0g058qz7c6qgaqq4qknwrqj9z7rqn9e2dzhmcfmhlu4sfadf5e"},"deploy_block":0,"latest_mint_block":0,"pids":["c8195197bc#1f","c8195197bc#11"]}"##;
    let expectPoolInfo = r##"{"pid":"c8195197bc#11","ptype":"Pool","inscription_id":"1111111111111111111111111111111111111111111111111111111111111111i1","stake":{"BRC20Tick":"orea"},"erate":10,"minted":0,"staked":0,"dmax":9000000000000000000000000,"acc_reward_per_share":0,"last_update_block":0,"only":true}"##;
    assert_eq!(expectPoolInfo, serde_json::to_string(&poolinfo).unwrap());
    assert_eq!(expectTickINfo, serde_json::to_string(&tickinfo).unwrap());
  }

  #[test]
  fn test_process_error_params() {
    let dbfile = NamedTempFile::new().unwrap();
    let db = Database::create(dbfile.path()).unwrap();
    let wtx = db.begin_write().unwrap();
    let mut inscription_id_to_inscription_entry =
      wtx.open_table(INSCRIPTION_ID_TO_INSCRIPTION_ENTRY).unwrap();

    let brc20_data_store = BRC20DataStore::new(&wtx);
    let brc30_data_store = BRC30DataStore::new(&wtx);
    let mut brc30update = BRC30Updater::new(
      &brc30_data_store,
      &brc20_data_store,
      &inscription_id_to_inscription_entry,
    );

    let deploy = Deploy {
      pool_type: "pool".to_string(),
      pool_id: "c8195197bc#1f".to_string(),
      stake: "btc".to_string(),
      earn: "ordi1".to_string(),
      earn_rate: "10".to_string(),
      distribution_max: "12000000".to_string(),
      decimals: Some("18".to_string()),
      total_supply: Some("21000000".to_string()),
      only: Some("1".to_string()),
    };
    let addr1 =
      Address::from_str("bc1pgllnmtxs0g058qz7c6qgaqq4qknwrqj9z7rqn9e2dzhmcfmhlu4sfadf5e").unwrap();
    let script = ScriptKey::from_address(addr1);
    let inscruptionId =
      InscriptionId::from_str("1111111111111111111111111111111111111111111111111111111111111111i1")
        .unwrap();

    //err pool type
    {
      let mut err_pool_type = deploy.clone();
      err_pool_type.pool_type = "errtype".to_string();
      let result = brc30update.process_deploy(
        err_pool_type.clone(),
        0,
        inscruptionId,
        Some(script.clone()),
        Some(script.clone()),
      );
      let pid = deploy.get_pool_id();

      let result: Result<BRC30Event, BRC30Error> = match result {
        Ok(event) => Ok(event),
        Err(Error::BRC30Error(e)) => Err(e),
        Err(e) => Err(BRC30Error::InternalError(e.to_string())),
      };
      assert_eq!(Err(BRC30Error::UnknownPoolType), result);
    }

    //err pid
    {
      let mut err_pid = deploy.clone();
      err_pid.pool_id = "l8195197bc#1f".to_string();
      let result = brc30update.process_deploy(
        err_pid.clone(),
        0,
        inscruptionId,
        Some(script.clone()),
        Some(script.clone()),
      );
      let pid = deploy.get_pool_id();
      let result: Result<BRC30Event, BRC30Error> = match result {
        Ok(event) => Ok(event),
        Err(Error::BRC30Error(e)) => Err(e),
        Err(e) => Err(BRC30Error::InternalError(e.to_string())),
      };
      assert_eq!(
        Err(BRC30Error::InvalidPoolId(
          err_pid.pool_id.clone(),
          "the prefix of pool id is not hex".to_string()
        )),
        result
      );

      let mut err_pid = deploy.clone();
      err_pid.pool_id = "8195197bc#1f".to_string();
      let result = brc30update.process_deploy(
        err_pid.clone(),
        0,
        inscruptionId,
        Some(script.clone()),
        Some(script.clone()),
      );
      let pid = deploy.get_pool_id();
      let result: Result<BRC30Event, BRC30Error> = match result {
        Ok(event) => Ok(event),
        Err(Error::BRC30Error(e)) => Err(e),
        Err(e) => Err(BRC30Error::InternalError(e.to_string())),
      };
      assert_eq!(
        Err(BRC30Error::InvalidPoolId(
          err_pid.pool_id.clone(),
          "pool id length is not 13".to_string()
        )),
        result
      );

      let mut err_pid = deploy.clone();
      err_pid.pool_id = "c8195197bc#lf".to_string();
      let result = brc30update.process_deploy(
        err_pid.clone(),
        0,
        inscruptionId,
        Some(script.clone()),
        Some(script.clone()),
      );
      let pid = deploy.get_pool_id();
      let result: Result<BRC30Event, BRC30Error> = match result {
        Ok(event) => Ok(event),
        Err(Error::BRC30Error(e)) => Err(e),
        Err(e) => Err(BRC30Error::InternalError(e.to_string())),
      };

      assert_eq!(
        Err(BRC30Error::InvalidPoolId(
          err_pid.pool_id.clone(),
          "the suffix of pool id is not hex".to_string()
        )),
        result
      );

      let mut err_pid = deploy.clone();
      err_pid.pool_id = "c81195197bc#f".to_string();
      let result = brc30update.process_deploy(
        err_pid.clone(),
        0,
        inscruptionId,
        Some(script.clone()),
        Some(script.clone()),
      );
      let pid = deploy.get_pool_id();
      let result: Result<BRC30Event, BRC30Error> = match result {
        Ok(event) => Ok(event),
        Err(Error::BRC30Error(e)) => Err(e),
        Err(e) => Err(BRC30Error::InternalError(e.to_string())),
      };
      assert_eq!(
        Err(BRC30Error::InvalidPoolId(
          err_pid.pool_id.clone(),
          "the prefix of pool id is not hex".to_string()
        )),
        result
      );

      let mut err_pid = deploy.clone();
      err_pid.pool_id = "c8195197bc$1f".to_string();
      let result = brc30update.process_deploy(
        err_pid.clone(),
        0,
        inscruptionId,
        Some(script.clone()),
        Some(script.clone()),
      );
      let pid = deploy.get_pool_id();
      let result: Result<BRC30Event, BRC30Error> = match result {
        Ok(event) => Ok(event),
        Err(Error::BRC30Error(e)) => Err(e),
        Err(e) => Err(BRC30Error::InternalError(e.to_string())),
      };
      assert_eq!(
        Err(BRC30Error::InvalidPoolId(
          err_pid.pool_id.clone(),
          "pool id must contains '#'".to_string()
        )),
        result
      );

      let mut err_pid = deploy.clone();
      err_pid.pool_id = "c819519#bc#df".to_string();
      let result = brc30update.process_deploy(
        err_pid.clone(),
        0,
        inscruptionId,
        Some(script.clone()),
        Some(script.clone()),
      );
      let pid = deploy.get_pool_id();
      let result: Result<BRC30Event, BRC30Error> = match result {
        Ok(event) => Ok(event),
        Err(Error::BRC30Error(e)) => Err(e),
        Err(e) => Err(BRC30Error::InternalError(e.to_string())),
      };
      assert_eq!(
        Err(BRC30Error::InvalidPoolId(
          err_pid.pool_id.clone(),
          "pool id must contains only one '#'".to_string()
        )),
        result
      );

      let mut err_pid = deploy.clone();
      err_pid.pool_id = "c819519#bc#1f".to_string();
      let result = brc30update.process_deploy(
        err_pid.clone(),
        0,
        inscruptionId,
        Some(script.clone()),
        Some(script.clone()),
      );
      let pid = deploy.get_pool_id();
      let result: Result<BRC30Event, BRC30Error> = match result {
        Ok(event) => Ok(event),
        Err(Error::BRC30Error(e)) => Err(e),
        Err(e) => Err(BRC30Error::InternalError(e.to_string())),
      };
      assert_eq!(
        Err(BRC30Error::InvalidPoolId(
          err_pid.pool_id.clone(),
          "pool id must contains only one '#'".to_string()
        )),
        result
      );

      let mut err_pid = deploy.clone();
      err_pid.pool_id = "a8195197bc#1f".to_string();
      let result = brc30update.process_deploy(
        err_pid.clone(),
        0,
        inscruptionId,
        Some(script.clone()),
        Some(script.clone()),
      );
      let pid = deploy.get_pool_id();
      let result: Result<BRC30Event, BRC30Error> = match result {
        Ok(event) => Ok(event),
        Err(Error::BRC30Error(e)) => Err(e),
        Err(e) => Err(BRC30Error::InternalError(e.to_string())),
      };
      assert_eq!(
        Err(BRC30Error::InvalidPoolTickId(
          "a8195197bc".to_string(),
          "c8195197bc".to_string()
        )),
        result
      );
    }

    //err stake,earn
    {
      let mut err_stake = deploy.clone();
      err_stake.stake = "he".to_string();
      let result = brc30update.process_deploy(
        err_stake.clone(),
        0,
        inscruptionId,
        Some(script.clone()),
        Some(script.clone()),
      );
      let pid = deploy.get_pool_id();
      let result: Result<BRC30Event, BRC30Error> = match result {
        Ok(event) => Ok(event),
        Err(Error::BRC30Error(e)) => Err(e),
        Err(e) => Err(BRC30Error::InternalError(e.to_string())),
      };
      assert_eq!(Err(BRC30Error::UnknownStakeType), result);

      let mut err_stake = deploy.clone();
      err_stake.stake = "hehehh".to_string();
      let result = brc30update.process_deploy(
        err_stake.clone(),
        0,
        inscruptionId,
        Some(script.clone()),
        Some(script.clone()),
      );
      let pid = deploy.get_pool_id();
      let result: Result<BRC30Event, BRC30Error> = match result {
        Ok(event) => Ok(event),
        Err(Error::BRC30Error(e)) => Err(e),
        Err(e) => Err(BRC30Error::InternalError(e.to_string())),
      };
      assert_eq!(Err(BRC30Error::UnknownStakeType), result);

      let mut err_stake = deploy.clone();
      err_stake.stake = "test".to_string();
      let result = brc30update.process_deploy(
        err_stake.clone(),
        0,
        inscruptionId,
        Some(script.clone()),
        Some(script.clone()),
      );
      let pid = deploy.get_pool_id();
      let result: Result<BRC30Event, BRC30Error> = match result {
        Ok(event) => Ok(event),
        Err(Error::BRC30Error(e)) => Err(e),
        Err(e) => Err(BRC30Error::InternalError(e.to_string())),
      };
      assert_eq!(Err(BRC30Error::StakeNotFound(err_stake.stake)), result);

      let mut err_earn = deploy.clone();
      err_earn.earn = "tes".to_string();
      let result = brc30update.process_deploy(
        err_earn.clone(),
        0,
        inscruptionId,
        Some(script.clone()),
        Some(script.clone()),
      );
      let pid = deploy.get_pool_id();
      let result: Result<BRC30Event, BRC30Error> = match result {
        Ok(event) => Ok(event),
        Err(Error::BRC30Error(e)) => Err(e),
        Err(e) => Err(BRC30Error::InternalError(e.to_string())),
      };
      assert_eq!(
        Err(BRC30Error::InvalidTickLen(err_earn.earn.to_string())),
        result
      );

      let mut err_earn = deploy.clone();
      err_earn.earn = "test".to_string();
      let result = brc30update.process_deploy(
        err_earn.clone(),
        0,
        inscruptionId,
        Some(script.clone()),
        Some(script.clone()),
      );
      let pid = deploy.get_pool_id();
      let result: Result<BRC30Event, BRC30Error> = match result {
        Ok(event) => Ok(event),
        Err(Error::BRC30Error(e)) => Err(e),
        Err(e) => Err(BRC30Error::InternalError(e.to_string())),
      };
      assert_ne!(
        Err(BRC30Error::InvalidTickLen(err_earn.earn.to_string())),
        result
      );

      let mut err_earn = deploy.clone();
      err_earn.earn = "testt".to_string();
      let result = brc30update.process_deploy(
        err_earn.clone(),
        0,
        inscruptionId,
        Some(script.clone()),
        Some(script.clone()),
      );
      let pid = deploy.get_pool_id();
      let result: Result<BRC30Event, BRC30Error> = match result {
        Ok(event) => Ok(event),
        Err(Error::BRC30Error(e)) => Err(e),
        Err(e) => Err(BRC30Error::InternalError(e.to_string())),
      };
      assert_ne!(
        Err(BRC30Error::InvalidTickLen(err_earn.earn.to_string())),
        result
      );

      let mut err_earn = deploy.clone();
      err_earn.earn = "testttt".to_string();
      let result = brc30update.process_deploy(
        err_earn.clone(),
        0,
        inscruptionId,
        Some(script.clone()),
        Some(script.clone()),
      );
      let pid = deploy.get_pool_id();
      let result: Result<BRC30Event, BRC30Error> = match result {
        Ok(event) => Ok(event),
        Err(Error::BRC30Error(e)) => Err(e),
        Err(e) => Err(BRC30Error::InternalError(e.to_string())),
      };
      assert_eq!(
        Err(BRC30Error::InvalidTickLen(err_earn.earn.to_string())),
        result
      );
    }
    // err erate
    {
      let mut err_erate = deploy.clone();
      err_erate.earn_rate = "".to_string();
      let result = brc30update.process_deploy(
        err_erate.clone(),
        0,
        inscruptionId,
        Some(script.clone()),
        Some(script.clone()),
      );
      let pid = deploy.get_pool_id();
      let result: Result<BRC30Event, BRC30Error> = match result {
        Ok(event) => Ok(event),
        Err(Error::BRC30Error(e)) => Err(e),
        Err(e) => Err(BRC30Error::InternalError(e.to_string())),
      };
      assert_eq!(
        Err(BRC30Error::InvalidNum("invalid number: ".to_string())),
        result
      );

      let mut err_erate = deploy.clone();
      err_erate.earn_rate = "1l".to_string();
      let result = brc30update.process_deploy(
        err_erate.clone(),
        0,
        inscruptionId,
        Some(script.clone()),
        Some(script.clone()),
      );
      let pid = deploy.get_pool_id();
      let result: Result<BRC30Event, BRC30Error> = match result {
        Ok(event) => Ok(event),
        Err(Error::BRC30Error(e)) => Err(e),
        Err(e) => Err(BRC30Error::InternalError(e.to_string())),
      };
      assert_eq!(
        Err(BRC30Error::InvalidNum("1linvalid number: 1l".to_string())),
        result
      );
    }

    //err dmax
    {
      let mut err_dmax = deploy.clone();
      err_dmax.distribution_max = "".to_string();
      let result = brc30update.process_deploy(
        err_dmax.clone(),
        0,
        inscruptionId,
        Some(script.clone()),
        Some(script.clone()),
      );
      let pid = deploy.get_pool_id();
      let result: Result<BRC30Event, BRC30Error> = match result {
        Ok(event) => Ok(event),
        Err(Error::BRC30Error(e)) => Err(e),
        Err(e) => Err(BRC30Error::InternalError(e.to_string())),
      };
      assert_eq!(
        Err(BRC30Error::InvalidNum("invalid number: ".to_string())),
        result
      );

      let mut err_dmax = deploy.clone();
      err_dmax.distribution_max = "1l".to_string();
      let result = brc30update.process_deploy(
        err_dmax.clone(),
        0,
        inscruptionId,
        Some(script.clone()),
        Some(script.clone()),
      );
      let pid = deploy.get_pool_id();
      let result: Result<BRC30Event, BRC30Error> = match result {
        Ok(event) => Ok(event),
        Err(Error::BRC30Error(e)) => Err(e),
        Err(e) => Err(BRC30Error::InternalError(e.to_string())),
      };
      assert_eq!(
        Err(BRC30Error::InvalidNum("1linvalid number: 1l".to_string())),
        result
      );

      let mut err_dmax = deploy.clone();
      err_dmax.distribution_max = "21000001".to_string();
      let result = brc30update.process_deploy(
        err_dmax.clone(),
        0,
        inscruptionId,
        Some(script.clone()),
        Some(script.clone()),
      );
      let pid = deploy.get_pool_id();
      let result: Result<BRC30Event, BRC30Error> = match result {
        Ok(event) => Ok(event),
        Err(Error::BRC30Error(e)) => Err(e),
        Err(e) => Err(BRC30Error::InternalError(e.to_string())),
      };
      assert_eq!(
        Err(BRC30Error::ExceedDmax(
          "21000001".to_string(),
          "21000000".to_string()
        )),
        result
      );
    }

    //err total_supply
    {
      let mut err_total = deploy.clone();
      err_total.total_supply = Some("".to_string());
      let result = brc30update.process_deploy(
        err_total.clone(),
        0,
        inscruptionId,
        Some(script.clone()),
        Some(script.clone()),
      );
      let pid = deploy.get_pool_id();
      let result: Result<BRC30Event, BRC30Error> = match result {
        Ok(event) => Ok(event),
        Err(Error::BRC30Error(e)) => Err(e),
        Err(e) => Err(BRC30Error::InternalError(e.to_string())),
      };
      assert_eq!(
        Err(BRC30Error::InvalidNum("invalid number: ".to_string())),
        result
      );

      let mut err_dmax = deploy.clone();
      err_dmax.total_supply = Some("1l".to_string());
      let result = brc30update.process_deploy(
        err_dmax.clone(),
        0,
        inscruptionId,
        Some(script.clone()),
        Some(script.clone()),
      );
      let pid = deploy.get_pool_id();
      let result: Result<BRC30Event, BRC30Error> = match result {
        Ok(event) => Ok(event),
        Err(Error::BRC30Error(e)) => Err(e),
        Err(e) => Err(BRC30Error::InternalError(e.to_string())),
      };
      assert_eq!(
        Err(BRC30Error::InvalidNum("1linvalid number: 1l".to_string())),
        result
      );
    }
  }
}
>>>>>>> 3348105c
<|MERGE_RESOLUTION|>--- conflicted
+++ resolved
@@ -1,10 +1,9 @@
-<<<<<<< HEAD
 // use crate::okx::datastore::BRC20::BRC20DataStoreReadWrite;
 // use crate::okx::datastore::BRC30::{
-//   BRC30DataStoreReadWrite, BRC30Event, BRC30Tick, Balance, DeployPoolEvent, DepositEvent,
-//   EventType, InscribeTransferEvent, MintEvent, PassiveWithdrawEvent, Pid, PledgedTick, PoolInfo,
-//   PoolType, Receipt, StakeInfo, TickId, TickInfo, TransferEvent, TransferableAsset, UserInfo,
-//   WithdrawEvent,
+//   BRC30DataStoreReadWrite, BRC30Event, BRC30Receipt, BRC30Tick, Balance, DeployPoolEvent,
+//   DepositEvent, EventType, InscribeTransferEvent, MintEvent, PassiveWithdrawEvent, Pid,
+//   PledgedTick, PoolInfo, PoolType, StakeInfo, TickId, TickInfo, TransferEvent, TransferableAsset,
+//   UserInfo, WithdrawEvent,
 // };
 // use crate::okx::protocol::BRC30::{operation::*, BRC30Error, Error, Num};
 // use bigdecimal::num_bigint::Sign;
@@ -138,7 +137,7 @@
 //         }
 //       };
 //
-//       receipts.push(Receipt {
+//       receipts.push(BRC30Receipt {
 //         inscription_id: operation.inscription_id,
 //         result,
 //       });
@@ -1570,1578 +1569,4 @@
 //       );
 //     }
 //   }
-// }
-=======
-use crate::okx::datastore::BRC20::BRC20DataStoreReadWrite;
-use crate::okx::datastore::BRC30::{
-  BRC30DataStoreReadWrite, BRC30Event, BRC30Receipt, BRC30Tick, Balance, DeployPoolEvent,
-  DepositEvent, EventType, InscribeTransferEvent, MintEvent, PassiveWithdrawEvent, Pid,
-  PledgedTick, PoolInfo, PoolType, StakeInfo, TickId, TickInfo, TransferEvent, TransferableAsset,
-  UserInfo, WithdrawEvent,
-};
-use crate::okx::protocol::BRC30::{operation::*, BRC30Error, Error, Num};
-use bigdecimal::num_bigint::Sign;
-use std::cmp;
-use std::str::FromStr;
-
-use crate::okx::datastore::balance::{
-  convert_amount_with_decimal, convert_pledged_tick_with_decimal,
-  convert_pledged_tick_without_decimal, get_user_common_balance, stake_is_exist,
-};
-use crate::okx::datastore::ScriptKey;
-use crate::okx::datastore::BRC30::PoolType::Pool;
-use crate::okx::protocol::BRC30::hash::caculate_tick_id;
-use crate::okx::protocol::BRC30::params::{
-  BIGDECIMAL_TEN, MAXIMUM_SUPPLY, MAX_DECIMAL_WIDTH, MAX_SUPPLY_WIDTH,
-};
-use crate::okx::reward::reward;
-use crate::{
-  index::{InscriptionEntryValue, InscriptionIdValue},
-  Index, InscriptionId, SatPoint, Txid,
-};
-use bigdecimal::ToPrimitive;
-use futures::future::ok;
-use redb::Table;
-
-#[derive(Clone)]
-pub enum Action {
-  Inscribe(Operation),
-  Transfer(Transfer),
-}
-
-pub struct InscriptionData {
-  pub txid: Txid,
-  pub inscription_id: InscriptionId,
-  pub old_satpoint: SatPoint,
-  pub new_satpoint: Option<SatPoint>,
-  pub from_script: ScriptKey,
-  pub to_script: Option<ScriptKey>,
-  pub action: Action,
-}
-
-pub(crate) struct BRC30Updater<'a, 'db, 'tx, L: BRC30DataStoreReadWrite, M: BRC20DataStoreReadWrite>
-{
-  ledger: &'a L,
-  brc20ledger: &'a M,
-  id_to_entry: &'a Table<'db, 'tx, &'static InscriptionIdValue, InscriptionEntryValue>,
-}
-impl<'a, 'db, 'tx, L: BRC30DataStoreReadWrite, M: BRC20DataStoreReadWrite>
-  BRC30Updater<'a, 'db, 'tx, L, M>
-{
-  pub fn new(
-    ledger: &'a L,
-    brc20ledge: &'a M,
-    id_to_entry: &'a Table<'db, 'tx, &'static InscriptionIdValue, InscriptionEntryValue>,
-  ) -> Self {
-    Self {
-      ledger,
-      brc20ledger: brc20ledge,
-      id_to_entry,
-    }
-  }
-
-  pub fn index_transaction(
-    &mut self,
-    block_number: u64,
-    block_time: u32,
-    txid: Txid,
-    operations: Vec<InscriptionData>,
-  ) -> Result<usize, Error<L>> {
-    let mut receipts = Vec::new();
-    for operation in operations {
-      let op: EventType;
-
-      let inscription_number =
-        Index::get_number_by_inscription_id(self.id_to_entry, operation.inscription_id)
-          .map_err(|e| Error::Others(e))?;
-      let result: Result<BRC30Event, Error<L>> = match operation.action {
-        Action::Inscribe(inscribe) => match inscribe {
-          Operation::Deploy(deploy) => {
-            op = EventType::DeployTick;
-
-            self.process_deploy(
-              deploy,
-              block_number,
-              operation.inscription_id,
-              Some(operation.from_script.clone()),
-              operation.to_script.clone(),
-            )
-          }
-          Operation::Stake(stake) => {
-            op = EventType::Deposit;
-            self.process_stake(stake, block_number, operation.to_script.clone())
-          }
-          Operation::Mint(mint) => {
-            op = EventType::Mint;
-            self.process_mint(mint, block_number, operation.to_script.clone())
-          }
-          Operation::UnStake(unstake) => {
-            op = EventType::Withdraw;
-            self.process_unstake(unstake, block_number, operation.to_script.clone())
-          }
-          Operation::PassiveUnStake(passive_unstake) => {
-            op = EventType::PassiveWithdraw;
-            self.process_passive_unstake(passive_unstake, block_number, operation.to_script.clone())
-          }
-          Operation::Transfer(transfer) => {
-            op = EventType::InscribeTransfer;
-            self.process_inscribe_transfer(
-              transfer,
-              operation.inscription_id,
-              inscription_number.to_u64().unwrap(),
-              operation.to_script.clone(),
-            )
-          }
-        },
-        Action::Transfer(_) => {
-          op = EventType::Transfer;
-          self.process_transfer(
-            operation.inscription_id,
-            operation.from_script.clone(),
-            operation.to_script.clone(),
-          )
-        }
-      };
-
-      let result = match result {
-        Ok(event) => Ok(event),
-        Err(Error::BRC30Error(e)) => Err(e),
-        Err(e) => {
-          return Err(e);
-        }
-      };
-
-      receipts.push(BRC30Receipt {
-        inscription_id: operation.inscription_id,
-        result,
-      });
-    }
-    if !receipts.is_empty() {
-      self
-        .ledger
-        .set_txid_to_receipts(&txid, &receipts)
-        .map_err(|e| Error::LedgerError(e))?;
-    }
-    Ok(receipts.len())
-  }
-
-  pub fn process_deploy(
-    &mut self,
-    deploy: Deploy,
-    block_number: u64,
-    inscription_id: InscriptionId,
-    from_script_key: Option<ScriptKey>,
-    to_script_key: Option<ScriptKey>,
-  ) -> Result<BRC30Event, Error<L>> {
-    if let Some(iserr) = deploy.validate_basic().err() {
-      return Err(Error::BRC30Error(iserr));
-    }
-    //Prepare the data
-    let to_script_key = to_script_key.ok_or(BRC30Error::InscribeToCoinbase)?;
-    let from_script_key = from_script_key.ok_or(BRC30Error::InscribeToCoinbase)?;
-    let tick_id = deploy.get_tick_id();
-    let pid = deploy.get_pool_id();
-    let ptype = deploy.get_pool_type();
-    if PoolType::Unknown == ptype {
-      return Err(Error::BRC30Error(BRC30Error::UnknownPoolType));
-    }
-
-    let stake = deploy.get_stake_id();
-    if PledgedTick::UNKNOWN == stake {
-      return Err(Error::BRC30Error(BRC30Error::UnknownStakeType));
-    };
-
-    let erate = deploy.get_earn_rate();
-    let only = deploy.get_only();
-    let name = deploy.get_earn_id();
-    let dmax_str = deploy.distribution_max.as_str();
-    let mut dmax = 0_u128;
-
-    //check stake
-    if !stake_is_exist(&stake, self.ledger, self.brc20ledger) {
-      return Err(Error::BRC30Error(BRC30Error::StakeNotFound(
-        stake.to_string(),
-      )));
-    }
-    // check pool is exist, if true return error
-    if let Some(_) = self
-      .ledger
-      .get_pid_to_poolinfo(&pid)
-      .map_err(|e| Error::LedgerError(e))?
-    {
-      return Err(Error::BRC30Error(BRC30Error::PoolAlreadyExist(
-        pid.as_str().to_string(),
-      )));
-    }
-
-    //Get or create the tick
-    if let Some(mut temp_tick) = self
-      .ledger
-      .get_tick_info(&tick_id)
-      .map_err(|e| Error::LedgerError(e))?
-    {
-      if temp_tick.name != name {
-        return Err(Error::BRC30Error(BRC30Error::TickNameNotMatch(
-          deploy.earn.clone(),
-        )));
-      }
-
-      if !temp_tick.deployer.eq(&to_script_key) {
-        return Err(Error::BRC30Error(BRC30Error::DeployerNotEqual(
-          pid.hex(),
-          temp_tick.deployer.to_string(),
-          to_script_key.to_string(),
-        )));
-      }
-
-      if !to_script_key.eq(&from_script_key) {
-        return Err(Error::BRC30Error(BRC30Error::FromToNotEqual(
-          from_script_key.to_string(),
-          to_script_key.to_string(),
-        )));
-      }
-
-      // check stake has exist in tick's pools
-      if let Some(_) = self
-        .ledger
-        .get_tickid_stake_to_pid(&tick_id, &stake)
-        .map_err(|e| Error::LedgerError(e))?
-      {
-        return Err(Error::BRC30Error(BRC30Error::StakeAlreadyExist(
-          stake.to_string(),
-          tick_id.to_lowercase().hex(),
-        )));
-      }
-
-      dmax = convert_amount_with_decimal(dmax_str.clone(), temp_tick.decimal)?.checked_to_u128()?;
-      // check dmax
-      if temp_tick.supply - temp_tick.allocated < dmax {
-        return Err(Error::BRC30Error(BRC30Error::InsufficientTickSupply(
-          deploy.distribution_max,
-        )));
-      }
-      temp_tick.allocated = temp_tick.allocated + dmax;
-      temp_tick.pids.push(pid.clone());
-      self
-        .ledger
-        .set_tick_info(&tick_id, &temp_tick)
-        .map_err(|e| Error::LedgerError(e))?;
-    } else {
-      let decimal = Num::from_str(&deploy.decimals.map_or(MAX_DECIMAL_WIDTH.to_string(), |v| v))?
-        .checked_to_u8()?;
-      if decimal > MAX_DECIMAL_WIDTH {
-        return Err(Error::BRC30Error(BRC30Error::DecimalsTooLarge(decimal)));
-      }
-      let base = BIGDECIMAL_TEN.checked_powu(decimal as u64)?;
-
-      let total_supply = Num::from_str(&deploy.total_supply.ok_or(Error::BRC30Error(
-        BRC30Error::InvalidSupply(Num::from(0_u128)),
-      ))?)?;
-
-      if total_supply.sign() == Sign::NoSign
-        || total_supply > Into::<Num>::into(u64::MAX)
-        || total_supply.scale() > decimal as i64
-      {
-        return Err(Error::BRC30Error(BRC30Error::InvalidSupply(total_supply)));
-      }
-
-      let c_tick_id = caculate_tick_id(
-        total_supply.checked_to_u128()?,
-        decimal,
-        &from_script_key,
-        &to_script_key,
-      );
-      if !c_tick_id.to_lowercase().eq(&tick_id) {
-        return Err(Error::BRC30Error(BRC30Error::InvalidPoolTickId(
-          tick_id.hex(),
-          c_tick_id.hex(),
-        )));
-      }
-
-      let supply = total_supply.checked_mul(&base)?.checked_to_u128()?;
-      let pids = vec![pid.clone()];
-      dmax = convert_amount_with_decimal(dmax_str.clone(), decimal)?.checked_to_u128()?;
-      let tick = TickInfo::new(
-        tick_id,
-        &name,
-        &inscription_id,
-        dmax,
-        decimal,
-        0_u128,
-        supply,
-        &to_script_key,
-        block_number,
-        block_number,
-        pids,
-      );
-      self
-        .ledger
-        .set_tick_info(&tick_id, &tick)
-        .map_err(|e| Error::LedgerError(e))?;
-    };
-
-    let pool = PoolInfo::new(
-      &pid,
-      &ptype,
-      &inscription_id,
-      &stake,
-      erate,
-      0,
-      0,
-      dmax,
-      0, //TODO need change
-      block_number,
-      only,
-    );
-
-    self
-      .ledger
-      .set_pid_to_poolinfo(&pool.pid, &pool)
-      .map_err(|e| Error::LedgerError(e))?;
-    self
-      .ledger
-      .set_tickid_stake_to_pid(&tick_id, &stake, &pid)
-      .map_err(|e| Error::LedgerError(e))?;
-    Ok(BRC30Event::DeployPool(DeployPoolEvent {
-      pid,
-      ptype,
-      stake,
-      erate,
-      dmax,
-    }))
-  }
-
-  fn process_stake(
-    &mut self,
-    stakeMsg: Stake,
-    block_number: u64,
-    to_script_key: Option<ScriptKey>,
-  ) -> Result<BRC30Event, Error<L>> {
-    if let Some(iserr) = stakeMsg.validate_basics().err() {
-      return Err(Error::BRC30Error(iserr));
-    }
-    let pool_id = stakeMsg.get_pool_id();
-
-    let to_script_key = to_script_key.ok_or(BRC30Error::InscribeToCoinbase)?;
-
-    let mut pool = self
-      .ledger
-      .get_pid_to_poolinfo(&pool_id)
-      .map_err(|e| Error::LedgerError(e))?
-      .ok_or(Error::BRC30Error(BRC30Error::PoolNotExist(pool_id.hex())))?;
-
-    let stake_tick = pool.stake.clone();
-    let amount = convert_pledged_tick_with_decimal(
-      &stake_tick,
-      stakeMsg.amount.as_str(),
-      self.ledger,
-      self.brc20ledger,
-    )?;
-
-    // check user balance of stake is more than ammount to staked
-    let stake_balance =
-      get_user_common_balance(&to_script_key, &stake_tick, self.ledger, self.brc20ledger);
-    let mut userinfo = self
-      .ledger
-      .get_pid_to_use_info(&to_script_key, &pool_id)
-      .map_or(Some(UserInfo::default(&pool_id)), |v| v)
-      .unwrap();
-    let has_staked = Num::from(userinfo.staked);
-    if stake_balance.lt(&has_staked) {
-      return Err(Error::BRC30Error(BRC30Error::InValidStakeInfo(
-        userinfo.staked,
-        stake_balance.checked_to_u128()?,
-      )));
-    } else if stake_balance.checked_sub(&has_staked)?.lt(&amount) {
-      return Err(Error::BRC30Error(BRC30Error::InsufficientBalance(
-        amount.clone(),
-        stake_balance.checked_sub(&has_staked)?,
-      )));
-    }
-    reward::update_pool(&mut pool, block_number)?;
-    let reward = reward::withdraw_user_reward(&mut userinfo, &mut pool)?;
-    reward::update_user_stake(&mut userinfo, &mut pool)?;
-    // updated user balance of stakedhehe =
-    userinfo.staked = has_staked.checked_add(&amount)?.checked_to_u128()?;
-    self
-      .ledger
-      .set_pid_to_use_info(&to_script_key, &pool_id, &userinfo)
-      .map_err(|e| Error::LedgerError(e))?;
-
-    //update the stake_info of user
-    let mut user_stakeinfo = self
-      .ledger
-      .get_user_stakeinfo(&to_script_key, &stake_tick)
-      .map_err(|e| Error::LedgerError(e))?
-      .map_or(
-        StakeInfo::new(
-          &vec![(pool_id.clone(), pool.only, userinfo.staked)],
-          &stake_tick,
-          0,
-          0,
-        ),
-        |v| v,
-      );
-
-    for pool_stake in user_stakeinfo.pool_stakes.iter_mut() {
-      if pool_stake.0 == pool_id {
-        pool_stake.2 = userinfo.staked;
-        break;
-      }
-    }
-
-    if pool.only {
-      user_stakeinfo.total_only = Num::from(user_stakeinfo.total_only)
-        .checked_add(&amount)?
-        .checked_to_u128()?;
-    } else {
-      user_stakeinfo.max_share = cmp::max(user_stakeinfo.max_share, userinfo.staked)
-    }
-    self
-      .ledger
-      .set_user_stakeinfo(&to_script_key, &stake_tick, &user_stakeinfo)
-      .map_err(|e| Error::LedgerError(e))?;
-
-    // update pool_info for stake
-    pool.staked = Num::from(pool.staked)
-      .checked_add(&amount)?
-      .checked_to_u128()?;
-    self
-      .ledger
-      .set_pid_to_poolinfo(&pool_id, &pool)
-      .map_err(|e| Error::LedgerError(e))?;
-
-    return Ok(BRC30Event::Deposit(DepositEvent {
-      pid: pool_id,
-      amt: amount.checked_to_u128()?,
-    }));
-  }
-
-  fn process_unstake(
-    &mut self,
-    unstakeMsg: UnStake,
-    block_number: u64,
-    to_script_key: Option<ScriptKey>,
-  ) -> Result<BRC30Event, Error<L>> {
-    if let Some(iserr) = unstakeMsg.validate_basics().err() {
-      return Err(Error::BRC30Error(iserr));
-    }
-    let pool_id = unstakeMsg.get_pool_id();
-    let to_script_key = to_script_key.ok_or(BRC30Error::InscribeToCoinbase)?;
-
-    let mut pool = self
-      .ledger
-      .get_pid_to_poolinfo(&pool_id)
-      .map_err(|e| Error::LedgerError(e))?
-      .ok_or(Error::BRC30Error(BRC30Error::PoolNotExist(pool_id.hex())))?;
-
-    let stake_tick = pool.stake.clone();
-
-    let amount = convert_pledged_tick_with_decimal(
-      &stake_tick,
-      unstakeMsg.amount.as_str(),
-      self.ledger,
-      self.brc20ledger,
-    )?;
-
-    let mut userinfo = self
-      .ledger
-      .get_pid_to_use_info(&to_script_key, &pool_id)
-      .map_or(Some(UserInfo::default(&pool_id)), |v| v)
-      .unwrap();
-    let has_staked = Num::from(userinfo.staked);
-    if has_staked.lt(&amount) {
-      return Err(Error::BRC30Error(BRC30Error::InsufficientBalance(
-        has_staked.clone(),
-        amount.clone(),
-      )));
-    }
-
-    reward::update_pool(&mut pool, block_number)?;
-    let reward = reward::withdraw_user_reward(&mut userinfo, &mut pool)?;
-    reward::update_user_stake(&mut userinfo, &mut pool)?;
-
-    userinfo.staked = has_staked.checked_sub(&amount)?.checked_to_u128()?;
-    self
-      .ledger
-      .set_pid_to_use_info(&to_script_key, &pool_id, &userinfo)
-      .map_err(|e| Error::LedgerError(e))?;
-
-    let mut user_stakeinfo = self
-      .ledger
-      .get_user_stakeinfo(&to_script_key, &stake_tick)
-      .map_err(|e| Error::LedgerError(e))?
-      .ok_or(Error::BRC30Error(BRC30Error::InsufficientBalance(
-        Num::from(amount.clone()),
-        Num::from(0_u128),
-      )))?;
-
-    if pool.only {
-      user_stakeinfo.total_only = Num::from(user_stakeinfo.total_only)
-        .checked_sub(&amount)?
-        .checked_to_u128()?;
-    } else {
-      //update pool_stakes
-      for pool_stake in user_stakeinfo.pool_stakes.iter_mut() {
-        if pool_stake.0 == pool_id {
-          pool_stake.2 = userinfo.staked;
-          break;
-        }
-      }
-      //search max stake within share pools
-      let max_pool_stakes = user_stakeinfo
-        .pool_stakes.iter()
-        .filter(|(pid, only, staked)| *only)//filter only pool
-        .max_by_key(|(pid, only, stake)| stake.clone())//search max stake
-        .ok_or(Error::BRC30Error(BRC30Error::InternalError("stakes info can not got max_share".to_string())))?;
-      user_stakeinfo.max_share = max_pool_stakes.2
-    }
-    return Ok(BRC30Event::Withdraw(WithdrawEvent {
-      pid: pool_id,
-      amt: amount.checked_to_u128()?,
-      initiative: false,
-    }));
-  }
-
-  fn process_passive_unstake(
-    &mut self,
-    passive_unstake: PassiveUnStake,
-    block_number: u64,
-    script_key: Option<ScriptKey>,
-  ) -> Result<BRC30Event, Error<L>> {
-    if let Some(iserr) = passive_unstake.validate_basics().err() {
-      return Err(Error::BRC30Error(iserr));
-    }
-    let to_script_key = script_key.ok_or(BRC30Error::InscribeToCoinbase)?;
-    let stake_tick = passive_unstake.get_stake_tick();
-    let stake_info = self
-      .ledger
-      .get_user_stakeinfo(&to_script_key, &stake_tick)
-      .map_err(|e| Error::LedgerError(e))?
-      .ok_or(Error::BRC30Error(BRC30Error::InsufficientBalance(
-        Num::from(0_u128),
-        Num::from(0_u128),
-      )))?;
-
-    let mut stake_alterive = convert_pledged_tick_with_decimal(
-      &stake_tick,
-      passive_unstake.amount.as_str(),
-      self.ledger,
-      self.brc20ledger,
-    )?;
-
-    let mut max_share = Num::from(0_u128);
-    let mut total_only = Num::from(0_u128);
-    let mut pids: Vec<(Pid, u128)> = Vec::new();
-    for (pid, only, pool_stake) in stake_info.pool_stakes.iter() {
-      let current = max_share.checked_add(&total_only)?;
-      if current.ge(&stake_alterive) {
-        break;
-      }
-      let pool_stake_num = Num::from(*pool_stake);
-      if *only {
-        let remain = stake_alterive.checked_sub(&current)?;
-        if remain.gt(&pool_stake_num) {
-          total_only = total_only.checked_add(&pool_stake_num)?;
-          pids.push((pid.clone(), pool_stake_num.checked_to_u128()?));
-        } else {
-          total_only = total_only.checked_add(&remain)?;
-          pids.push((pid.clone(), remain.checked_to_u128()?));
-        }
-      } else {
-        let remain = stake_alterive.checked_sub(&total_only)?;
-        if remain.gt(&pool_stake_num) {
-          max_share = Num::max(&max_share, &pool_stake_num);
-          pids.push((pid.clone(), pool_stake_num.checked_to_u128()?));
-        } else {
-          max_share = Num::max(&max_share, &remain);
-          pids.push((pid.clone(), remain.checked_to_u128()?));
-        }
-      }
-    }
-    for (pid, stake) in pids.iter() {
-      let withdraw_stake =
-        convert_pledged_tick_without_decimal(&stake_tick, *stake, self.ledger, self.brc20ledger)?;
-      let stakeMsg = UnStake::new(
-        pid.to_lowercase().as_str(),
-        withdraw_stake.to_string().as_str(),
-      );
-      self.process_unstake(stakeMsg, block_number, Some(to_script_key.clone()))?;
-    }
-
-    Ok(BRC30Event::PassiveWithdraw(PassiveWithdrawEvent {
-      pid: pids,
-    }))
-  }
-  fn process_mint(
-    &mut self,
-    mint: Mint,
-    block_number: u64,
-    to_script_key: Option<ScriptKey>,
-  ) -> Result<BRC30Event, Error<L>> {
-    let to_script_key = to_script_key.ok_or(BRC30Error::InscribeToCoinbase)?;
-    // check tick
-    let tick_id = TickId::from_str(mint.tick_id.as_str())?;
-    let mut tick_info = self
-      .ledger
-      .get_tick_info(&tick_id)
-      .map_err(|e| Error::LedgerError(e))?
-      .ok_or(BRC30Error::TickNotFound(mint.tick.clone()))?;
-
-    let tick_name = BRC30Tick::from_str(mint.tick.as_str())?;
-    if tick_info.name != tick_name {
-      return Err(Error::BRC30Error(BRC30Error::TickNameNotMatch(
-        mint.tick.clone(),
-      )));
-    }
-
-    // check amount
-    let mut amt = Num::from_str(&mint.amount)?;
-    if amt.scale() > tick_info.decimal as i64 {
-      return Err(Error::BRC30Error(BRC30Error::AmountOverflow(amt)));
-    }
-    let base = BIGDECIMAL_TEN.checked_powu(tick_info.decimal as u64)?;
-    amt = amt.checked_mul(&base)?;
-    if amt.sign() == Sign::NoSign {
-      return Err(Error::BRC30Error(BRC30Error::InvalidZeroAmount));
-    }
-    // get all staked pools and calculate total reward
-    let mut staked_pools: Vec<(Pid, u128)> = Vec::new();
-    let mut total_reward = 0;
-    for pid in tick_info.pids.clone() {
-      let user_info = if let Ok(Some(u)) = self.ledger.get_pid_to_use_info(&to_script_key, &pid) {
-        u
-      } else {
-        continue;
-      };
-      let pool_info = if let Ok(Some(p)) = self.ledger.get_pid_to_poolinfo(&pid) {
-        p
-      } else {
-        continue;
-      };
-
-      let reward = if let Ok(r) = reward::query_reward(user_info, pool_info, block_number) {
-        r
-      } else {
-        continue;
-      };
-      if reward > 0 {
-        total_reward += reward;
-        staked_pools.push((pid, reward))
-      }
-    }
-    if amt > total_reward.into() {
-      return Err(Error::BRC30Error(BRC30Error::AmountExceedLimit(amt)));
-    }
-
-    // claim rewards
-    let mut remain_amt = amt.clone();
-    for (pid, reward) in staked_pools {
-      let reward = Num::from(reward);
-      if remain_amt <= Num::zero() {
-        break;
-      }
-      let mut reward = if reward < remain_amt {
-        reward
-      } else {
-        remain_amt.clone()
-      };
-
-      let mut user_info = self
-        .ledger
-        .get_pid_to_use_info(&to_script_key, &pid)
-        .map_err(|e| Error::LedgerError(e))?
-        .ok_or(BRC30Error::InternalError(String::from(
-          "user info not found",
-        )))?;
-      let mut pool_info = self
-        .ledger
-        .get_pid_to_poolinfo(&pid)
-        .map_err(|e| Error::LedgerError(e))?
-        .ok_or(BRC30Error::InternalError(String::from("pool not found")))?;
-
-      let withdraw_reward = reward::withdraw_user_reward(&mut user_info, &mut pool_info)?;
-      if withdraw_reward > reward.checked_to_u128()? {
-        user_info.reward = user_info.reward - withdraw_reward + reward.checked_to_u128()?;
-        pool_info.minted = pool_info.minted - withdraw_reward + reward.checked_to_u128()?;
-      } else {
-        reward = Num::from(withdraw_reward)
-      }
-
-      self
-        .ledger
-        .set_pid_to_use_info(&to_script_key, &pid, &user_info)
-        .map_err(|e| Error::LedgerError(e))?;
-      self
-        .ledger
-        .set_pid_to_poolinfo(&pid, &pool_info)
-        .map_err(|e| Error::LedgerError(e))?;
-
-      remain_amt = remain_amt.checked_sub(&reward)?;
-    }
-
-    // update tick info
-    tick_info.minted += amt.checked_to_u128()?;
-    tick_info.latest_mint_block = block_number;
-    self
-      .ledger
-      .set_tick_info(&tick_id, &tick_info)
-      .map_err(|e| Error::LedgerError(e))?;
-
-    // update user balance
-    let mut user_balance = self
-      .ledger
-      .get_balance(&to_script_key, &tick_id)
-      .map_err(|e| Error::LedgerError(e))?
-      .map_or(Balance::new(tick_id.clone()), |v| v);
-
-    user_balance.overall_balance = Into::<Num>::into(user_balance.overall_balance)
-      .checked_add(&amt)?
-      .checked_to_u128()?;
-
-    self
-      .ledger
-      .set_token_balance(&to_script_key, &tick_id, user_balance)
-      .map_err(|e| Error::LedgerError(e))?;
-
-    Ok(BRC30Event::Mint(MintEvent {
-      tick_id,
-      amt: amt.checked_to_u128()?,
-    }))
-  }
-
-  fn process_inscribe_transfer(
-    &mut self,
-    transfer: Transfer,
-    inscription_id: InscriptionId,
-    inscription_number: u64,
-    to_script_key: Option<ScriptKey>,
-  ) -> Result<BRC30Event, Error<L>> {
-    let to_script_key = to_script_key.ok_or(BRC30Error::InscribeToCoinbase)?;
-    // check tick
-    let tick_id = TickId::from_str(transfer.tick_id.as_str())?;
-    let tick_info = self
-      .ledger
-      .get_tick_info(&tick_id)
-      .map_err(|e| Error::LedgerError(e))?
-      .ok_or(BRC30Error::TickNotFound(tick_id.hex()))?;
-
-    let tick_name = BRC30Tick::from_str(transfer.tick.as_str())?;
-    if tick_info.name != tick_name {
-      return Err(Error::BRC30Error(BRC30Error::TickNameNotMatch(
-        transfer.tick.clone(),
-      )));
-    }
-
-    // check amount
-    let mut amt = Num::from_str(&transfer.amount)?;
-    if amt.scale() > tick_info.decimal as i64 {
-      return Err(Error::BRC30Error(BRC30Error::AmountOverflow(amt)));
-    }
-    let base = BIGDECIMAL_TEN.checked_powu(tick_info.decimal as u64)?;
-    amt = amt.checked_mul(&base)?;
-    if amt.sign() == Sign::NoSign {
-      return Err(Error::BRC30Error(BRC30Error::InvalidZeroAmount));
-    }
-
-    // update balance
-    let mut balance = self
-      .ledger
-      .get_balance(&to_script_key, &tick_id)
-      .map_err(|e| Error::LedgerError(e))?
-      .map_or(Balance::new(tick_id.clone()), |v| v);
-
-    let overall = Into::<Num>::into(balance.overall_balance);
-    let transferable = Into::<Num>::into(balance.transferable_balance);
-    let available = overall.checked_sub(&transferable)?;
-    if available < amt {
-      return Err(Error::BRC30Error(BRC30Error::InsufficientBalance(
-        available, amt,
-      )));
-    }
-    balance.transferable_balance = transferable.checked_add(&amt)?.checked_to_u128()?;
-    self
-      .ledger
-      .set_token_balance(&to_script_key, &tick_id, balance)
-      .map_err(|e| Error::LedgerError(e))?;
-
-    // insert transferable assets
-    let amount = amt.checked_to_u128()?;
-    let transferable_assets = TransferableAsset {
-      inscription_id,
-      amount,
-      tick_id,
-      owner: to_script_key.clone(),
-    };
-    self
-      .ledger
-      .set_transferable_assets(
-        &to_script_key,
-        &tick_id,
-        &inscription_id,
-        &transferable_assets,
-      )
-      .map_err(|e| Error::LedgerError(e))?;
-
-    Ok(BRC30Event::InscribeTransfer(InscribeTransferEvent {
-      tick_id,
-      amt: amount,
-    }))
-  }
-
-  fn process_transfer(
-    &mut self,
-    inscription_id: InscriptionId,
-    from_script_key: ScriptKey,
-    to_script_key: Option<ScriptKey>,
-  ) -> Result<BRC30Event, Error<L>> {
-    let transferable = self
-      .ledger
-      .get_transferable_by_id(&from_script_key, &inscription_id)
-      .map_err(|e| Error::LedgerError(e))?
-      .ok_or(BRC30Error::TransferableNotFound(inscription_id))?;
-
-    let amt = Into::<Num>::into(transferable.amount);
-
-    if transferable.owner != from_script_key {
-      return Err(Error::BRC30Error(BRC30Error::TransferableOwnerNotMatch(
-        inscription_id,
-      )));
-    }
-
-    let tick_info = self
-      .ledger
-      .get_tick_info(&transferable.tick_id)
-      .map_err(|e| Error::LedgerError(e))?
-      .ok_or(BRC30Error::TickNotFound(transferable.tick_id.hex()))?;
-
-    // update from key balance.
-    let mut from_balance = self
-      .ledger
-      .get_balance(&from_script_key, &transferable.tick_id)
-      .map_err(|e| Error::LedgerError(e))?
-      .map_or(Balance::new(transferable.tick_id), |v| v);
-
-    let from_overall = Into::<Num>::into(from_balance.overall_balance);
-    let from_transferable = Into::<Num>::into(from_balance.transferable_balance);
-
-    let from_overall = from_overall.checked_sub(&amt)?.checked_to_u128()?;
-    let from_transferable = from_transferable.checked_sub(&amt)?.checked_to_u128()?;
-
-    from_balance.overall_balance = from_overall;
-    from_balance.transferable_balance = from_transferable;
-
-    self
-      .ledger
-      .set_token_balance(&from_script_key, &transferable.tick_id, from_balance)
-      .map_err(|e| Error::LedgerError(e))?;
-
-    // redirect receiver to sender if transfer to conibase.
-    let to_script_key = if let None = to_script_key.clone() {
-      from_script_key.clone()
-    } else {
-      to_script_key.unwrap()
-    };
-
-    // update to key balance.
-    let mut to_balance = self
-      .ledger
-      .get_balance(&to_script_key, &transferable.tick_id)
-      .map_err(|e| Error::LedgerError(e))?
-      .map_or(Balance::new(transferable.tick_id), |v| v);
-
-    let to_overall = Into::<Num>::into(to_balance.overall_balance);
-    to_balance.overall_balance = to_overall.checked_add(&amt)?.checked_to_u128()?;
-
-    self
-      .ledger
-      .set_token_balance(&to_script_key, &transferable.tick_id, to_balance)
-      .map_err(|e| Error::LedgerError(e))?;
-
-    self
-      .ledger
-      .remove_transferable(&from_script_key, &transferable.tick_id, &inscription_id)
-      .map_err(|e| Error::LedgerError(e))?;
-
-    Ok(BRC30Event::Transfer(TransferEvent {
-      tick_id: transferable.tick_id,
-      amt: amt.checked_to_u128()?,
-    }))
-  }
-}
-
-#[cfg(test)]
-mod tests {
-  use super::super::*;
-  use super::*;
-  use crate::index::INSCRIPTION_ID_TO_INSCRIPTION_ENTRY;
-  use crate::okx::datastore::BRC20::redb::BRC20DataStore;
-  use crate::okx::datastore::BRC20::{Tick, TokenInfo};
-  use crate::okx::datastore::BRC30::redb::BRC30DataStore;
-  use crate::okx::datastore::BRC30::BRC30DataStoreReadOnly;
-  use bech32::ToBase32;
-  use bitcoin::Address;
-  use redb::{Database, WriteTransaction};
-  use std::borrow::Borrow;
-  use tempfile::NamedTempFile;
-
-  #[test]
-  fn test_process_deploy() {
-    let dbfile = NamedTempFile::new().unwrap();
-    let db = Database::create(dbfile.path()).unwrap();
-    let wtx = db.begin_write().unwrap();
-    let mut inscription_id_to_inscription_entry =
-      wtx.open_table(INSCRIPTION_ID_TO_INSCRIPTION_ENTRY).unwrap();
-
-    let brc20_data_store = BRC20DataStore::new(&wtx);
-    let brc30_data_store = BRC30DataStore::new(&wtx);
-    let mut brc30update = BRC30Updater::new(
-      &brc30_data_store,
-      &brc20_data_store,
-      &inscription_id_to_inscription_entry,
-    );
-
-    let deploy = Deploy {
-      pool_type: "pool".to_string(),
-      pool_id: "c8195197bc#1f".to_string(),
-      stake: "btc".to_string(),
-      earn: "ordi1".to_string(),
-      earn_rate: "10".to_string(),
-      distribution_max: "12000000".to_string(),
-      decimals: Some("18".to_string()),
-      total_supply: Some("21000000".to_string()),
-      only: Some("1".to_string()),
-    };
-    let addr1 =
-      Address::from_str("bc1pgllnmtxs0g058qz7c6qgaqq4qknwrqj9z7rqn9e2dzhmcfmhlu4sfadf5e").unwrap();
-    let script = ScriptKey::from_address(addr1);
-    let inscruptionId =
-      InscriptionId::from_str("1111111111111111111111111111111111111111111111111111111111111111i1")
-        .unwrap();
-    let result = brc30update.process_deploy(
-      deploy.clone(),
-      0,
-      inscruptionId,
-      Some(script.clone()),
-      Some(script.clone()),
-    );
-
-    let result: Result<BRC30Event, BRC30Error> = match result {
-      Ok(event) => Ok(event),
-      Err(Error::BRC30Error(e)) => Err(e),
-      Err(e) => Err(BRC30Error::InternalError(e.to_string())),
-    };
-
-    match result {
-      Ok(event) => {
-        println!("success:{}", serde_json::to_string_pretty(&event).unwrap());
-      }
-      Err(e) => {
-        assert_eq!("error", e.to_string())
-      }
-    }
-    let tick_id = deploy.get_tick_id();
-    let pid = deploy.get_pool_id();
-    let tickinfo = brc30_data_store.get_tick_info(&tick_id).unwrap().unwrap();
-    let poolinfo = brc30_data_store.get_pid_to_poolinfo(&pid).unwrap().unwrap();
-
-    let expectTickINfo = r##"{"tick_id":"c8195197bc","name":"ordi1","inscription_id":"1111111111111111111111111111111111111111111111111111111111111111i1","allocated":12000000000000000000000000,"decimal":18,"minted":0,"supply":21000000000000000000000000,"deployer":{"Address":"bc1pgllnmtxs0g058qz7c6qgaqq4qknwrqj9z7rqn9e2dzhmcfmhlu4sfadf5e"},"deploy_block":0,"latest_mint_block":0,"pids":["c8195197bc#1f"]}"##;
-    let expectPoolInfo = r##"{"pid":"c8195197bc#1f","ptype":"Pool","inscription_id":"1111111111111111111111111111111111111111111111111111111111111111i1","stake":"NATIVE","erate":10,"minted":0,"staked":0,"dmax":12000000000000000000000000,"acc_reward_per_share":0,"last_update_block":0,"only":true}"##;
-    assert_eq!(expectPoolInfo, serde_json::to_string(&poolinfo).unwrap());
-    assert_eq!(expectTickINfo, serde_json::to_string(&tickinfo).unwrap());
-
-    let result = brc30update.process_deploy(
-      deploy.clone(),
-      0,
-      inscruptionId,
-      Some(script.clone()),
-      Some(script.clone()),
-    );
-
-    let result: Result<BRC30Event, BRC30Error> = match result {
-      Ok(event) => Ok(event),
-      Err(Error::BRC30Error(e)) => Err(e),
-      Err(e) => Err(BRC30Error::InternalError(e.to_string())),
-    };
-
-    assert_eq!(
-      Err(BRC30Error::PoolAlreadyExist(pid.as_str().to_string())),
-      result
-    );
-
-    let token = Tick::from_str("orea".to_string().as_str()).unwrap();
-    let token_info = TokenInfo {
-      tick: token.clone(),
-      inscription_id: inscruptionId.clone(),
-      inscription_number: 0,
-      supply: 0,
-      minted: 0,
-      limit_per_mint: 0,
-      decimal: 0,
-      deploy_by: script.clone(),
-      deployed_number: 0,
-      deployed_timestamp: 0,
-      latest_mint_number: 0,
-    };
-    brc20_data_store.insert_token_info(&token, &token_info);
-
-    let mut secondDeply = deploy.clone();
-    secondDeply.pool_id = "c8195197bc#11".to_string();
-    secondDeply.stake = "orea".to_string();
-    secondDeply.distribution_max = "9000000".to_string();
-    let result = brc30update.process_deploy(
-      secondDeply.clone(),
-      0,
-      inscruptionId,
-      Some(script.clone()),
-      Some(script.clone()),
-    );
-
-    let result: Result<BRC30Event, BRC30Error> = match result {
-      Ok(event) => Ok(event),
-      Err(Error::BRC30Error(e)) => Err(e),
-      Err(e) => Err(BRC30Error::InternalError(e.to_string())),
-    };
-
-    assert_ne!(true, result.is_err());
-    let tick_id = secondDeply.get_tick_id();
-    let pid = secondDeply.get_pool_id();
-    let tickinfo = brc30_data_store.get_tick_info(&tick_id).unwrap().unwrap();
-    let poolinfo = brc30_data_store.get_pid_to_poolinfo(&pid).unwrap().unwrap();
-
-    let expectTickINfo = r##"{"tick_id":"c8195197bc","name":"ordi1","inscription_id":"1111111111111111111111111111111111111111111111111111111111111111i1","allocated":21000000000000000000000000,"decimal":18,"minted":0,"supply":21000000000000000000000000,"deployer":{"Address":"bc1pgllnmtxs0g058qz7c6qgaqq4qknwrqj9z7rqn9e2dzhmcfmhlu4sfadf5e"},"deploy_block":0,"latest_mint_block":0,"pids":["c8195197bc#1f","c8195197bc#11"]}"##;
-    let expectPoolInfo = r##"{"pid":"c8195197bc#11","ptype":"Pool","inscription_id":"1111111111111111111111111111111111111111111111111111111111111111i1","stake":{"BRC20Tick":"orea"},"erate":10,"minted":0,"staked":0,"dmax":9000000000000000000000000,"acc_reward_per_share":0,"last_update_block":0,"only":true}"##;
-    assert_eq!(expectPoolInfo, serde_json::to_string(&poolinfo).unwrap());
-    assert_eq!(expectTickINfo, serde_json::to_string(&tickinfo).unwrap());
-  }
-
-  #[test]
-  fn test_process_error_params() {
-    let dbfile = NamedTempFile::new().unwrap();
-    let db = Database::create(dbfile.path()).unwrap();
-    let wtx = db.begin_write().unwrap();
-    let mut inscription_id_to_inscription_entry =
-      wtx.open_table(INSCRIPTION_ID_TO_INSCRIPTION_ENTRY).unwrap();
-
-    let brc20_data_store = BRC20DataStore::new(&wtx);
-    let brc30_data_store = BRC30DataStore::new(&wtx);
-    let mut brc30update = BRC30Updater::new(
-      &brc30_data_store,
-      &brc20_data_store,
-      &inscription_id_to_inscription_entry,
-    );
-
-    let deploy = Deploy {
-      pool_type: "pool".to_string(),
-      pool_id: "c8195197bc#1f".to_string(),
-      stake: "btc".to_string(),
-      earn: "ordi1".to_string(),
-      earn_rate: "10".to_string(),
-      distribution_max: "12000000".to_string(),
-      decimals: Some("18".to_string()),
-      total_supply: Some("21000000".to_string()),
-      only: Some("1".to_string()),
-    };
-    let addr1 =
-      Address::from_str("bc1pgllnmtxs0g058qz7c6qgaqq4qknwrqj9z7rqn9e2dzhmcfmhlu4sfadf5e").unwrap();
-    let script = ScriptKey::from_address(addr1);
-    let inscruptionId =
-      InscriptionId::from_str("1111111111111111111111111111111111111111111111111111111111111111i1")
-        .unwrap();
-
-    //err pool type
-    {
-      let mut err_pool_type = deploy.clone();
-      err_pool_type.pool_type = "errtype".to_string();
-      let result = brc30update.process_deploy(
-        err_pool_type.clone(),
-        0,
-        inscruptionId,
-        Some(script.clone()),
-        Some(script.clone()),
-      );
-      let pid = deploy.get_pool_id();
-
-      let result: Result<BRC30Event, BRC30Error> = match result {
-        Ok(event) => Ok(event),
-        Err(Error::BRC30Error(e)) => Err(e),
-        Err(e) => Err(BRC30Error::InternalError(e.to_string())),
-      };
-      assert_eq!(Err(BRC30Error::UnknownPoolType), result);
-    }
-
-    //err pid
-    {
-      let mut err_pid = deploy.clone();
-      err_pid.pool_id = "l8195197bc#1f".to_string();
-      let result = brc30update.process_deploy(
-        err_pid.clone(),
-        0,
-        inscruptionId,
-        Some(script.clone()),
-        Some(script.clone()),
-      );
-      let pid = deploy.get_pool_id();
-      let result: Result<BRC30Event, BRC30Error> = match result {
-        Ok(event) => Ok(event),
-        Err(Error::BRC30Error(e)) => Err(e),
-        Err(e) => Err(BRC30Error::InternalError(e.to_string())),
-      };
-      assert_eq!(
-        Err(BRC30Error::InvalidPoolId(
-          err_pid.pool_id.clone(),
-          "the prefix of pool id is not hex".to_string()
-        )),
-        result
-      );
-
-      let mut err_pid = deploy.clone();
-      err_pid.pool_id = "8195197bc#1f".to_string();
-      let result = brc30update.process_deploy(
-        err_pid.clone(),
-        0,
-        inscruptionId,
-        Some(script.clone()),
-        Some(script.clone()),
-      );
-      let pid = deploy.get_pool_id();
-      let result: Result<BRC30Event, BRC30Error> = match result {
-        Ok(event) => Ok(event),
-        Err(Error::BRC30Error(e)) => Err(e),
-        Err(e) => Err(BRC30Error::InternalError(e.to_string())),
-      };
-      assert_eq!(
-        Err(BRC30Error::InvalidPoolId(
-          err_pid.pool_id.clone(),
-          "pool id length is not 13".to_string()
-        )),
-        result
-      );
-
-      let mut err_pid = deploy.clone();
-      err_pid.pool_id = "c8195197bc#lf".to_string();
-      let result = brc30update.process_deploy(
-        err_pid.clone(),
-        0,
-        inscruptionId,
-        Some(script.clone()),
-        Some(script.clone()),
-      );
-      let pid = deploy.get_pool_id();
-      let result: Result<BRC30Event, BRC30Error> = match result {
-        Ok(event) => Ok(event),
-        Err(Error::BRC30Error(e)) => Err(e),
-        Err(e) => Err(BRC30Error::InternalError(e.to_string())),
-      };
-
-      assert_eq!(
-        Err(BRC30Error::InvalidPoolId(
-          err_pid.pool_id.clone(),
-          "the suffix of pool id is not hex".to_string()
-        )),
-        result
-      );
-
-      let mut err_pid = deploy.clone();
-      err_pid.pool_id = "c81195197bc#f".to_string();
-      let result = brc30update.process_deploy(
-        err_pid.clone(),
-        0,
-        inscruptionId,
-        Some(script.clone()),
-        Some(script.clone()),
-      );
-      let pid = deploy.get_pool_id();
-      let result: Result<BRC30Event, BRC30Error> = match result {
-        Ok(event) => Ok(event),
-        Err(Error::BRC30Error(e)) => Err(e),
-        Err(e) => Err(BRC30Error::InternalError(e.to_string())),
-      };
-      assert_eq!(
-        Err(BRC30Error::InvalidPoolId(
-          err_pid.pool_id.clone(),
-          "the prefix of pool id is not hex".to_string()
-        )),
-        result
-      );
-
-      let mut err_pid = deploy.clone();
-      err_pid.pool_id = "c8195197bc$1f".to_string();
-      let result = brc30update.process_deploy(
-        err_pid.clone(),
-        0,
-        inscruptionId,
-        Some(script.clone()),
-        Some(script.clone()),
-      );
-      let pid = deploy.get_pool_id();
-      let result: Result<BRC30Event, BRC30Error> = match result {
-        Ok(event) => Ok(event),
-        Err(Error::BRC30Error(e)) => Err(e),
-        Err(e) => Err(BRC30Error::InternalError(e.to_string())),
-      };
-      assert_eq!(
-        Err(BRC30Error::InvalidPoolId(
-          err_pid.pool_id.clone(),
-          "pool id must contains '#'".to_string()
-        )),
-        result
-      );
-
-      let mut err_pid = deploy.clone();
-      err_pid.pool_id = "c819519#bc#df".to_string();
-      let result = brc30update.process_deploy(
-        err_pid.clone(),
-        0,
-        inscruptionId,
-        Some(script.clone()),
-        Some(script.clone()),
-      );
-      let pid = deploy.get_pool_id();
-      let result: Result<BRC30Event, BRC30Error> = match result {
-        Ok(event) => Ok(event),
-        Err(Error::BRC30Error(e)) => Err(e),
-        Err(e) => Err(BRC30Error::InternalError(e.to_string())),
-      };
-      assert_eq!(
-        Err(BRC30Error::InvalidPoolId(
-          err_pid.pool_id.clone(),
-          "pool id must contains only one '#'".to_string()
-        )),
-        result
-      );
-
-      let mut err_pid = deploy.clone();
-      err_pid.pool_id = "c819519#bc#1f".to_string();
-      let result = brc30update.process_deploy(
-        err_pid.clone(),
-        0,
-        inscruptionId,
-        Some(script.clone()),
-        Some(script.clone()),
-      );
-      let pid = deploy.get_pool_id();
-      let result: Result<BRC30Event, BRC30Error> = match result {
-        Ok(event) => Ok(event),
-        Err(Error::BRC30Error(e)) => Err(e),
-        Err(e) => Err(BRC30Error::InternalError(e.to_string())),
-      };
-      assert_eq!(
-        Err(BRC30Error::InvalidPoolId(
-          err_pid.pool_id.clone(),
-          "pool id must contains only one '#'".to_string()
-        )),
-        result
-      );
-
-      let mut err_pid = deploy.clone();
-      err_pid.pool_id = "a8195197bc#1f".to_string();
-      let result = brc30update.process_deploy(
-        err_pid.clone(),
-        0,
-        inscruptionId,
-        Some(script.clone()),
-        Some(script.clone()),
-      );
-      let pid = deploy.get_pool_id();
-      let result: Result<BRC30Event, BRC30Error> = match result {
-        Ok(event) => Ok(event),
-        Err(Error::BRC30Error(e)) => Err(e),
-        Err(e) => Err(BRC30Error::InternalError(e.to_string())),
-      };
-      assert_eq!(
-        Err(BRC30Error::InvalidPoolTickId(
-          "a8195197bc".to_string(),
-          "c8195197bc".to_string()
-        )),
-        result
-      );
-    }
-
-    //err stake,earn
-    {
-      let mut err_stake = deploy.clone();
-      err_stake.stake = "he".to_string();
-      let result = brc30update.process_deploy(
-        err_stake.clone(),
-        0,
-        inscruptionId,
-        Some(script.clone()),
-        Some(script.clone()),
-      );
-      let pid = deploy.get_pool_id();
-      let result: Result<BRC30Event, BRC30Error> = match result {
-        Ok(event) => Ok(event),
-        Err(Error::BRC30Error(e)) => Err(e),
-        Err(e) => Err(BRC30Error::InternalError(e.to_string())),
-      };
-      assert_eq!(Err(BRC30Error::UnknownStakeType), result);
-
-      let mut err_stake = deploy.clone();
-      err_stake.stake = "hehehh".to_string();
-      let result = brc30update.process_deploy(
-        err_stake.clone(),
-        0,
-        inscruptionId,
-        Some(script.clone()),
-        Some(script.clone()),
-      );
-      let pid = deploy.get_pool_id();
-      let result: Result<BRC30Event, BRC30Error> = match result {
-        Ok(event) => Ok(event),
-        Err(Error::BRC30Error(e)) => Err(e),
-        Err(e) => Err(BRC30Error::InternalError(e.to_string())),
-      };
-      assert_eq!(Err(BRC30Error::UnknownStakeType), result);
-
-      let mut err_stake = deploy.clone();
-      err_stake.stake = "test".to_string();
-      let result = brc30update.process_deploy(
-        err_stake.clone(),
-        0,
-        inscruptionId,
-        Some(script.clone()),
-        Some(script.clone()),
-      );
-      let pid = deploy.get_pool_id();
-      let result: Result<BRC30Event, BRC30Error> = match result {
-        Ok(event) => Ok(event),
-        Err(Error::BRC30Error(e)) => Err(e),
-        Err(e) => Err(BRC30Error::InternalError(e.to_string())),
-      };
-      assert_eq!(Err(BRC30Error::StakeNotFound(err_stake.stake)), result);
-
-      let mut err_earn = deploy.clone();
-      err_earn.earn = "tes".to_string();
-      let result = brc30update.process_deploy(
-        err_earn.clone(),
-        0,
-        inscruptionId,
-        Some(script.clone()),
-        Some(script.clone()),
-      );
-      let pid = deploy.get_pool_id();
-      let result: Result<BRC30Event, BRC30Error> = match result {
-        Ok(event) => Ok(event),
-        Err(Error::BRC30Error(e)) => Err(e),
-        Err(e) => Err(BRC30Error::InternalError(e.to_string())),
-      };
-      assert_eq!(
-        Err(BRC30Error::InvalidTickLen(err_earn.earn.to_string())),
-        result
-      );
-
-      let mut err_earn = deploy.clone();
-      err_earn.earn = "test".to_string();
-      let result = brc30update.process_deploy(
-        err_earn.clone(),
-        0,
-        inscruptionId,
-        Some(script.clone()),
-        Some(script.clone()),
-      );
-      let pid = deploy.get_pool_id();
-      let result: Result<BRC30Event, BRC30Error> = match result {
-        Ok(event) => Ok(event),
-        Err(Error::BRC30Error(e)) => Err(e),
-        Err(e) => Err(BRC30Error::InternalError(e.to_string())),
-      };
-      assert_ne!(
-        Err(BRC30Error::InvalidTickLen(err_earn.earn.to_string())),
-        result
-      );
-
-      let mut err_earn = deploy.clone();
-      err_earn.earn = "testt".to_string();
-      let result = brc30update.process_deploy(
-        err_earn.clone(),
-        0,
-        inscruptionId,
-        Some(script.clone()),
-        Some(script.clone()),
-      );
-      let pid = deploy.get_pool_id();
-      let result: Result<BRC30Event, BRC30Error> = match result {
-        Ok(event) => Ok(event),
-        Err(Error::BRC30Error(e)) => Err(e),
-        Err(e) => Err(BRC30Error::InternalError(e.to_string())),
-      };
-      assert_ne!(
-        Err(BRC30Error::InvalidTickLen(err_earn.earn.to_string())),
-        result
-      );
-
-      let mut err_earn = deploy.clone();
-      err_earn.earn = "testttt".to_string();
-      let result = brc30update.process_deploy(
-        err_earn.clone(),
-        0,
-        inscruptionId,
-        Some(script.clone()),
-        Some(script.clone()),
-      );
-      let pid = deploy.get_pool_id();
-      let result: Result<BRC30Event, BRC30Error> = match result {
-        Ok(event) => Ok(event),
-        Err(Error::BRC30Error(e)) => Err(e),
-        Err(e) => Err(BRC30Error::InternalError(e.to_string())),
-      };
-      assert_eq!(
-        Err(BRC30Error::InvalidTickLen(err_earn.earn.to_string())),
-        result
-      );
-    }
-    // err erate
-    {
-      let mut err_erate = deploy.clone();
-      err_erate.earn_rate = "".to_string();
-      let result = brc30update.process_deploy(
-        err_erate.clone(),
-        0,
-        inscruptionId,
-        Some(script.clone()),
-        Some(script.clone()),
-      );
-      let pid = deploy.get_pool_id();
-      let result: Result<BRC30Event, BRC30Error> = match result {
-        Ok(event) => Ok(event),
-        Err(Error::BRC30Error(e)) => Err(e),
-        Err(e) => Err(BRC30Error::InternalError(e.to_string())),
-      };
-      assert_eq!(
-        Err(BRC30Error::InvalidNum("invalid number: ".to_string())),
-        result
-      );
-
-      let mut err_erate = deploy.clone();
-      err_erate.earn_rate = "1l".to_string();
-      let result = brc30update.process_deploy(
-        err_erate.clone(),
-        0,
-        inscruptionId,
-        Some(script.clone()),
-        Some(script.clone()),
-      );
-      let pid = deploy.get_pool_id();
-      let result: Result<BRC30Event, BRC30Error> = match result {
-        Ok(event) => Ok(event),
-        Err(Error::BRC30Error(e)) => Err(e),
-        Err(e) => Err(BRC30Error::InternalError(e.to_string())),
-      };
-      assert_eq!(
-        Err(BRC30Error::InvalidNum("1linvalid number: 1l".to_string())),
-        result
-      );
-    }
-
-    //err dmax
-    {
-      let mut err_dmax = deploy.clone();
-      err_dmax.distribution_max = "".to_string();
-      let result = brc30update.process_deploy(
-        err_dmax.clone(),
-        0,
-        inscruptionId,
-        Some(script.clone()),
-        Some(script.clone()),
-      );
-      let pid = deploy.get_pool_id();
-      let result: Result<BRC30Event, BRC30Error> = match result {
-        Ok(event) => Ok(event),
-        Err(Error::BRC30Error(e)) => Err(e),
-        Err(e) => Err(BRC30Error::InternalError(e.to_string())),
-      };
-      assert_eq!(
-        Err(BRC30Error::InvalidNum("invalid number: ".to_string())),
-        result
-      );
-
-      let mut err_dmax = deploy.clone();
-      err_dmax.distribution_max = "1l".to_string();
-      let result = brc30update.process_deploy(
-        err_dmax.clone(),
-        0,
-        inscruptionId,
-        Some(script.clone()),
-        Some(script.clone()),
-      );
-      let pid = deploy.get_pool_id();
-      let result: Result<BRC30Event, BRC30Error> = match result {
-        Ok(event) => Ok(event),
-        Err(Error::BRC30Error(e)) => Err(e),
-        Err(e) => Err(BRC30Error::InternalError(e.to_string())),
-      };
-      assert_eq!(
-        Err(BRC30Error::InvalidNum("1linvalid number: 1l".to_string())),
-        result
-      );
-
-      let mut err_dmax = deploy.clone();
-      err_dmax.distribution_max = "21000001".to_string();
-      let result = brc30update.process_deploy(
-        err_dmax.clone(),
-        0,
-        inscruptionId,
-        Some(script.clone()),
-        Some(script.clone()),
-      );
-      let pid = deploy.get_pool_id();
-      let result: Result<BRC30Event, BRC30Error> = match result {
-        Ok(event) => Ok(event),
-        Err(Error::BRC30Error(e)) => Err(e),
-        Err(e) => Err(BRC30Error::InternalError(e.to_string())),
-      };
-      assert_eq!(
-        Err(BRC30Error::ExceedDmax(
-          "21000001".to_string(),
-          "21000000".to_string()
-        )),
-        result
-      );
-    }
-
-    //err total_supply
-    {
-      let mut err_total = deploy.clone();
-      err_total.total_supply = Some("".to_string());
-      let result = brc30update.process_deploy(
-        err_total.clone(),
-        0,
-        inscruptionId,
-        Some(script.clone()),
-        Some(script.clone()),
-      );
-      let pid = deploy.get_pool_id();
-      let result: Result<BRC30Event, BRC30Error> = match result {
-        Ok(event) => Ok(event),
-        Err(Error::BRC30Error(e)) => Err(e),
-        Err(e) => Err(BRC30Error::InternalError(e.to_string())),
-      };
-      assert_eq!(
-        Err(BRC30Error::InvalidNum("invalid number: ".to_string())),
-        result
-      );
-
-      let mut err_dmax = deploy.clone();
-      err_dmax.total_supply = Some("1l".to_string());
-      let result = brc30update.process_deploy(
-        err_dmax.clone(),
-        0,
-        inscruptionId,
-        Some(script.clone()),
-        Some(script.clone()),
-      );
-      let pid = deploy.get_pool_id();
-      let result: Result<BRC30Event, BRC30Error> = match result {
-        Ok(event) => Ok(event),
-        Err(Error::BRC30Error(e)) => Err(e),
-        Err(e) => Err(BRC30Error::InternalError(e.to_string())),
-      };
-      assert_eq!(
-        Err(BRC30Error::InvalidNum("1linvalid number: 1l".to_string())),
-        result
-      );
-    }
-  }
-}
->>>>>>> 3348105c
+// }