--- conflicted
+++ resolved
@@ -638,73 +638,6 @@
   if amt.sign() == Sign::NoSign {
     return Err(Error::BRC30Error(BRC30Error::InvalidZeroAmount));
   }
-<<<<<<< HEAD
-  // get all staked pools and calculate total reward
-  let mut staked_pools: Vec<(Pid, u128)> = Vec::new();
-  let mut total_reward = 0;
-  for pid in tick_info.pids.clone() {
-    let user_info = if let Ok(Some(u)) = brc30_store.get_pid_to_use_info(&to_script_key, &pid) {
-      u
-    } else {
-      continue;
-    };
-    let pool_info = if let Ok(Some(p)) = brc30_store.get_pid_to_poolinfo(&pid) {
-      p
-    } else {
-      continue;
-    };
-    let dec = get_stake_dec(&pool_info.stake, brc30_store, brc20_store);
-    let reward = if let Ok(r) = reward::query_reward(user_info, pool_info, context.blockheight, dec)
-    {
-      r
-    } else {
-      continue;
-    };
-    if reward > 0 {
-      total_reward += reward;
-      staked_pools.push((pid, reward))
-    }
-  }
-  if amt > total_reward.into() {
-    return Err(Error::BRC30Error(BRC30Error::AmountExceedLimit(amt)));
-  }
-
-  // claim rewards
-  let mut remain_amt = amt.clone();
-  for (pid, reward) in staked_pools {
-    let reward = Num::from(reward);
-    if remain_amt <= Num::zero() {
-      break;
-    }
-    let mut reward = if reward < remain_amt {
-      reward
-    } else {
-      remain_amt.clone()
-    };
-
-    let mut user_info = brc30_store
-      .get_pid_to_use_info(&to_script_key, &pid)
-      .map_err(|e| Error::LedgerError(e))?
-      .ok_or(BRC30Error::InternalError(String::from(
-        "user info not found",
-      )))?;
-    let mut pool_info = brc30_store
-      .get_pid_to_poolinfo(&pid)
-      .map_err(|e| Error::LedgerError(e))?
-      .ok_or(BRC30Error::InternalError(String::from("pool not found")))?;
-
-    let dec = get_stake_dec(&pool_info.stake, brc30_store, brc20_store);
-    reward::update_pool(&mut pool_info, context.blockheight, dec)?;
-    let withdraw_reward = reward::withdraw_user_reward(&mut user_info, &mut pool_info, dec)?;
-    reward::update_user_stake(&mut user_info, &mut pool_info, dec)?;
-
-    if withdraw_reward > reward.checked_to_u128()? {
-      user_info.reward = user_info.reward - withdraw_reward + reward.checked_to_u128()?;
-      //pool_info.minted = pool_info.minted - withdraw_reward + reward.checked_to_u128()?;
-    } else {
-      reward = Num::from(withdraw_reward)
-    }
-=======
 
   // get user info and pool info
   let pool_id = mint.get_pool_id();
@@ -716,11 +649,10 @@
     .get_pid_to_poolinfo(&pool_id)
     .map_err(|e| Error::LedgerError(e))?
     .ok_or(Error::BRC30Error(BRC30Error::PoolNotExist(mint.pool_id)))?;
->>>>>>> 654e02c2
 
   // calculate reward
-  let dec = get_stake_dec(&pool_info.stake, brc30_store, _brc20_store);
-  reward::update_pool(&mut pool_info, msg.block_height, dec)?;
+  let dec = get_stake_dec(&pool_info.stake, brc30_store, brc20_store);
+  reward::update_pool(&mut pool_info, context.blockheight, dec)?;
   let withdraw_reward = reward::withdraw_user_reward(&mut user_info, &mut pool_info, dec)?;
   reward::update_user_stake(&mut user_info, &mut pool_info, dec)?;
 
