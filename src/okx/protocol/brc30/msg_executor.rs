use crate::okx::{
  datastore::{
    balance::{
      convert_amount_with_decimal, convert_amount_without_decimal,
      convert_pledged_tick_with_decimal, convert_pledged_tick_without_decimal, get_stake_dec,
      get_user_common_balance, stake_is_exist, tick_can_staked,
    },
    brc30::{
      BRC30Event, BRC30Receipt, BRC30Tick, Balance, DeployPoolEvent, DeployTickEvent, DepositEvent,
      InscribeTransferEvent, MintEvent, PassiveWithdrawEvent, Pid, PoolInfo, StakeInfo, TickId,
      TickInfo, TransferEvent, TransferableAsset, UserInfo, WithdrawEvent,
    },
    ord::OrdDataStoreReadOnly,
    BRC20DataStoreReadWrite, BRC30DataStoreReadWrite, ScriptKey,
  },
  protocol::{
    brc30::{
      hash::caculate_tick_id,
      operation::BRC30Operation,
      params::{BIGDECIMAL_TEN, MAX_DECIMAL_WIDTH, MAX_STAKED_POOL_NUM},
      BRC30Error, BRC30Message, Deploy, Error, Mint, Num, PassiveUnStake, Stake, Transfer, UnStake,
    },
    utils, BlockContext,
  },
  reward::reward,
};
use crate::{InscriptionId, Result, SatPoint};
use anyhow::anyhow;
use bigdecimal::num_bigint::Sign;
use bitcoin::{Network, Txid};
use std::cmp;
use std::str::FromStr;

#[derive(Debug, Clone, PartialEq)]
pub struct BRC30ExecutionMessage {
  pub(crate) txid: Txid,
  pub(crate) inscription_id: InscriptionId,
  pub(crate) inscription_number: i64,
  pub(crate) commit_input_satpoint: Option<SatPoint>,
  pub(crate) old_satpoint: SatPoint,
  pub(crate) new_satpoint: SatPoint,
  pub(crate) commit_from: Option<ScriptKey>,
  pub(crate) from: ScriptKey,
  pub(crate) to: ScriptKey,
  pub(crate) op: BRC30Operation,
}

impl BRC30ExecutionMessage {
  pub fn from_message<'a, O: OrdDataStoreReadOnly>(
    ord_store: &'a O,
    msg: &BRC30Message,
    network: Network,
  ) -> Result<Self> {
    Ok(Self {
      txid: msg.txid,
      inscription_id: msg.inscription_id,
      inscription_number: utils::get_inscription_number_by_id(msg.inscription_id, ord_store)?,
      commit_input_satpoint: msg.commit_input_satpoint,
      old_satpoint: msg.old_satpoint,
      new_satpoint: msg
        .new_satpoint
        .ok_or(anyhow!("new satpoint cannot be None"))?,
      commit_from: match msg.commit_input_satpoint {
        Some(satpoint) => Some(utils::get_script_key_on_satpoint(
          satpoint, ord_store, network,
        )?),
        None => None,
      },
      from: utils::get_script_key_on_satpoint(msg.old_satpoint, ord_store, network)?,
      to: utils::get_script_key_on_satpoint(msg.new_satpoint.unwrap(), ord_store, network)?,
      op: msg.op.clone(),
    })
  }

  pub fn from(msg: &BRC30ExecutionMessage) -> Self {
    Self {
      txid: msg.txid.clone(),
      inscription_id: msg.inscription_id.clone(),
      inscription_number: msg.inscription_number.clone(),
      commit_input_satpoint: msg.commit_input_satpoint.clone(),
      old_satpoint: msg.old_satpoint.clone(),
      new_satpoint: msg.new_satpoint.clone(),
      commit_from: msg.commit_from.clone(),
      from: msg.from.clone(),
      to: msg.to.clone(),
      op: msg.op.clone(),
    }
  }
}
pub fn execute<'a, M: BRC20DataStoreReadWrite, N: BRC30DataStoreReadWrite>(
  context: BlockContext,
  brc20_store: &'a M,
  brc30_store: &'a N,
  msg: &BRC30ExecutionMessage,
) -> Result<Option<BRC30Receipt>> {
  log::debug!("BRC20S execute message: {:?}", msg);
  let mut is_save_receipt = true;
  let event = match &msg.op {
    BRC30Operation::Deploy(deploy) => {
      process_deploy(context, brc20_store, brc30_store, msg, deploy.clone())
    }
    BRC30Operation::Stake(stake) => {
      process_stake(context, brc20_store, brc30_store, msg, stake.clone()).map(|event| vec![event])
    }
    BRC30Operation::UnStake(unstake) => {
      process_unstake(context, brc20_store, brc30_store, msg, unstake.clone())
        .map(|event| vec![event])
    }
    BRC30Operation::PassiveUnStake(passive_unstake) => {
      let events = process_passive_unstake(
        context,
        brc20_store,
        brc30_store,
        msg,
        passive_unstake.clone(),
      );
      match &events {
        Ok(events) => {
          if events.is_empty() {
            is_save_receipt = false
          }
        }
        Err(e) => {
          log::error!("passive failed:{:?}", e.to_string());
          is_save_receipt = false
        }
      };
      events
    }
    BRC30Operation::Mint(mint) => {
      process_mint(context, brc20_store, brc30_store, msg, mint.clone()).map(|event| vec![event])
    }
    BRC30Operation::InscribeTransfer(transfer) => {
      process_inscribe_transfer(context, brc20_store, brc30_store, msg, transfer.clone())
        .map(|event| vec![event])
    }
    BRC30Operation::Transfer => {
      process_transfer(context, brc20_store, brc30_store, msg).map(|event| vec![event])
    }
  };

  if !is_save_receipt {
    return Ok(None);
  }

  let receipt = BRC30Receipt {
    inscription_id: msg.inscription_id,
    inscription_number: msg.inscription_number,
    old_satpoint: msg.old_satpoint,
    new_satpoint: msg.new_satpoint,
    from: msg.from.clone(),
    to: if msg.new_satpoint.outpoint.txid != msg.txid {
      msg.from.clone()
    } else {
      msg.to.clone()
    },
    op: msg.op.op_type(),
    result: match event {
      Ok(event) => Ok(event),
      Err(Error::BRC30Error(e)) => Err(e),
      Err(e) => return Err(anyhow!("BRC30 execute exception: {e}")),
    },
  };

  log::debug!("BRC20S message receipt: {:?}", receipt);
  brc30_store
    .add_transaction_receipt(&msg.txid, &receipt)
    .map_err(|e| anyhow!("failed to set transaction receipts to state! error: {e}"))?;
  Ok(Some(receipt))
}

pub fn process_deploy<'a, M: BRC20DataStoreReadWrite, N: BRC30DataStoreReadWrite>(
  context: BlockContext,
  brc20_store: &'a M,
  brc30_store: &'a N,
  msg: &BRC30ExecutionMessage,
  deploy: Deploy,
) -> Result<Vec<BRC30Event>, Error<N>> {
  // ignore inscribe inscription to coinbase.
  if msg.new_satpoint.outpoint.txid != msg.txid {
    return Err(Error::BRC30Error(BRC30Error::InscribeToCoinbase));
  }
  let mut events = Vec::new();
  // inscription message basic availability check
  if let Some(iserr) = deploy.validate_basic().err() {
    return Err(Error::BRC30Error(iserr));
  }
  //Prepare the data
  let to_script_key = msg.to.clone();

  let from_script_key = match msg.commit_from.clone() {
    Some(script) => script,
    None => {
      return Err(Error::BRC30Error(BRC30Error::InternalError(
        "commit from script pubkey not exist".to_string(),
      )));
    }
  };

  let tick_id = deploy.get_tick_id();
  let pid = deploy.get_pool_id();
  let ptype = deploy.get_pool_type();

  let stake = deploy.get_stake_id();

  if !tick_can_staked(&stake) {
    return Err(Error::BRC30Error(BRC30Error::StakeNoPermission(
      stake.to_string(),
    )));
  }
  //check stake
  if !stake_is_exist(&stake, brc30_store, brc20_store) {
    return Err(Error::BRC30Error(BRC30Error::StakeNotFound(
      stake.to_string(),
    )));
  }
  // check pool is exist, if true return error
  if let Some(_) = brc30_store
    .get_pid_to_poolinfo(&pid)
    .map_err(|e| Error::LedgerError(e))?
  {
    return Err(Error::BRC30Error(BRC30Error::PoolAlreadyExist(
      pid.as_str().to_string(),
    )));
  }

  let erate: Num;
  let only = deploy.get_only();
  let tick_name = deploy.get_earn_id();
  let dmax_str = deploy.distribution_max.as_str();
  let dmax: u128;

  //Get or create the tick
  if let Some(mut temp_tick) = brc30_store
    .get_tick_info(&tick_id)
    .map_err(|e| Error::LedgerError(e))?
  {
    if temp_tick.name != tick_name {
      return Err(Error::BRC30Error(BRC30Error::TickNameNotMatch(
        deploy.earn.clone(),
      )));
    }

    if !temp_tick.deployer.eq(&to_script_key) {
      return Err(Error::BRC30Error(BRC30Error::DeployerNotEqual(
        pid.as_str().to_string(),
        temp_tick.deployer.to_string(),
        to_script_key.to_string(),
      )));
    }

    if !to_script_key.eq(&from_script_key) {
      return Err(Error::BRC30Error(BRC30Error::FromToNotEqual(
        from_script_key.to_string(),
        to_script_key.to_string(),
      )));
    }

    // check stake has exist in tick's pools
    if let Some(_) = brc30_store
      .get_tickid_stake_to_pid(&tick_id, &stake)
      .map_err(|e| Error::LedgerError(e))?
    {
      return Err(Error::BRC30Error(BRC30Error::StakeAlreadyExist(
        stake.to_string(),
        tick_id.to_lowercase().hex(),
      )));
    }

    dmax = convert_amount_with_decimal(dmax_str.clone(), temp_tick.decimal)?.checked_to_u128()?;
    // check dmax
    if temp_tick.supply - temp_tick.allocated < dmax {
      return Err(Error::BRC30Error(BRC30Error::InsufficientTickSupply(
        deploy.distribution_max,
      )));
    }
    temp_tick.allocated = temp_tick.allocated + dmax;
    temp_tick.pids.push(pid.clone());
    brc30_store
      .set_tick_info(&tick_id, &temp_tick)
      .map_err(|e| Error::LedgerError(e))?;

    erate = convert_amount_with_decimal(deploy.earn_rate.as_str(), temp_tick.decimal)?;
  } else {
    let decimal = Num::from_str(&deploy.decimals.map_or(MAX_DECIMAL_WIDTH.to_string(), |v| v))?
      .checked_to_u8()?;
    if decimal > MAX_DECIMAL_WIDTH {
      return Err(Error::BRC30Error(BRC30Error::DecimalsTooLarge(decimal)));
    }

    let supply_str = deploy.total_supply.ok_or(BRC30Error::InternalError(
      "the first deploy must be set total supply".to_string(),
    ))?;
    let total_supply = convert_amount_with_decimal(supply_str.as_str(), decimal)?;
    erate = convert_amount_with_decimal(&deploy.earn_rate.as_str(), decimal)?;

    let supply = total_supply.checked_to_u128()?;
    let c_tick_id = caculate_tick_id(
      tick_name.as_str(),
      convert_amount_without_decimal(supply, decimal)?.checked_to_u128()?,
      decimal,
      &from_script_key,
      &to_script_key,
    );
    if !c_tick_id.to_lowercase().eq(&tick_id) {
      return Err(Error::BRC30Error(BRC30Error::InvalidPoolTickId(
        tick_id.hex(),
        c_tick_id.hex(),
      )));
    }

    let pids = vec![pid.clone()];
    dmax = convert_amount_with_decimal(dmax_str.clone(), decimal)?.checked_to_u128()?;
    let tick = TickInfo::new(
      tick_id,
      &tick_name,
      &msg.inscription_id.clone(),
      dmax,
      decimal,
      0_u128,
      supply,
      &to_script_key,
      context.blockheight,
      context.blockheight,
      pids,
    );
    brc30_store
      .set_tick_info(&tick_id, &tick)
      .map_err(|e| Error::LedgerError(e))?;

    events.push(BRC30Event::DeployTick(DeployTickEvent {
      tick_id,
      name: tick_name,
      supply: tick.supply,
      decimal: tick.decimal,
    }));
  };

  let erate = erate.checked_to_u128()?;
  let pool = PoolInfo::new(
    &pid,
    &ptype,
    &msg.inscription_id.clone(),
    &stake,
    erate,
    0,
    0,
    dmax,
    "0".to_string(),
    context.blockheight,
    only,
  );

  brc30_store
    .set_pid_to_poolinfo(&pool.pid, &pool)
    .map_err(|e| Error::LedgerError(e))?;
  brc30_store
    .set_tickid_stake_to_pid(&tick_id, &stake, &pid)
    .map_err(|e| Error::LedgerError(e))?;

  events.push(BRC30Event::DeployPool(DeployPoolEvent {
    pid,
    ptype,
    stake,
    erate,
    dmax,
    only,
  }));
  Ok(events)
}

fn process_stake<'a, M: BRC20DataStoreReadWrite, N: BRC30DataStoreReadWrite>(
  context: BlockContext,
  brc20_store: &'a M,
  brc30_store: &'a N,
  msg: &BRC30ExecutionMessage,
  stake_msg: Stake,
) -> Result<BRC30Event, Error<N>> {
  // ignore inscribe inscription to coinbase.
  if msg.new_satpoint.outpoint.txid != msg.txid {
    return Err(Error::BRC30Error(BRC30Error::InscribeToCoinbase));
  }
  if let Some(err) = stake_msg.validate_basic().err() {
    return Err(Error::BRC30Error(err));
  }
  let pool_id = stake_msg.get_pool_id();

  let to_script_key = msg.to.clone();

  let from_script_key = match msg.commit_from.clone() {
    Some(script) => script,
    None => {
      return Err(Error::BRC30Error(BRC30Error::InternalError("".to_string())));
    }
  };
  if !to_script_key.eq(&from_script_key) {
    return Err(Error::BRC30Error(BRC30Error::FromToNotEqual(
      from_script_key.to_string(),
      to_script_key.to_string(),
    )));
  }

  let mut pool = brc30_store
    .get_pid_to_poolinfo(&pool_id)
    .map_err(|e| Error::LedgerError(e))?
    .ok_or(Error::BRC30Error(BRC30Error::PoolNotExist(
      pool_id.as_str().to_string(),
    )))?;

  let stake_tick = pool.stake.clone();
  let amount = convert_pledged_tick_with_decimal(
    &stake_tick,
    stake_msg.amount.as_str(),
    brc30_store,
    brc20_store,
  )?;

  // check user balance of stake is more than ammount to staked
  let stake_balance =
    get_user_common_balance(&to_script_key, &stake_tick, brc30_store, brc20_store);

  let is_first_stake: bool;
  let mut userinfo = match brc30_store.get_pid_to_use_info(&to_script_key, &pool_id) {
    Ok(Some(info)) => {
      if info.staked == 0_u128 {
        is_first_stake = true;
      } else {
        is_first_stake = false;
      }
      info
    }
    _ => {
      is_first_stake = true;
      UserInfo::default(&pool_id)
    }
  };

  let mut user_stakeinfo = brc30_store
    .get_user_stakeinfo(&to_script_key, &stake_tick)
    .map_err(|e| Error::LedgerError(e))?
    .map_or(StakeInfo::new(&vec![], &stake_tick, 0, 0), |v| v);

  if user_stakeinfo.pool_stakes.len() == MAX_STAKED_POOL_NUM {
    return Err(Error::BRC30Error(BRC30Error::InternalError(
      "the number of stake pool is full".to_string(),
    )));
  }

  let staked_total =
    Num::from(user_stakeinfo.total_only).checked_add(&Num::from(user_stakeinfo.max_share))?;
  if stake_balance.lt(&staked_total) {
    return Err(Error::BRC30Error(BRC30Error::InternalError(
      "got serious error stake_balance < user staked total".to_string(),
    )));
  }
  let can_stake_balance: Num;
  let has_staked = Num::from(userinfo.staked);
  if pool.only {
    can_stake_balance = stake_balance.checked_sub(&staked_total)?;
  } else {
    can_stake_balance = stake_balance
      .checked_sub(&Num::from(user_stakeinfo.total_only))?
      .checked_sub(&has_staked)?;
  }
  if can_stake_balance.lt(&amount) {
    return Err(Error::BRC30Error(BRC30Error::InsufficientBalance(
      amount.clone().truncate_to_str().unwrap(),
      can_stake_balance.to_string(),
    )));
  }

  let dec = get_stake_dec(&stake_tick, brc30_store, brc20_store);
  reward::update_pool(&mut pool, context.blockheight, dec)?;
  let mut reward = 0_u128;
  if !is_first_stake {
    reward = reward::withdraw_user_reward(&mut userinfo, &mut pool, dec)?;
  }
  // updated user balance of stakedhehe =
  userinfo.staked = has_staked.checked_add(&amount)?.checked_to_u128()?;
  reward::update_user_stake(&mut userinfo, &mut pool, dec)?;
  brc30_store
    .set_pid_to_use_info(&to_script_key, &pool_id, &userinfo)
    .map_err(|e| Error::LedgerError(e))?;

  //update the stake_info of user
  let mut is_exist_pool_stake = false;
  for pool_stake in user_stakeinfo.pool_stakes.iter_mut() {
    if pool_stake.0 == pool_id {
      pool_stake.2 = userinfo.staked;
      is_exist_pool_stake = true;
      break;
    }
  }
  if !is_exist_pool_stake {
    user_stakeinfo
      .pool_stakes
      .push((pool_id.clone(), pool.only, userinfo.staked))
  }

  if pool.only {
    user_stakeinfo.total_only = Num::from(user_stakeinfo.total_only)
      .checked_add(&amount)?
      .checked_to_u128()?;
  } else {
    user_stakeinfo.max_share = cmp::max(user_stakeinfo.max_share, userinfo.staked)
  }

  brc30_store
    .set_user_stakeinfo(&to_script_key, &stake_tick, &user_stakeinfo)
    .map_err(|e| Error::LedgerError(e))?;

  // update pool_info for stake
  pool.staked = Num::from(pool.staked)
    .checked_add(&amount)?
    .checked_to_u128()?;
  brc30_store
    .set_pid_to_poolinfo(&pool_id, &pool)
    .map_err(|e| Error::LedgerError(e))?;

  return Ok(BRC30Event::Deposit(DepositEvent {
    pid: pool_id,
    amt: amount.checked_to_u128()?,
    period_settlement_reward: reward,
  }));
}

fn process_unstake<'a, M: BRC20DataStoreReadWrite, N: BRC30DataStoreReadWrite>(
  context: BlockContext,
  brc20_store: &'a M,
  brc30_store: &'a N,
  msg: &BRC30ExecutionMessage,
  unstake: UnStake,
) -> Result<BRC30Event, Error<N>> {
  // ignore inscribe inscription to coinbase.
  if msg.new_satpoint.outpoint.txid != msg.txid {
    return Err(Error::BRC30Error(BRC30Error::InscribeToCoinbase));
  }
  if let Some(err) = unstake.validate_basic().err() {
    return Err(Error::BRC30Error(err));
  }
  let pool_id = unstake.get_pool_id();
  let to_script_key = msg.to.clone();
  let from_script_key = match msg.commit_from.clone() {
    Some(script) => script,
    None => {
      return Err(Error::BRC30Error(BRC30Error::InternalError("".to_string())));
    }
  };
  if !to_script_key.eq(&from_script_key) {
    return Err(Error::BRC30Error(BRC30Error::FromToNotEqual(
      from_script_key.to_string(),
      to_script_key.to_string(),
    )));
  }

  let mut pool = brc30_store
    .get_pid_to_poolinfo(&pool_id)
    .map_err(|e| Error::LedgerError(e))?
    .ok_or(Error::BRC30Error(BRC30Error::PoolNotExist(
      pool_id.as_str().to_string(),
    )))?;

  let stake_tick = pool.stake.clone();

  let amount = convert_pledged_tick_with_decimal(
    &stake_tick,
    unstake.amount.as_str(),
    brc30_store,
    brc20_store,
  )?;

  let mut userinfo = brc30_store
    .get_pid_to_use_info(&to_script_key, &pool_id)
    .map_or(Some(UserInfo::default(&pool_id)), |v| v)
    .unwrap_or(UserInfo::default(&pool_id));
  let has_staked = Num::from(userinfo.staked);
  if has_staked.lt(&amount) {
    return Err(Error::BRC30Error(BRC30Error::InsufficientBalance(
      has_staked.clone().to_string(),
      amount.clone().truncate_to_str().unwrap(),
    )));
  }

  let dec = get_stake_dec(&stake_tick, brc30_store, brc20_store);
  reward::update_pool(&mut pool, context.blockheight, dec)?;
  let reward = reward::withdraw_user_reward(&mut userinfo, &mut pool, dec)?;
  userinfo.staked = has_staked.checked_sub(&amount)?.checked_to_u128()?;
  pool.staked = Num::from(pool.staked)
    .checked_sub(&amount)?
    .checked_to_u128()?;
  reward::update_user_stake(&mut userinfo, &mut pool, dec)?;

  brc30_store
    .set_pid_to_use_info(&to_script_key, &pool_id, &userinfo)
    .map_err(|e| Error::LedgerError(e))?;

  let mut user_stakeinfo = brc30_store
    .get_user_stakeinfo(&to_script_key, &stake_tick)
    .map_err(|e| Error::LedgerError(e))?
    .ok_or(Error::BRC30Error(BRC30Error::InsufficientBalance(
      amount.clone().truncate_to_str().unwrap(),
      0_u128.to_string(),
    )))?;

  //update pool_stakes
  for pool_stake in user_stakeinfo.pool_stakes.iter_mut() {
    if pool_stake.0 == pool_id {
      pool_stake.2 = userinfo.staked;
      break;
    }
  }
  //remove staked is zero
  user_stakeinfo
    .pool_stakes
    .retain(|pool_stake| pool_stake.2 != 0);

  if pool.only {
    user_stakeinfo.total_only = Num::from(user_stakeinfo.total_only)
      .checked_sub(&amount)?
      .checked_to_u128()?;
  } else {
    user_stakeinfo.max_share = user_stakeinfo.calculate_max_share()?.checked_to_u128()?;
  }

  brc30_store
    .set_pid_to_poolinfo(&pool_id, &pool)
    .map_err(|e| Error::LedgerError(e))?;

  brc30_store
    .set_user_stakeinfo(&to_script_key, &stake_tick, &user_stakeinfo)
    .map_err(|e| Error::LedgerError(e))?;

  return Ok(BRC30Event::Withdraw(WithdrawEvent {
    pid: pool_id,
    amt: amount.checked_to_u128()?,
    period_settlement_reward: reward,
  }));
}

fn process_passive_unstake<'a, M: BRC20DataStoreReadWrite, N: BRC30DataStoreReadWrite>(
  context: BlockContext,
  brc20_store: &'a M,
  brc30_store: &'a N,
  msg: &BRC30ExecutionMessage,
  passive_unstake: PassiveUnStake,
) -> Result<Vec<BRC30Event>, Error<N>> {
  if let Some(iserr) = passive_unstake.validate_basics().err() {
    return Err(Error::BRC30Error(iserr));
  }
  let from_script_key = msg.from.clone();

  // passive msg set from/commit_from/to = msg.from for passing unstake
  let mut passive_msg = BRC30ExecutionMessage::from(msg);
  passive_msg.commit_from = Some(msg.from.clone());
  passive_msg.to = msg.from.clone();

  let stake_tick = passive_unstake.get_stake_tick();
  let stake_info = brc30_store
    .get_user_stakeinfo(&from_script_key, &stake_tick)
<<<<<<< HEAD
    .map_err(|e| Error::LedgerError(e))?;
  let stake_info = match stake_info {
    Some(info) => info,
    None => {
      return Err(Error::BRC30Error(BRC30Error::StakeNotFound(
        passive_unstake.stake.clone(),
      )));
    }
  };
=======
    .map_err(|e| Error::LedgerError(e))?
    .ok_or(Error::BRC30Error(BRC30Error::InsufficientBalance(
      Num::from(0_u128).to_string(),
      Num::from(0_u128).to_string(),
    )))?;
>>>>>>> ca015282

  let balance = get_user_common_balance(&from_script_key, &stake_tick, brc30_store, brc20_store);
  let staked_total =
    Num::from(stake_info.total_only).checked_add(&Num::from(stake_info.max_share))?;

  // the balance which is minused by passive_amt, so if it >= staked_total, it can staked. others we need passive_withdraw
  if balance.ge(&staked_total) {
    // user remain can make user to stake. so nothing to do
    return Ok(vec![]);
  };

  let mut events = Vec::new();

  let stake_alterive = staked_total.checked_sub(&balance)?;

  let pids: Vec<(Pid, u128)> = stake_info.calculate_withdraw_pools(&stake_alterive)?;
  for (pid, stake) in pids.iter() {
    let withdraw_stake =
      convert_pledged_tick_without_decimal(&stake_tick, *stake, brc30_store, brc20_store)?;
    let stake_msg = UnStake::new(
      pid.to_lowercase().as_str(),
      withdraw_stake.to_string().as_str(),
    );
    passive_msg.op = BRC30Operation::UnStake(stake_msg.clone());
    process_unstake(context, brc20_store, brc30_store, &passive_msg, stake_msg)?;
    events.push(BRC30Event::PassiveWithdraw(PassiveWithdrawEvent {
      pid: pid.clone(),
      amt: *stake,
    }));
  }

  Ok(events)
}
fn process_mint<'a, M: BRC20DataStoreReadWrite, N: BRC30DataStoreReadWrite>(
  context: BlockContext,
  brc20_store: &'a M,
  brc30_store: &'a N,
  msg: &BRC30ExecutionMessage,
  mint: Mint,
) -> Result<BRC30Event, Error<N>> {
  // ignore inscribe inscription to coinbase.
  if msg.new_satpoint.outpoint.txid != msg.txid {
    return Err(Error::BRC30Error(BRC30Error::InscribeToCoinbase));
  }
  if let Some(iserr) = mint.validate_basic().err() {
    return Err(Error::BRC30Error(iserr));
  }
  let to_script_key = msg.to.clone();

  let from_script_key = match msg.commit_from.clone() {
    Some(script) => script,
    None => {
      return Err(Error::BRC30Error(BRC30Error::InternalError("".to_string())));
    }
  };
  if !to_script_key.eq(&from_script_key) {
    return Err(Error::BRC30Error(BRC30Error::FromToNotEqual(
      from_script_key.to_string(),
      to_script_key.to_string(),
    )));
  }

  // check tick
  let tick_id = mint.get_tick_id()?;
  let mut tick_info = brc30_store
    .get_tick_info(&tick_id)
    .map_err(|e| Error::LedgerError(e))?
    .ok_or(BRC30Error::TickNotFound(mint.tick.clone()))?;

  let tick_name = BRC30Tick::from_str(mint.tick.as_str())?;
  if tick_info.name != tick_name {
    return Err(Error::BRC30Error(BRC30Error::TickNameNotMatch(
      mint.tick.clone(),
    )));
  }

  // check amount
  let mut amt = Num::from_str(&mint.amount)?;
  if amt.scale() > tick_info.decimal as i64 {
    return Err(Error::BRC30Error(BRC30Error::AmountOverflow(mint.amount)));
  }
  let base = BIGDECIMAL_TEN.checked_powu(tick_info.decimal as u64)?;
  amt = amt.checked_mul(&base)?;
  if amt.sign() == Sign::NoSign {
    return Err(Error::BRC30Error(BRC30Error::InvalidZeroAmount));
  }

  // get user info and pool info
  let pool_id = mint.get_pool_id()?;
  let mut user_info = brc30_store
    .get_pid_to_use_info(&to_script_key, &pool_id)
    .unwrap_or(Some(UserInfo::default(&pool_id)))
    .unwrap_or(UserInfo::default(&pool_id));
  let mut pool_info = brc30_store
    .get_pid_to_poolinfo(&pool_id)
    .map_err(|e| Error::LedgerError(e))?
    .ok_or(Error::BRC30Error(BRC30Error::PoolNotExist(mint.pool_id)))?;

  // calculate reward
  let dec = get_stake_dec(&pool_info.stake, brc30_store, brc20_store);
  if user_info.pending_reward >= amt.checked_to_u128()? {
    user_info.pending_reward = user_info.pending_reward - amt.checked_to_u128()?;
    user_info.minted = user_info.minted + amt.checked_to_u128()?;
  } else {
    reward::update_pool(&mut pool_info, context.blockheight, dec)?;
    reward::withdraw_user_reward(&mut user_info, &mut pool_info, dec)?;
    reward::update_user_stake(&mut user_info, &mut pool_info, dec)?;
    if amt > user_info.pending_reward.into() {
      return Err(Error::BRC30Error(BRC30Error::AmountExceedLimit(
        amt.clone().truncate_to_str().unwrap(),
      )));
    }
    user_info.pending_reward = user_info.pending_reward - amt.checked_to_u128()?;
    user_info.minted = user_info.minted + amt.checked_to_u128()?;
  }

  // update user info and pool info
  brc30_store
    .set_pid_to_use_info(&to_script_key, &pool_id, &user_info)
    .map_err(|e| Error::LedgerError(e))?;
  brc30_store
    .set_pid_to_poolinfo(&pool_id, &pool_info)
    .map_err(|e| Error::LedgerError(e))?;

  // update tick info
  tick_info.circulation += amt.checked_to_u128()?;
  tick_info.latest_mint_block = context.blockheight;
  brc30_store
    .set_tick_info(&tick_id, &tick_info)
    .map_err(|e| Error::LedgerError(e))?;

  // update user balance
  let mut user_balance = brc30_store
    .get_balance(&to_script_key, &tick_id)
    .map_err(|e| Error::LedgerError(e))?
    .map_or(Balance::new(tick_id.clone()), |v| v);

  user_balance.overall_balance = Into::<Num>::into(user_balance.overall_balance)
    .checked_add(&amt)?
    .checked_to_u128()?;

  brc30_store
    .set_token_balance(&to_script_key, &tick_id, user_balance)
    .map_err(|e| Error::LedgerError(e))?;

  Ok(BRC30Event::Mint(MintEvent {
    pid: pool_id,
    amt: amt.checked_to_u128()?,
  }))
}

fn process_inscribe_transfer<'a, M: BRC20DataStoreReadWrite, N: BRC30DataStoreReadWrite>(
  _context: BlockContext,
  _brc20_store: &'a M,
  brc30_store: &'a N,
  msg: &BRC30ExecutionMessage,
  transfer: Transfer,
) -> Result<BRC30Event, Error<N>> {
  // ignore inscribe inscription to coinbase.
  if msg.new_satpoint.outpoint.txid != msg.txid {
    return Err(Error::BRC30Error(BRC30Error::InscribeToCoinbase));
  }
  let to_script_key = msg.to.clone();
  // check tick
  let tick_id = TickId::from_str(transfer.tick_id.as_str())?;
  let tick_info = brc30_store
    .get_tick_info(&tick_id)
    .map_err(|e| Error::LedgerError(e))?
    .ok_or(BRC30Error::TickNotFound(tick_id.hex()))?;

  let tick_name = BRC30Tick::from_str(transfer.tick.as_str())?;
  if tick_info.name != tick_name {
    return Err(Error::BRC30Error(BRC30Error::TickNameNotMatch(
      transfer.tick.clone(),
    )));
  }

  // check amount
  let mut amt = Num::from_str(&transfer.amount)?;
  if amt.scale() > tick_info.decimal as i64 {
    return Err(Error::BRC30Error(BRC30Error::AmountOverflow(
      transfer.amount,
    )));
  }
  let base = BIGDECIMAL_TEN.checked_powu(tick_info.decimal as u64)?;
  amt = amt.checked_mul(&base)?;
  if amt.sign() == Sign::NoSign {
    return Err(Error::BRC30Error(BRC30Error::InvalidZeroAmount));
  }

  // update balance
  let mut balance = brc30_store
    .get_balance(&to_script_key, &tick_id)
    .map_err(|e| Error::LedgerError(e))?
    .map_or(Balance::new(tick_id.clone()), |v| v);

  let overall = Into::<Num>::into(balance.overall_balance);
  let transferable = Into::<Num>::into(balance.transferable_balance);
  let available = overall.checked_sub(&transferable)?;
  if available < amt {
    return Err(Error::BRC30Error(BRC30Error::InsufficientBalance(
      available.clone().to_string(),
      amt.clone().truncate_to_str().unwrap(),
    )));
  }
  balance.transferable_balance = transferable.checked_add(&amt)?.checked_to_u128()?;
  brc30_store
    .set_token_balance(&to_script_key, &tick_id, balance)
    .map_err(|e| Error::LedgerError(e))?;

  // insert transferable assets
  let amount = amt.checked_to_u128()?;
  let transferable_assets = TransferableAsset {
    inscription_id: msg.inscription_id,
    amount,
    tick_id,
    owner: to_script_key.clone(),
  };
  brc30_store
    .set_transferable_assets(
      &to_script_key,
      &tick_id,
      &msg.inscription_id,
      &transferable_assets,
    )
    .map_err(|e| Error::LedgerError(e))?;

  Ok(BRC30Event::InscribeTransfer(InscribeTransferEvent {
    tick_id,
    amt: amount,
  }))
}

fn process_transfer<'a, M: BRC20DataStoreReadWrite, N: BRC30DataStoreReadWrite>(
  _context: BlockContext,
  _brc20_store: &'a M,
  brc30_store: &'a N,
  msg: &BRC30ExecutionMessage,
) -> Result<BRC30Event, Error<N>> {
  let from_script_key = msg.from.clone();
  let transferable = brc30_store
    .get_transferable_by_id(&from_script_key, &msg.inscription_id)
    .map_err(|e| Error::LedgerError(e))?
    .ok_or(BRC30Error::TransferableNotFound(msg.inscription_id))?;

  let amt = Into::<Num>::into(transferable.amount);

  if transferable.owner != from_script_key {
    return Err(Error::BRC30Error(BRC30Error::TransferableOwnerNotMatch(
      msg.inscription_id,
    )));
  }

  // redirect receiver to sender if transfer to conibase.
  let mut out_msg = None;
  let to_script_key = if msg.new_satpoint.outpoint.txid != msg.txid {
    out_msg = Some(format!(
      "redirect receiver to sender, reason: transfer inscription to coinbase"
    ));
    msg.from.clone()
  } else {
    msg.to.clone()
  };

  brc30_store
    .get_tick_info(&transferable.tick_id)
    .map_err(|e| Error::LedgerError(e))?
    .ok_or(BRC30Error::TickNotFound(transferable.tick_id.hex()))?;

  // update from key balance.
  let mut from_balance = brc30_store
    .get_balance(&from_script_key, &transferable.tick_id)
    .map_err(|e| Error::LedgerError(e))?
    .map_or(Balance::new(transferable.tick_id), |v| v);

  let from_overall = Into::<Num>::into(from_balance.overall_balance);
  let from_transferable = Into::<Num>::into(from_balance.transferable_balance);

  let from_overall = from_overall.checked_sub(&amt)?.checked_to_u128()?;
  let from_transferable = from_transferable.checked_sub(&amt)?.checked_to_u128()?;

  from_balance.overall_balance = from_overall;
  from_balance.transferable_balance = from_transferable;

  brc30_store
    .set_token_balance(&from_script_key, &transferable.tick_id, from_balance)
    .map_err(|e| Error::LedgerError(e))?;

  // redirect receiver to sender if transfer to conibase.
  // let to_script_key = if let None = to_script_key.clone() {
  //   from_script_key.clone()
  // } else {
  //   to_script_key.unwrap()
  // };

  // update to key balance.
  let mut to_balance = brc30_store
    .get_balance(&to_script_key, &transferable.tick_id)
    .map_err(|e| Error::LedgerError(e))?
    .map_or(Balance::new(transferable.tick_id), |v| v);

  let to_overall = Into::<Num>::into(to_balance.overall_balance);
  to_balance.overall_balance = to_overall.checked_add(&amt)?.checked_to_u128()?;

  brc30_store
    .set_token_balance(&to_script_key, &transferable.tick_id, to_balance)
    .map_err(|e| Error::LedgerError(e))?;

  brc30_store
    .remove_transferable(&from_script_key, &transferable.tick_id, &msg.inscription_id)
    .map_err(|e| Error::LedgerError(e))?;

  Ok(BRC30Event::Transfer(TransferEvent {
    tick_id: transferable.tick_id,
    amt: amt.checked_to_u128()?,
    msg: out_msg,
  }))
}

#[allow(unused)]
#[cfg(test)]
mod tests {
  use super::super::*;
  use super::*;
  use crate::index::INSCRIPTION_ID_TO_INSCRIPTION_ENTRY;
  use crate::okx::datastore::brc20::redb::BRC20DataStore;
  use crate::okx::datastore::brc20::{Balance as BRC20Banalce, Tick, TokenInfo};
  use crate::okx::datastore::brc30::redb::BRC30DataStore;
  use crate::okx::datastore::brc30::BRC30DataStoreReadOnly;
  use crate::okx::datastore::brc30::BRC30Event::PassiveWithdraw;
  use crate::okx::datastore::brc30::PledgedTick;
<<<<<<< HEAD
  use crate::okx::protocol::brc30::test::{
    mock_create_brc30_message, mock_deploy_msg, mock_passive_unstake_msg, mock_stake_msg,
    mock_unstake_msg,
  };
  use crate::test::Hash;
  use bech32::CheckBase32;
=======
  use crate::okx::protocol::brc30::test::{mock_create_brc30_message, mock_deploy_msg};
>>>>>>> ca015282
  use bitcoin::Address;
  use redb::Database;
  use tempfile::NamedTempFile;

  fn execute_for_test<'a, M: BRC20DataStoreReadWrite, N: BRC30DataStoreReadWrite>(
    brc20_store: &'a M,
    brc30_store: &'a N,
    msg: &BRC30ExecutionMessage,
    height: u64,
  ) -> Result<Vec<BRC30Event>, BRC30Error> {
    let context = BlockContext {
      blockheight: height,
      blocktime: 1687245485,
      network: Network::Bitcoin,
    };
    let result = match msg.clone().op {
      BRC30Operation::Deploy(deploy) => {
        process_deploy(context, brc20_store, brc30_store, msg, deploy)
      }
      BRC30Operation::Mint(mint) => {
        match process_mint(context, brc20_store, brc30_store, msg, mint) {
          Ok(event) => Ok(vec![event]),
          Err(e) => Err(e),
        }
      }
      BRC30Operation::Stake(stake) => {
        match process_stake(context, brc20_store, brc30_store, msg, stake) {
          Ok(event) => Ok(vec![event]),
          Err(e) => Err(e),
        }
      }
      BRC30Operation::UnStake(unstake) => {
        match process_unstake(context, brc20_store, brc30_store, msg, unstake) {
          Ok(event) => Ok(vec![event]),
          Err(e) => Err(e),
        }
      }
      BRC30Operation::PassiveUnStake(passive_unstake) => {
        process_passive_unstake(context, brc20_store, brc30_store, msg, passive_unstake)
      }
      BRC30Operation::InscribeTransfer(inscribe_transfer) => {
        match process_inscribe_transfer(context, brc20_store, brc30_store, msg, inscribe_transfer) {
          Ok(event) => Ok(vec![event]),
          Err(e) => Err(e),
        }
      }
      BRC30Operation::Transfer => match process_transfer(context, brc20_store, brc30_store, msg) {
        Ok(event) => Ok(vec![event]),
        Err(e) => Err(e),
      },
    };

    match result {
      Ok(events) => Ok(events),
      Err(Error::BRC30Error(e)) => Err(e),
      Err(e) => Err(BRC30Error::InternalError(e.to_string())),
    }
  }

  fn set_brc20_token_user<'a, M: BRC20DataStoreReadWrite>(
    brc20_store: &'a M,
    tick: &str,
    addr: &ScriptKey,
    balance: u128,
    dec: u8,
  ) -> Result<(), BRC30Error> {
    let token = Tick::from_str(tick).unwrap();
    let inscription_id =
      InscriptionId::from_str("1111111111111111111111111111111111111111111111111111111111111111i1")
        .unwrap();
    let token_info = TokenInfo {
      tick: token.clone(),
      inscription_id,
      inscription_number: 0,
      supply: 0_u128,
      minted: 0_u128,
      limit_per_mint: 0,
      decimal: dec,
      deploy_by: addr.clone(),
      deployed_number: 0,
      deployed_timestamp: 0,
      latest_mint_number: 0,
    };
    brc20_store.insert_token_info(&token, &token_info);

    let base = BIGDECIMAL_TEN.checked_powu(dec as u64)?;
    let overall_balance = Num::from(balance).checked_mul(&base)?.checked_to_u128()?;
    let balance = BRC20Banalce {
      overall_balance,
      transferable_balance: 0_u128,
    };
    brc20_store.update_token_balance(addr, &token.to_lowercase(), balance);
    Ok(())
  }

  fn assert_stake_info<'a, M: BRC30DataStoreReadWrite>(
    brc30_data_store: &'a M,
    pid: &str,
    from_script: &ScriptKey,
    stake_tick: &PledgedTick,
    expect_pool_info: &str,
    expect_stake_info: &str,
    expect_user_info: &str,
  ) {
    let temp_pid = Pid::from_str(pid).unwrap();
    let stake_info = brc30_data_store
      .get_user_stakeinfo(from_script, stake_tick)
      .unwrap()
      .unwrap();
    let pool_info = brc30_data_store
      .get_pid_to_poolinfo(&temp_pid)
      .unwrap()
      .unwrap();
    let user_info = brc30_data_store
      .get_pid_to_use_info(&from_script, &temp_pid)
      .unwrap()
      .unwrap();
    println!(
      "stake_info: {}\n",
      serde_json::to_string(&stake_info).unwrap()
    );
    println!(
      "user_info: {}\n",
      serde_json::to_string(&user_info).unwrap()
    );
    println!(
      "pool_info: {}\n",
      serde_json::to_string(&pool_info).unwrap()
    );
    assert_eq!(serde_json::to_string(&pool_info).unwrap(), expect_pool_info);
    assert_eq!(
      serde_json::to_string(&stake_info).unwrap(),
      expect_stake_info
    );
    assert_eq!(serde_json::to_string(&user_info).unwrap(), expect_user_info);
  }

  #[test]
  fn test_process_deploy() {
    let dbfile = NamedTempFile::new().unwrap();
    let db = Database::create(dbfile.path()).unwrap();
    let wtx = db.begin_write().unwrap();

    let brc20_data_store = BRC20DataStore::new(&wtx);
    let brc30_data_store = BRC30DataStore::new(&wtx);

    let deploy = Deploy {
      pool_type: "pool".to_string(),
      pool_id: "13395c5283#1f".to_string(),
      stake: "btc1".to_string(),
      earn: "ordi1".to_string(),
      earn_rate: "10".to_string(),
      distribution_max: "12000000".to_string(),
      decimals: Some("18".to_string()),
      total_supply: Some("21000000".to_string()),
      only: Some("1".to_string()),
    };

    let addr1 =
      Address::from_str("bc1pgllnmtxs0g058qz7c6qgaqq4qknwrqj9z7rqn9e2dzhmcfmhlu4sfadf5e").unwrap();
    let script = ScriptKey::from_address(addr1);
    let inscription_id =
      InscriptionId::from_str("1111111111111111111111111111111111111111111111111111111111111111i1")
        .unwrap();
    let msg = mock_create_brc30_message(
      script.clone(),
      script.clone(),
      BRC30Operation::Deploy(deploy.clone()),
    );
    let result = set_brc20_token_user(&brc20_data_store, "btc1", &msg.from, 200_u128, 18_u8).err();
    assert_eq!(None, result);
    let context = BlockContext {
      blockheight: 0,
      blocktime: 1687245485,
      network: Network::Bitcoin,
    };
    let result = process_deploy(
      context,
      &brc20_data_store,
      &brc30_data_store,
      &msg,
      deploy.clone(),
    );

    let result: Result<Vec<BRC30Event>, BRC30Error> = match result {
      Ok(event) => Ok(event),
      Err(Error::BRC30Error(e)) => Err(e),
      Err(e) => Err(BRC30Error::InternalError(e.to_string())),
    };

    match result {
      Ok(event) => {
        println!("success:{}", serde_json::to_string_pretty(&event).unwrap());
      }
      Err(e) => {
        assert_eq!("error", e.to_string())
      }
    }
    let tick_id = deploy.get_tick_id();
    let pid = deploy.get_pool_id();
    let tick_info = brc30_data_store.get_tick_info(&tick_id).unwrap().unwrap();
    let pool_info = brc30_data_store.get_pid_to_poolinfo(&pid).unwrap().unwrap();

    let expect_tick_info = r##"{"tick_id":"13395c5283","name":"ordi1","inscription_id":"1111111111111111111111111111111111111111111111111111111111111111i1","allocated":12000000000000000000000000,"decimal":18,"circulation":0,"supply":21000000000000000000000000,"deployer":{"Address":"bc1pgllnmtxs0g058qz7c6qgaqq4qknwrqj9z7rqn9e2dzhmcfmhlu4sfadf5e"},"deploy_block":0,"latest_mint_block":0,"pids":["13395c5283#1f"]}"##;
    let expect_pool_info = r##"{"pid":"13395c5283#1f","ptype":"Pool","inscription_id":"1111111111111111111111111111111111111111111111111111111111111111i1","stake":{"BRC20Tick":"btc1"},"erate":10000000000000000000,"minted":0,"staked":0,"dmax":12000000000000000000000000,"acc_reward_per_share":"0","last_update_block":0,"only":true}"##;
    assert_eq!(expect_pool_info, serde_json::to_string(&pool_info).unwrap());
    assert_eq!(expect_tick_info, serde_json::to_string(&tick_info).unwrap());

    let msg = mock_create_brc30_message(
      script.clone(),
      script.clone(),
      BRC30Operation::Deploy(deploy.clone()),
    );
    let context = BlockContext {
      blockheight: 0,
      blocktime: 1687245485,
      network: Network::Bitcoin,
    };
    let result = process_deploy(
      context,
      &brc20_data_store,
      &brc30_data_store,
      &msg,
      deploy.clone(),
    );

    let result: Result<Vec<BRC30Event>, BRC30Error> = match result {
      Ok(event) => Ok(event),
      Err(Error::BRC30Error(e)) => Err(e),
      Err(e) => Err(BRC30Error::InternalError(e.to_string())),
    };

    assert_eq!(
      Err(BRC30Error::PoolAlreadyExist(pid.as_str().to_string())),
      result
    );

    let token = Tick::from_str("orea".to_string().as_str()).unwrap();
    let token_info = TokenInfo {
      tick: token.clone(),
      inscription_id: inscription_id.clone(),
      inscription_number: 0,
      supply: 0,
      minted: 0,
      limit_per_mint: 0,
      decimal: 0,
      deploy_by: script.clone(),
      deployed_number: 0,
      deployed_timestamp: 0,
      latest_mint_number: 0,
    };
    brc20_data_store.insert_token_info(&token, &token_info);

    let mut second_deply = deploy.clone();
    second_deply.pool_id = "13395c5283#11".to_string();
    second_deply.stake = "orea".to_string();
    second_deply.distribution_max = "9000000".to_string();
    second_deply.earn_rate = "0.1".to_string();
    let msg = mock_create_brc30_message(
      script.clone(),
      script.clone(),
      BRC30Operation::Deploy(second_deply.clone()),
    );
    let context = BlockContext {
      blockheight: 0,
      blocktime: 1687245485,
      network: Network::Bitcoin,
    };
    let result = process_deploy(
      context,
      &brc20_data_store,
      &brc30_data_store,
      &msg,
      second_deply.clone(),
    );

    let result: Result<Vec<BRC30Event>, BRC30Error> = match result {
      Ok(event) => Ok(event),
      Err(Error::BRC30Error(e)) => Err(e),
      Err(e) => Err(BRC30Error::InternalError(e.to_string())),
    };

    assert_ne!(true, result.is_err());
    let tick_id = second_deply.get_tick_id();
    let pid = second_deply.get_pool_id();
    let tick_info = brc30_data_store.get_tick_info(&tick_id).unwrap().unwrap();
    let pool_info = brc30_data_store.get_pid_to_poolinfo(&pid).unwrap().unwrap();

    let expect_tick_info = r##"{"tick_id":"13395c5283","name":"ordi1","inscription_id":"1111111111111111111111111111111111111111111111111111111111111111i1","allocated":21000000000000000000000000,"decimal":18,"circulation":0,"supply":21000000000000000000000000,"deployer":{"Address":"bc1pgllnmtxs0g058qz7c6qgaqq4qknwrqj9z7rqn9e2dzhmcfmhlu4sfadf5e"},"deploy_block":0,"latest_mint_block":0,"pids":["13395c5283#1f","13395c5283#11"]}"##;
    let expect_pool_info = r##"{"pid":"13395c5283#11","ptype":"Pool","inscription_id":"1111111111111111111111111111111111111111111111111111111111111111i1","stake":{"BRC20Tick":"orea"},"erate":100000000000000000,"minted":0,"staked":0,"dmax":9000000000000000000000000,"acc_reward_per_share":"0","last_update_block":0,"only":true}"##;
    assert_eq!(expect_pool_info, serde_json::to_string(&pool_info).unwrap());
    assert_eq!(expect_tick_info, serde_json::to_string(&tick_info).unwrap());
  }

  #[test]
  fn test_process_deploy_common() {
    let dbfile = NamedTempFile::new().unwrap();
    let db = Database::create(dbfile.path()).unwrap();
    let wtx = db.begin_write().unwrap();

    let brc20_data_store = BRC20DataStore::new(&wtx);
    let brc30_data_store = BRC30DataStore::new(&wtx);

    let deploy = Deploy {
      pool_type: "pool".to_string(),
      pool_id: "13395c5283#1f".to_string(),
      stake: "btc1".to_string(),
      earn: "ordi1".to_string(),
      earn_rate: "10".to_string(),
      distribution_max: "12000000".to_string(),
      decimals: Some("18".to_string()),
      total_supply: Some("21000000".to_string()),
      only: Some("1".to_string()),
    };
    let addr1 =
      Address::from_str("bc1pgllnmtxs0g058qz7c6qgaqq4qknwrqj9z7rqn9e2dzhmcfmhlu4sfadf5e").unwrap();
    let script = ScriptKey::from_address(addr1);
    let inscription_id =
      InscriptionId::from_str("1111111111111111111111111111111111111111111111111111111111111111i1")
        .unwrap();

    let msg = mock_create_brc30_message(
      script.clone(),
      script.clone(),
      BRC30Operation::Deploy(deploy.clone()),
    );
    let result = set_brc20_token_user(&brc20_data_store, "btc1", &msg.from, 200_u128, 18_u8).err();
    assert_eq!(None, result);
    let context = BlockContext {
      blockheight: 0,
      blocktime: 1687245485,
      network: Network::Bitcoin,
    };
    let result = process_deploy(
      context,
      &brc20_data_store,
      &brc30_data_store,
      &msg,
      deploy.clone(),
    );

    let result: Result<Vec<BRC30Event>, BRC30Error> = match result {
      Ok(event) => Ok(event),
      Err(Error::BRC30Error(e)) => Err(e),
      Err(e) => Err(BRC30Error::InternalError(e.to_string())),
    };

    match result {
      Ok(event) => {
        println!("success:{}", serde_json::to_string_pretty(&event).unwrap());
      }
      Err(e) => {
        println!("error:{}", e.to_string())
      }
    }
    let tick_id = deploy.get_tick_id();
    let pid = deploy.get_pool_id();
    let tick_info = brc30_data_store.get_tick_info(&tick_id).unwrap().unwrap();
    let pool_info = brc30_data_store.get_pid_to_poolinfo(&pid).unwrap().unwrap();

    let expect_tick_info = r##"{"tick_id":"13395c5283","name":"ordi1","inscription_id":"1111111111111111111111111111111111111111111111111111111111111111i1","allocated":12000000000000000000000000,"decimal":18,"circulation":0,"supply":21000000000000000000000000,"deployer":{"Address":"bc1pgllnmtxs0g058qz7c6qgaqq4qknwrqj9z7rqn9e2dzhmcfmhlu4sfadf5e"},"deploy_block":0,"latest_mint_block":0,"pids":["13395c5283#1f"]}"##;
    let expect_pool_info = r##"{"pid":"13395c5283#1f","ptype":"Pool","inscription_id":"1111111111111111111111111111111111111111111111111111111111111111i1","stake":{"BRC20Tick":"btc1"},"erate":10000000000000000000,"minted":0,"staked":0,"dmax":12000000000000000000000000,"acc_reward_per_share":"0","last_update_block":0,"only":true}"##;
    assert_eq!(expect_pool_info, serde_json::to_string(&pool_info).unwrap());
    assert_eq!(expect_tick_info, serde_json::to_string(&tick_info).unwrap());
    //add brc20 tokeninfo
    {
      let token = Tick::from_str("ore1".to_string().as_str()).unwrap();
      let token_info = TokenInfo {
        tick: token.clone(),
        inscription_id: inscription_id.clone(),
        inscription_number: 0,
        supply: 0,
        minted: 0,
        limit_per_mint: 0,
        decimal: 0,
        deploy_by: script.clone(),
        deployed_number: 0,
        deployed_timestamp: 0,
        latest_mint_number: 0,
      };
      brc20_data_store.insert_token_info(&token, &token_info);

      let token = Tick::from_str("ore2".to_string().as_str()).unwrap();
      let token_info = TokenInfo {
        tick: token.clone(),
        inscription_id: inscription_id.clone(),
        inscription_number: 0,
        supply: 0,
        minted: 0,
        limit_per_mint: 0,
        decimal: 0,
        deploy_by: script.clone(),
        deployed_number: 0,
        deployed_timestamp: 0,
        latest_mint_number: 0,
      };
      brc20_data_store.insert_token_info(&token, &token_info);

      let token = Tick::from_str("ore3".to_string().as_str()).unwrap();
      let token_info = TokenInfo {
        tick: token.clone(),
        inscription_id: inscription_id.clone(),
        inscription_number: 0,
        supply: 0,
        minted: 0,
        limit_per_mint: 0,
        decimal: 0,
        deploy_by: script.clone(),
        deployed_number: 0,
        deployed_timestamp: 0,
        latest_mint_number: 0,
      };
      brc20_data_store.insert_token_info(&token, &token_info);
    }
    //pool already exist
    {
      let msg = mock_create_brc30_message(
        script.clone(),
        script.clone(),
        BRC30Operation::Deploy(deploy.clone()),
      );
      let context = BlockContext {
        blockheight: 0,
        blocktime: 1687245485,
        network: Network::Bitcoin,
      };
      let result = process_deploy(
        context,
        &brc20_data_store,
        &brc30_data_store,
        &msg,
        deploy.clone(),
      );

      let result: Result<Vec<BRC30Event>, BRC30Error> = match result {
        Ok(event) => Ok(event),
        Err(Error::BRC30Error(e)) => Err(e),
        Err(e) => Err(BRC30Error::InternalError(e.to_string())),
      };

      assert_eq!(
        Err(BRC30Error::PoolAlreadyExist(pid.as_str().to_string())),
        result
      );
    }
    //deploy second pool
    {
      let mut second_deploy = deploy.clone();
      second_deploy.pool_id = "13395c5283#01".to_string();
      second_deploy.stake = "ore1".to_string();
      second_deploy.distribution_max = "8000000".to_string();
      let msg = mock_create_brc30_message(
        script.clone(),
        script.clone(),
        BRC30Operation::Deploy(second_deploy.clone()),
      );
      let context = BlockContext {
        blockheight: 0,
        blocktime: 1687245485,
        network: Network::Bitcoin,
      };
      let result = process_deploy(
        context,
        &brc20_data_store,
        &brc30_data_store,
        &msg,
        second_deploy.clone(),
      );

      let result: Result<Vec<BRC30Event>, BRC30Error> = match result {
        Ok(event) => Ok(event),
        Err(Error::BRC30Error(e)) => Err(e),
        Err(e) => Err(BRC30Error::InternalError(e.to_string())),
      };

      let tick_id = second_deploy.get_tick_id();
      let pid = second_deploy.get_pool_id();
      let tick_info = brc30_data_store.get_tick_info(&tick_id).unwrap().unwrap();
      let pool_info = brc30_data_store.get_pid_to_poolinfo(&pid).unwrap().unwrap();

      let expect_tick_info = r##"{"tick_id":"13395c5283","name":"ordi1","inscription_id":"1111111111111111111111111111111111111111111111111111111111111111i1","allocated":20000000000000000000000000,"decimal":18,"circulation":0,"supply":21000000000000000000000000,"deployer":{"Address":"bc1pgllnmtxs0g058qz7c6qgaqq4qknwrqj9z7rqn9e2dzhmcfmhlu4sfadf5e"},"deploy_block":0,"latest_mint_block":0,"pids":["13395c5283#1f","13395c5283#01"]}"##;
      let expect_pool_info = r##"{"pid":"13395c5283#01","ptype":"Pool","inscription_id":"1111111111111111111111111111111111111111111111111111111111111111i1","stake":{"BRC20Tick":"ore1"},"erate":10000000000000000000,"minted":0,"staked":0,"dmax":8000000000000000000000000,"acc_reward_per_share":"0","last_update_block":0,"only":true}"##;
      assert_eq!(expect_pool_info, serde_json::to_string(&pool_info).unwrap());
      assert_eq!(expect_tick_info, serde_json::to_string(&tick_info).unwrap());
    }

    // deploy share pool
    {
      let mut second_deploy = deploy.clone();
      second_deploy.pool_id = "13395c5283#02".to_string();
      second_deploy.stake = "ore2".to_string();
      second_deploy.distribution_max = "100000".to_string();
      second_deploy.only = Some("".to_string());
      let msg = mock_create_brc30_message(
        script.clone(),
        script.clone(),
        BRC30Operation::Deploy(second_deploy.clone()),
      );
      let context = BlockContext {
        blockheight: 0,
        blocktime: 1687245485,
        network: Network::Bitcoin,
      };
      let result = process_deploy(
        context,
        &brc20_data_store,
        &brc30_data_store,
        &msg,
        second_deploy.clone(),
      );
      assert_eq!(false, result.is_err());
      let result: Result<Vec<BRC30Event>, BRC30Error> = match result {
        Ok(event) => Ok(event),
        Err(Error::BRC30Error(e)) => Err(e),
        Err(e) => Err(BRC30Error::InternalError(e.to_string())),
      };

      let tick_id = second_deploy.get_tick_id();
      let pid = second_deploy.get_pool_id();
      let tick_info = brc30_data_store.get_tick_info(&tick_id).unwrap().unwrap();
      let pool_info = brc30_data_store.get_pid_to_poolinfo(&pid).unwrap().unwrap();

      let expect_tick_info = r##"{"tick_id":"13395c5283","name":"ordi1","inscription_id":"1111111111111111111111111111111111111111111111111111111111111111i1","allocated":20100000000000000000000000,"decimal":18,"circulation":0,"supply":21000000000000000000000000,"deployer":{"Address":"bc1pgllnmtxs0g058qz7c6qgaqq4qknwrqj9z7rqn9e2dzhmcfmhlu4sfadf5e"},"deploy_block":0,"latest_mint_block":0,"pids":["13395c5283#1f","13395c5283#01","13395c5283#02"]}"##;
      let expect_pool_info = r##"{"pid":"13395c5283#02","ptype":"Pool","inscription_id":"1111111111111111111111111111111111111111111111111111111111111111i1","stake":{"BRC20Tick":"ore2"},"erate":10000000000000000000,"minted":0,"staked":0,"dmax":100000000000000000000000,"acc_reward_per_share":"0","last_update_block":0,"only":false}"##;
      assert_eq!(expect_pool_info, serde_json::to_string(&pool_info).unwrap());
      assert_eq!(expect_tick_info, serde_json::to_string(&tick_info).unwrap());
    }

    // deploy pool stake
    {
      // stake is exist
      let mut second_deploy = deploy.clone();
      second_deploy.pool_id = "13395c5283#03".to_string();
      second_deploy.stake = "ore1".to_string();
      second_deploy.distribution_max = "100000".to_string();
      second_deploy.only = Some("".to_string());
      let msg = mock_create_brc30_message(
        script.clone(),
        script.clone(),
        BRC30Operation::Deploy(second_deploy.clone()),
      );
      let context = BlockContext {
        blockheight: 0,
        blocktime: 1687245485,
        network: Network::Bitcoin,
      };
      let result = process_deploy(
        context,
        &brc20_data_store,
        &brc30_data_store,
        &msg,
        second_deploy.clone(),
      );

      let result: Result<Vec<BRC30Event>, BRC30Error> = match result {
        Ok(event) => Ok(event),
        Err(Error::BRC30Error(e)) => Err(e),
        Err(e) => Err(BRC30Error::InternalError(e.to_string())),
      };

      assert_eq!(
        Err(BRC30Error::StakeAlreadyExist(
          second_deploy.stake.clone(),
          second_deploy.get_tick_id().hex()
        )),
        result
      );

      //stake not found
      let mut second_deploy = deploy.clone();
      second_deploy.pool_id = "13395c5283#03".to_string();
      second_deploy.stake = "err1".to_string();
      second_deploy.distribution_max = "100000".to_string();
      second_deploy.only = Some("".to_string());
      let msg = mock_create_brc30_message(
        script.clone(),
        script.clone(),
        BRC30Operation::Deploy(second_deploy.clone()),
      );
      let context = BlockContext {
        blockheight: 0,
        blocktime: 1687245485,
        network: Network::Bitcoin,
      };
      let result = process_deploy(
        context,
        &brc20_data_store,
        &brc30_data_store,
        &msg,
        second_deploy.clone(),
      );

      let result: Result<Vec<BRC30Event>, BRC30Error> = match result {
        Ok(event) => Ok(event),
        Err(Error::BRC30Error(e)) => Err(e),
        Err(e) => Err(BRC30Error::InternalError(e.to_string())),
      };

      assert_eq!(
        Err(BRC30Error::StakeNotFound(second_deploy.stake.clone(),)),
        result
      );
    }

    //deploy pool dmax > totalsupply
    {
      let mut second_deploy = deploy.clone();
      second_deploy.pool_id = "13395c5283#03".to_string();
      second_deploy.stake = "ore3".to_string();
      second_deploy.distribution_max = "10000000".to_string();
      second_deploy.only = Some("".to_string());
      let msg = mock_create_brc30_message(
        script.clone(),
        script.clone(),
        BRC30Operation::Deploy(second_deploy.clone()),
      );
      let context = BlockContext {
        blockheight: 0,
        blocktime: 1687245485,
        network: Network::Bitcoin,
      };
      let result = process_deploy(
        context,
        &brc20_data_store,
        &brc30_data_store,
        &msg,
        second_deploy.clone(),
      );

      let result: Result<Vec<BRC30Event>, BRC30Error> = match result {
        Ok(event) => Ok(event),
        Err(Error::BRC30Error(e)) => Err(e),
        Err(e) => Err(BRC30Error::InternalError(e.to_string())),
      };

      assert_eq!(
        Err(BRC30Error::InsufficientTickSupply("10000000".to_string())),
        result
      );
    }

    //deploy pool dmax > totalsupply
    {
      let mut second_deploy = deploy.clone();
      second_deploy.pool_id = "13395c5283#03".to_string();
      second_deploy.stake = "ore3".to_string();
      second_deploy.distribution_max = "100000".to_string();
      second_deploy.total_supply = Some("22000000".to_string());
      second_deploy.only = Some("".to_string());
      let msg = mock_create_brc30_message(
        script.clone(),
        script.clone(),
        BRC30Operation::Deploy(second_deploy.clone()),
      );
      let context = BlockContext {
        blockheight: 0,
        blocktime: 1687245485,
        network: Network::Bitcoin,
      };
      let result = process_deploy(
        context,
        &brc20_data_store,
        &brc30_data_store,
        &msg,
        second_deploy.clone(),
      );

      let result: Result<Vec<BRC30Event>, BRC30Error> = match result {
        Ok(event) => Ok(event),
        Err(Error::BRC30Error(e)) => Err(e),
        Err(e) => Err(BRC30Error::InternalError(e.to_string())),
      };

      let tick_id = second_deploy.get_tick_id();
      let pid = second_deploy.get_pool_id();
      let tick_info = brc30_data_store.get_tick_info(&tick_id).unwrap().unwrap();
      let pool_info = brc30_data_store.get_pid_to_poolinfo(&pid).unwrap().unwrap();

      let expect_tick_info = r##"{"tick_id":"13395c5283","name":"ordi1","inscription_id":"1111111111111111111111111111111111111111111111111111111111111111i1","allocated":20200000000000000000000000,"decimal":18,"circulation":0,"supply":21000000000000000000000000,"deployer":{"Address":"bc1pgllnmtxs0g058qz7c6qgaqq4qknwrqj9z7rqn9e2dzhmcfmhlu4sfadf5e"},"deploy_block":0,"latest_mint_block":0,"pids":["13395c5283#1f","13395c5283#01","13395c5283#02","13395c5283#03"]}"##;
      let expect_pool_info = r##"{"pid":"13395c5283#03","ptype":"Pool","inscription_id":"1111111111111111111111111111111111111111111111111111111111111111i1","stake":{"BRC20Tick":"ore3"},"erate":10000000000000000000,"minted":0,"staked":0,"dmax":100000000000000000000000,"acc_reward_per_share":"0","last_update_block":0,"only":false}"##;
      assert_eq!(expect_pool_info, serde_json::to_string(&pool_info).unwrap());
      assert_eq!(expect_tick_info, serde_json::to_string(&tick_info).unwrap());
    }
  }

  #[test]
  fn test_process_error_params() {
    let dbfile = NamedTempFile::new().unwrap();
    let db = Database::create(dbfile.path()).unwrap();
    let wtx = db.begin_write().unwrap();
    let mut inscription_id_to_inscription_entry =
      wtx.open_table(INSCRIPTION_ID_TO_INSCRIPTION_ENTRY).unwrap();

    let brc20_data_store = BRC20DataStore::new(&wtx);
    let brc30_data_store = BRC30DataStore::new(&wtx);

    let deploy = Deploy {
      pool_type: "pool".to_string(),
      pool_id: "13395c5283#1f".to_string(),
      stake: "btc1".to_string(),
      earn: "ordi1".to_string(),
      earn_rate: "10".to_string(),
      distribution_max: "12000000".to_string(),
      decimals: Some("18".to_string()),
      total_supply: Some("21000000".to_string()),
      only: Some("1".to_string()),
    };
    let addr1 =
      Address::from_str("bc1pgllnmtxs0g058qz7c6qgaqq4qknwrqj9z7rqn9e2dzhmcfmhlu4sfadf5e").unwrap();
    let script = ScriptKey::from_address(addr1);
    let inscription_id =
      InscriptionId::from_str("1111111111111111111111111111111111111111111111111111111111111111i1")
        .unwrap();

    //caculate tickid faile
    {
      let mut second_deply = deploy.clone();
      second_deply.total_supply = Some("20000000".to_string());
      let msg = mock_create_brc30_message(
        script.clone(),
        script.clone(),
        BRC30Operation::Deploy(second_deply.clone()),
      );
      let result =
        set_brc20_token_user(&brc20_data_store, "btc1", &msg.from, 200_u128, 18_u8).err();
      assert_eq!(None, result);
      let context = BlockContext {
        blockheight: 0,
        blocktime: 1687245485,
        network: Network::Bitcoin,
      };
      let result = process_deploy(
        context,
        &brc20_data_store,
        &brc30_data_store,
        &msg,
        second_deply.clone(),
      );

      let result: Result<Vec<BRC30Event>, BRC30Error> = match result {
        Ok(event) => Ok(event),
        Err(Error::BRC30Error(e)) => Err(e),
        Err(e) => Err(BRC30Error::InternalError(e.to_string())),
      };
      assert_eq!(
        Err(BRC30Error::InvalidPoolTickId(
          "13395c5283".to_string(),
          "9a839a5ec4".to_string()
        )),
        result
      );

      let mut second_deply = deploy.clone();
      second_deply.decimals = Some("17".to_string());
      let msg = mock_create_brc30_message(
        script.clone(),
        script.clone(),
        BRC30Operation::Deploy(second_deply.clone()),
      );
      let context = BlockContext {
        blockheight: 0,
        blocktime: 1687245485,
        network: Network::Bitcoin,
      };
      let result = process_deploy(
        context,
        &brc20_data_store,
        &brc30_data_store,
        &msg,
        second_deply.clone(),
      );

      let result: Result<Vec<BRC30Event>, BRC30Error> = match result {
        Ok(event) => Ok(event),
        Err(Error::BRC30Error(e)) => Err(e),
        Err(e) => Err(BRC30Error::InternalError(e.to_string())),
      };
      assert_eq!(
        Err(BRC30Error::InvalidPoolTickId(
          "13395c5283".to_string(),
          "66a4a34e93".to_string()
        )),
        result
      );

      let mut second_deply = deploy.clone();
      let mut msg = mock_create_brc30_message(
        script.clone(),
        script.clone(),
        BRC30Operation::Deploy(second_deply.clone()),
      );
      msg.from = ScriptKey::Address(
        Address::from_str("bc1pvk535u5eedhsx75r7mfvdru7t0kcr36mf9wuku7k68stc0ncss8qwzeahv")
          .unwrap(),
      );
      msg.commit_from = Some(msg.from.clone());
      let context = BlockContext {
        blockheight: 0,
        blocktime: 1687245485,
        network: Network::Bitcoin,
      };
      let result = process_deploy(
        context,
        &brc20_data_store,
        &brc30_data_store,
        &msg,
        second_deply.clone(),
      );

      let result: Result<Vec<BRC30Event>, BRC30Error> = match result {
        Ok(event) => Ok(event),
        Err(Error::BRC30Error(e)) => Err(e),
        Err(e) => Err(BRC30Error::InternalError(e.to_string())),
      };
      assert_eq!(
        Err(BRC30Error::InvalidPoolTickId(
          "13395c5283".to_string(),
          "c9a808b614".to_string()
        )),
        result
      );

      let mut second_deply = deploy.clone();
      let mut msg = mock_create_brc30_message(
        script.clone(),
        script.clone(),
        BRC30Operation::Deploy(second_deply.clone()),
      );
      msg.to = ScriptKey::Address(
        Address::from_str("bc1pvk535u5eedhsx75r7mfvdru7t0kcr36mf9wuku7k68stc0ncss8qwzeahv")
          .unwrap(),
      );
      let context = BlockContext {
        blockheight: 0,
        blocktime: 1687245485,
        network: Network::Bitcoin,
      };
      let result = process_deploy(
        context,
        &brc20_data_store,
        &brc30_data_store,
        &msg,
        second_deply.clone(),
      );

      let result: Result<Vec<BRC30Event>, BRC30Error> = match result {
        Ok(event) => Ok(event),
        Err(Error::BRC30Error(e)) => Err(e),
        Err(e) => Err(BRC30Error::InternalError(e.to_string())),
      };
      assert_eq!(
        Err(BRC30Error::InvalidPoolTickId(
          "13395c5283".to_string(),
          "22ec062391".to_string()
        )),
        result
      );
    }
    //err pool type
    {
      let mut err_pool_type = deploy.clone();
      err_pool_type.pool_type = "errtype".to_string();
      let msg = mock_create_brc30_message(
        script.clone(),
        script.clone(),
        BRC30Operation::Deploy(err_pool_type.clone()),
      );
      let context = BlockContext {
        blockheight: 0,
        blocktime: 1687245485,
        network: Network::Bitcoin,
      };
      let result = process_deploy(
        context,
        &brc20_data_store,
        &brc30_data_store,
        &msg,
        err_pool_type.clone(),
      );

      let pid = deploy.get_pool_id();

      let result: Result<Vec<BRC30Event>, BRC30Error> = match result {
        Ok(event) => Ok(event),
        Err(Error::BRC30Error(e)) => Err(e),
        Err(e) => Err(BRC30Error::InternalError(e.to_string())),
      };
      assert_eq!(Err(BRC30Error::UnknownPoolType), result);
    }

    //err pid
    {
      let mut err_pid = deploy.clone();
      err_pid.pool_id = "l8195197bc#1f".to_string();
      let msg = mock_create_brc30_message(
        script.clone(),
        script.clone(),
        BRC30Operation::Deploy(err_pid.clone()),
      );
      let context = BlockContext {
        blockheight: 0,
        blocktime: 1687245485,
        network: Network::Bitcoin,
      };
      let result = process_deploy(
        context,
        &brc20_data_store,
        &brc30_data_store,
        &msg,
        err_pid.clone(),
      );

      let pid = deploy.get_pool_id();
      let result: Result<Vec<BRC30Event>, BRC30Error> = match result {
        Ok(event) => Ok(event),
        Err(Error::BRC30Error(e)) => Err(e),
        Err(e) => Err(BRC30Error::InternalError(e.to_string())),
      };
      assert_eq!(
        Err(BRC30Error::InvalidPoolId(
          err_pid.pool_id.clone(),
          "the prefix of pool id is not hex".to_string()
        )),
        result
      );

      let mut err_pid = deploy.clone();
      err_pid.pool_id = "8195197bc#1f".to_string();
      let msg = mock_create_brc30_message(
        script.clone(),
        script.clone(),
        BRC30Operation::Deploy(err_pid.clone()),
      );
      let context = BlockContext {
        blockheight: 0,
        blocktime: 1687245485,
        network: Network::Bitcoin,
      };
      let result = process_deploy(
        context,
        &brc20_data_store,
        &brc30_data_store,
        &msg,
        err_pid.clone(),
      );

      let pid = deploy.get_pool_id();
      let result: Result<Vec<BRC30Event>, BRC30Error> = match result {
        Ok(event) => Ok(event),
        Err(Error::BRC30Error(e)) => Err(e),
        Err(e) => Err(BRC30Error::InternalError(e.to_string())),
      };
      assert_eq!(
        Err(BRC30Error::InvalidPoolId(
          err_pid.pool_id.clone(),
          "pool id length is not 13".to_string()
        )),
        result
      );

      let mut err_pid = deploy.clone();
      err_pid.pool_id = "13395c5283#lf".to_string();
      let msg = mock_create_brc30_message(
        script.clone(),
        script.clone(),
        BRC30Operation::Deploy(err_pid.clone()),
      );
      let context = BlockContext {
        blockheight: 0,
        blocktime: 1687245485,
        network: Network::Bitcoin,
      };
      let result = process_deploy(
        context,
        &brc20_data_store,
        &brc30_data_store,
        &msg,
        err_pid.clone(),
      );

      let pid = deploy.get_pool_id();
      let result: Result<Vec<BRC30Event>, BRC30Error> = match result {
        Ok(event) => Ok(event),
        Err(Error::BRC30Error(e)) => Err(e),
        Err(e) => Err(BRC30Error::InternalError(e.to_string())),
      };

      assert_eq!(
        Err(BRC30Error::InvalidPoolId(
          err_pid.pool_id.clone(),
          "the suffix of pool id is not hex".to_string()
        )),
        result
      );

      let mut err_pid = deploy.clone();
      err_pid.pool_id = "c81195197bc#f".to_string();
      let msg = mock_create_brc30_message(
        script.clone(),
        script.clone(),
        BRC30Operation::Deploy(err_pid.clone()),
      );
      let context = BlockContext {
        blockheight: 0,
        blocktime: 1687245485,
        network: Network::Bitcoin,
      };
      let result = process_deploy(
        context,
        &brc20_data_store,
        &brc30_data_store,
        &msg,
        err_pid.clone(),
      );

      let pid = deploy.get_pool_id();
      let result: Result<Vec<BRC30Event>, BRC30Error> = match result {
        Ok(event) => Ok(event),
        Err(Error::BRC30Error(e)) => Err(e),
        Err(e) => Err(BRC30Error::InternalError(e.to_string())),
      };
      assert_eq!(
        Err(BRC30Error::InvalidPoolId(
          err_pid.pool_id.clone(),
          "the prefix of pool id is not hex".to_string()
        )),
        result
      );

      let mut err_pid = deploy.clone();
      err_pid.pool_id = "13395c5283$1f".to_string();
      let msg = mock_create_brc30_message(
        script.clone(),
        script.clone(),
        BRC30Operation::Deploy(err_pid.clone()),
      );
      let context = BlockContext {
        blockheight: 0,
        blocktime: 1687245485,
        network: Network::Bitcoin,
      };
      let result = process_deploy(
        context,
        &brc20_data_store,
        &brc30_data_store,
        &msg,
        err_pid.clone(),
      );

      let pid = deploy.get_pool_id();
      let result: Result<Vec<BRC30Event>, BRC30Error> = match result {
        Ok(event) => Ok(event),
        Err(Error::BRC30Error(e)) => Err(e),
        Err(e) => Err(BRC30Error::InternalError(e.to_string())),
      };
      assert_eq!(
        Err(BRC30Error::InvalidPoolId(
          err_pid.pool_id.clone(),
          "pool id must contains '#'".to_string()
        )),
        result
      );

      let mut err_pid = deploy.clone();
      err_pid.pool_id = "c819519#bc#df".to_string();
      let msg = mock_create_brc30_message(
        script.clone(),
        script.clone(),
        BRC30Operation::Deploy(err_pid.clone()),
      );
      let context = BlockContext {
        blockheight: 0,
        blocktime: 1687245485,
        network: Network::Bitcoin,
      };
      let result = process_deploy(
        context,
        &brc20_data_store,
        &brc30_data_store,
        &msg,
        err_pid.clone(),
      );

      let pid = deploy.get_pool_id();
      let result: Result<Vec<BRC30Event>, BRC30Error> = match result {
        Ok(event) => Ok(event),
        Err(Error::BRC30Error(e)) => Err(e),
        Err(e) => Err(BRC30Error::InternalError(e.to_string())),
      };
      assert_eq!(
        Err(BRC30Error::InvalidPoolId(
          err_pid.pool_id.clone(),
          "pool id must contains only one '#'".to_string()
        )),
        result
      );

      let mut err_pid = deploy.clone();
      err_pid.pool_id = "c819519#bc#1f".to_string();
      let msg = mock_create_brc30_message(
        script.clone(),
        script.clone(),
        BRC30Operation::Deploy(err_pid.clone()),
      );
      let context = BlockContext {
        blockheight: 0,
        blocktime: 1687245485,
        network: Network::Bitcoin,
      };
      let result = process_deploy(
        context,
        &brc20_data_store,
        &brc30_data_store,
        &msg,
        err_pid.clone(),
      );

      let pid = deploy.get_pool_id();
      let result: Result<Vec<BRC30Event>, BRC30Error> = match result {
        Ok(event) => Ok(event),
        Err(Error::BRC30Error(e)) => Err(e),
        Err(e) => Err(BRC30Error::InternalError(e.to_string())),
      };
      assert_eq!(
        Err(BRC30Error::InvalidPoolId(
          err_pid.pool_id.clone(),
          "pool id must contains only one '#'".to_string()
        )),
        result
      );

      let mut err_pid = deploy.clone();
      err_pid.pool_id = "a8195197bc#1f".to_string();
      let msg = mock_create_brc30_message(
        script.clone(),
        script.clone(),
        BRC30Operation::Deploy(err_pid.clone()),
      );
      let context = BlockContext {
        blockheight: 0,
        blocktime: 1687245485,
        network: Network::Bitcoin,
      };
      let result = process_deploy(
        context,
        &brc20_data_store,
        &brc30_data_store,
        &msg,
        err_pid.clone(),
      );

      let pid = deploy.get_pool_id();
      let result: Result<Vec<BRC30Event>, BRC30Error> = match result {
        Ok(event) => Ok(event),
        Err(Error::BRC30Error(e)) => Err(e),
        Err(e) => Err(BRC30Error::InternalError(e.to_string())),
      };
      assert_eq!(
        Err(BRC30Error::InvalidPoolTickId(
          "a8195197bc".to_string(),
          "13395c5283".to_string()
        )),
        result
      );
    }

    //err stake,earn
    {
      let mut err_stake = deploy.clone();
      err_stake.stake = "he".to_string();
      let msg = mock_create_brc30_message(
        script.clone(),
        script.clone(),
        BRC30Operation::Deploy(err_stake.clone()),
      );
      let context = BlockContext {
        blockheight: 0,
        blocktime: 1687245485,
        network: Network::Bitcoin,
      };
      let result = process_deploy(
        context,
        &brc20_data_store,
        &brc30_data_store,
        &msg,
        err_stake.clone(),
      );

      let pid = deploy.get_pool_id();
      let result: Result<Vec<BRC30Event>, BRC30Error> = match result {
        Ok(event) => Ok(event),
        Err(Error::BRC30Error(e)) => Err(e),
        Err(e) => Err(BRC30Error::InternalError(e.to_string())),
      };
      assert_eq!(Err(BRC30Error::UnknownStakeType), result);

      let mut err_stake = deploy.clone();
      err_stake.stake = "hehehh".to_string();
      let msg = mock_create_brc30_message(
        script.clone(),
        script.clone(),
        BRC30Operation::Deploy(err_stake.clone()),
      );
      let context = BlockContext {
        blockheight: 0,
        blocktime: 1687245485,
        network: Network::Bitcoin,
      };
      let result = process_deploy(
        context,
        &brc20_data_store,
        &brc30_data_store,
        &msg,
        err_stake.clone(),
      );

      let pid = deploy.get_pool_id();
      let result: Result<Vec<BRC30Event>, BRC30Error> = match result {
        Ok(event) => Ok(event),
        Err(Error::BRC30Error(e)) => Err(e),
        Err(e) => Err(BRC30Error::InternalError(e.to_string())),
      };
      assert_eq!(Err(BRC30Error::UnknownStakeType), result);

      let mut err_stake = deploy.clone();
      err_stake.stake = "test".to_string();
      let msg = mock_create_brc30_message(
        script.clone(),
        script.clone(),
        BRC30Operation::Deploy(err_stake.clone()),
      );
      let context = BlockContext {
        blockheight: 0,
        blocktime: 1687245485,
        network: Network::Bitcoin,
      };
      let result = process_deploy(
        context,
        &brc20_data_store,
        &brc30_data_store,
        &msg,
        err_stake.clone(),
      );

      let pid = deploy.get_pool_id();
      let result: Result<Vec<BRC30Event>, BRC30Error> = match result {
        Ok(event) => Ok(event),
        Err(Error::BRC30Error(e)) => Err(e),
        Err(e) => Err(BRC30Error::InternalError(e.to_string())),
      };
      assert_eq!(Err(BRC30Error::StakeNotFound(err_stake.stake)), result);

      let mut err_earn = deploy.clone();
      err_earn.earn = "tes".to_string();
      let msg = mock_create_brc30_message(
        script.clone(),
        script.clone(),
        BRC30Operation::Deploy(err_earn.clone()),
      );
      let context = BlockContext {
        blockheight: 0,
        blocktime: 1687245485,
        network: Network::Bitcoin,
      };
      let result = process_deploy(
        context,
        &brc20_data_store,
        &brc30_data_store,
        &msg,
        err_earn.clone(),
      );

      let pid = deploy.get_pool_id();
      let result: Result<Vec<BRC30Event>, BRC30Error> = match result {
        Ok(event) => Ok(event),
        Err(Error::BRC30Error(e)) => Err(e),
        Err(e) => Err(BRC30Error::InternalError(e.to_string())),
      };
      assert_eq!(
        Err(BRC30Error::InvalidTickLen(err_earn.earn.to_string())),
        result
      );

      let mut err_earn = deploy.clone();
      err_earn.earn = "test".to_string();
      let msg = mock_create_brc30_message(
        script.clone(),
        script.clone(),
        BRC30Operation::Deploy(err_earn.clone()),
      );
      let context = BlockContext {
        blockheight: 0,
        blocktime: 1687245485,
        network: Network::Bitcoin,
      };
      let result = process_deploy(
        context,
        &brc20_data_store,
        &brc30_data_store,
        &msg,
        err_earn.clone(),
      );

      let pid = deploy.get_pool_id();
      let result: Result<Vec<BRC30Event>, BRC30Error> = match result {
        Ok(event) => Ok(event),
        Err(Error::BRC30Error(e)) => Err(e),
        Err(e) => Err(BRC30Error::InternalError(e.to_string())),
      };
      assert_ne!(
        Err(BRC30Error::InvalidTickLen(err_earn.earn.to_string())),
        result
      );

      let mut err_earn = deploy.clone();
      err_earn.earn = "testt".to_string();
      let msg = mock_create_brc30_message(
        script.clone(),
        script.clone(),
        BRC30Operation::Deploy(err_earn.clone()),
      );
      let context = BlockContext {
        blockheight: 0,
        blocktime: 1687245485,
        network: Network::Bitcoin,
      };
      let result = process_deploy(
        context,
        &brc20_data_store,
        &brc30_data_store,
        &msg,
        err_earn.clone(),
      );

      let pid = deploy.get_pool_id();
      let result: Result<Vec<BRC30Event>, BRC30Error> = match result {
        Ok(event) => Ok(event),
        Err(Error::BRC30Error(e)) => Err(e),
        Err(e) => Err(BRC30Error::InternalError(e.to_string())),
      };
      assert_ne!(
        Err(BRC30Error::InvalidTickLen(err_earn.earn.to_string())),
        result
      );

      let mut err_earn = deploy.clone();
      err_earn.earn = "testttt".to_string();
      let msg = mock_create_brc30_message(
        script.clone(),
        script.clone(),
        BRC30Operation::Deploy(err_earn.clone()),
      );
      let context = BlockContext {
        blockheight: 0,
        blocktime: 1687245485,
        network: Network::Bitcoin,
      };
      let result = process_deploy(
        context,
        &brc20_data_store,
        &brc30_data_store,
        &msg,
        err_earn.clone(),
      );

      let pid = deploy.get_pool_id();
      let result: Result<Vec<BRC30Event>, BRC30Error> = match result {
        Ok(event) => Ok(event),
        Err(Error::BRC30Error(e)) => Err(e),
        Err(e) => Err(BRC30Error::InternalError(e.to_string())),
      };
      assert_eq!(
        Err(BRC30Error::InvalidTickLen(err_earn.earn.to_string())),
        result
      );

      let mut err_earn = deploy.clone();
      err_earn.stake = "13395c5283".to_string();
      let msg = mock_create_brc30_message(
        script.clone(),
        script.clone(),
        BRC30Operation::Deploy(err_earn.clone()),
      );
      let context = BlockContext {
        blockheight: 0,
        blocktime: 1687245485,
        network: Network::Bitcoin,
      };
      let result = process_deploy(
        context,
        &brc20_data_store,
        &brc30_data_store,
        &msg,
        err_earn.clone(),
      );

      let pid = deploy.get_pool_id();
      let result: Result<Vec<BRC30Event>, BRC30Error> = match result {
        Ok(event) => Ok(event),
        Err(Error::BRC30Error(e)) => Err(e),
        Err(e) => Err(BRC30Error::InternalError(e.to_string())),
      };
      assert_eq!(
        Err(BRC30Error::StakeEqualEarn(
          err_earn.stake.to_string(),
          err_earn.earn.to_string()
        )),
        result
      );
    }
    // err erate
    {
      let mut err_erate = deploy.clone();
      err_erate.earn_rate = "".to_string();
      let msg = mock_create_brc30_message(
        script.clone(),
        script.clone(),
        BRC30Operation::Deploy(err_erate.clone()),
      );
      let context = BlockContext {
        blockheight: 0,
        blocktime: 1687245485,
        network: Network::Bitcoin,
      };
      let result = process_deploy(
        context,
        &brc20_data_store,
        &brc30_data_store,
        &msg,
        err_erate.clone(),
      );

      let pid = deploy.get_pool_id();
      let result: Result<Vec<BRC30Event>, BRC30Error> = match result {
        Ok(event) => Ok(event),
        Err(Error::BRC30Error(e)) => Err(e),
        Err(e) => Err(BRC30Error::InternalError(e.to_string())),
      };
      assert_eq!(Err(BRC30Error::InvalidNum("".to_string())), result);

      let mut err_erate = deploy.clone();
      err_erate.earn_rate = "1l".to_string();
      let msg = mock_create_brc30_message(
        script.clone(),
        script.clone(),
        BRC30Operation::Deploy(err_erate.clone()),
      );
      let context = BlockContext {
        blockheight: 0,
        blocktime: 1687245485,
        network: Network::Bitcoin,
      };
      let result = process_deploy(
        context,
        &brc20_data_store,
        &brc30_data_store,
        &msg,
        err_erate.clone(),
      );

      let pid = deploy.get_pool_id();
      let result: Result<Vec<BRC30Event>, BRC30Error> = match result {
        Ok(event) => Ok(event),
        Err(Error::BRC30Error(e)) => Err(e),
        Err(e) => Err(BRC30Error::InternalError(e.to_string())),
      };
      assert_eq!(Err(BRC30Error::InvalidNum("1l".to_string())), result);
    }

    //err dmax
    {
      let mut err_dmax = deploy.clone();
      err_dmax.distribution_max = "".to_string();
      let msg = mock_create_brc30_message(
        script.clone(),
        script.clone(),
        BRC30Operation::Deploy(err_dmax.clone()),
      );
      let context = BlockContext {
        blockheight: 0,
        blocktime: 1687245485,
        network: Network::Bitcoin,
      };
      let result = process_deploy(
        context,
        &brc20_data_store,
        &brc30_data_store,
        &msg,
        err_dmax.clone(),
      );

      let pid = deploy.get_pool_id();
      let result: Result<Vec<BRC30Event>, BRC30Error> = match result {
        Ok(event) => Ok(event),
        Err(Error::BRC30Error(e)) => Err(e),
        Err(e) => Err(BRC30Error::InternalError(e.to_string())),
      };
      assert_eq!(Err(BRC30Error::InvalidNum("".to_string())), result);

      let mut err_dmax = deploy.clone();
      err_dmax.distribution_max = "1l".to_string();
      let msg = mock_create_brc30_message(
        script.clone(),
        script.clone(),
        BRC30Operation::Deploy(err_dmax.clone()),
      );
      let context = BlockContext {
        blockheight: 0,
        blocktime: 1687245485,
        network: Network::Bitcoin,
      };
      let result = process_deploy(
        context,
        &brc20_data_store,
        &brc30_data_store,
        &msg,
        err_dmax.clone(),
      );

      let pid = deploy.get_pool_id();
      let result: Result<Vec<BRC30Event>, BRC30Error> = match result {
        Ok(event) => Ok(event),
        Err(Error::BRC30Error(e)) => Err(e),
        Err(e) => Err(BRC30Error::InternalError(e.to_string())),
      };
      assert_eq!(Err(BRC30Error::InvalidNum("1l".to_string())), result);

      let mut err_dmax = deploy.clone();
      err_dmax.distribution_max = "21000001".to_string();
      let msg = mock_create_brc30_message(
        script.clone(),
        script.clone(),
        BRC30Operation::Deploy(err_dmax.clone()),
      );
      let context = BlockContext {
        blockheight: 0,
        blocktime: 1687245485,
        network: Network::Bitcoin,
      };
      let result = process_deploy(
        context,
        &brc20_data_store,
        &brc30_data_store,
        &msg,
        err_dmax.clone(),
      );

      let pid = deploy.get_pool_id();
      let result: Result<Vec<BRC30Event>, BRC30Error> = match result {
        Ok(event) => Ok(event),
        Err(Error::BRC30Error(e)) => Err(e),
        Err(e) => Err(BRC30Error::InternalError(e.to_string())),
      };
      assert_eq!(
        Err(BRC30Error::ExceedDmax(
          "21000001".to_string(),
          "21000000".to_string()
        )),
        result
      );
    }

    //err total_supply
    {
      let mut err_total = deploy.clone();
      err_total.total_supply = Some("".to_string());
      let msg = mock_create_brc30_message(
        script.clone(),
        script.clone(),
        BRC30Operation::Deploy(err_total.clone()),
      );
      let context = BlockContext {
        blockheight: 0,
        blocktime: 1687245485,
        network: Network::Bitcoin,
      };
      let result = process_deploy(
        context,
        &brc20_data_store,
        &brc30_data_store,
        &msg,
        err_total.clone(),
      );

      let pid = deploy.get_pool_id();
      let result: Result<Vec<BRC30Event>, BRC30Error> = match result {
        Ok(event) => Ok(event),
        Err(Error::BRC30Error(e)) => Err(e),
        Err(e) => Err(BRC30Error::InternalError(e.to_string())),
      };
      assert_eq!(Err(BRC30Error::InvalidNum("".to_string())), result);

      let mut err_dmax = deploy.clone();
      err_dmax.total_supply = Some("1l".to_string());
      let msg = mock_create_brc30_message(
        script.clone(),
        script.clone(),
        BRC30Operation::Deploy(err_dmax.clone()),
      );
      let context = BlockContext {
        blockheight: 0,
        blocktime: 1687245485,
        network: Network::Bitcoin,
      };
      let result = process_deploy(
        context,
        &brc20_data_store,
        &brc30_data_store,
        &msg,
        err_dmax.clone(),
      );

      let pid = deploy.get_pool_id();
      let result: Result<Vec<BRC30Event>, BRC30Error> = match result {
        Ok(event) => Ok(event),
        Err(Error::BRC30Error(e)) => Err(e),
        Err(e) => Err(BRC30Error::InternalError(e.to_string())),
      };
      assert_eq!(Err(BRC30Error::InvalidNum("1l".to_string())), result);
    }
  }

  #[test]
  fn test_process_stake() {
    let dbfile = NamedTempFile::new().unwrap();
    let db = Database::create(dbfile.path()).unwrap();
    let wtx = db.begin_write().unwrap();
    let brc20_data_store = BRC20DataStore::new(&wtx);
    let brc30_data_store = BRC30DataStore::new(&wtx);

    let deploy = Deploy {
      pool_type: "pool".to_string(),
      pool_id: "fea607ea9e#1f".to_string(),
      stake: "orea".to_string(),
      earn: "ordi".to_string(),
      earn_rate: "1000".to_string(),
      distribution_max: "12000000".to_string(),
      decimals: Some("2".to_string()),
      total_supply: Some("21000000".to_string()),
      only: Some("1".to_string()),
    };
    let addr1 =
      Address::from_str("bc1pgllnmtxs0g058qz7c6qgaqq4qknwrqj9z7rqn9e2dzhmcfmhlu4sfadf5e").unwrap();
    let script = ScriptKey::from_address(addr1);
    let inscription_id =
      InscriptionId::from_str("1111111111111111111111111111111111111111111111111111111111111111i1")
        .unwrap();

    let token = Tick::from_str("orea".to_string().as_str()).unwrap();
    let token_info = TokenInfo {
      tick: token.clone(),
      inscription_id: inscription_id.clone(),
      inscription_number: 0,
      supply: 21000000000_u128,
      minted: 2000000000_u128,
      limit_per_mint: 0,
      decimal: 3,
      deploy_by: script.clone(),
      deployed_number: 0,
      deployed_timestamp: 0,
      latest_mint_number: 0,
    };
    brc20_data_store.insert_token_info(&token, &token_info);
    let balance = BRC20Banalce {
      overall_balance: 2000000000_u128,
      transferable_balance: 0_u128,
    };
    let result = brc20_data_store.update_token_balance(&script, &token.to_lowercase(), balance);
    match result {
      Err(error) => {
        panic!("update_token_balance err: {}", error)
      }
      _ => {}
    }

    let msg = mock_create_brc30_message(
      script.clone(),
      script.clone(),
      BRC30Operation::Deploy(deploy.clone()),
    );
    let context = BlockContext {
      blockheight: 0,
      blocktime: 1687245485,
      network: Network::Bitcoin,
    };
    let result = process_deploy(
      context,
      &brc20_data_store,
      &brc30_data_store,
      &msg,
      deploy.clone(),
    );

    let result: Result<Vec<BRC30Event>, BRC30Error> = match result {
      Ok(event) => Ok(event),
      Err(Error::BRC30Error(e)) => Err(e),
      Err(e) => Err(BRC30Error::InternalError(e.to_string())),
    };

    match result {
      Ok(event) => {
        println!("success:{}", serde_json::to_string_pretty(&event).unwrap());
      }
      Err(e) => {
        assert_eq!("error", e.to_string())
      }
    }
    let tick_id = deploy.get_tick_id();
    let pid = deploy.get_pool_id();
    let tick_info = brc30_data_store.get_tick_info(&tick_id).unwrap().unwrap();
    let pool_info = brc30_data_store.get_pid_to_poolinfo(&pid).unwrap().unwrap();

    let expect_tick_info = r##"{"tick_id":"fea607ea9e","name":"ordi","inscription_id":"1111111111111111111111111111111111111111111111111111111111111111i1","allocated":1200000000,"decimal":2,"circulation":0,"supply":2100000000,"deployer":{"Address":"bc1pgllnmtxs0g058qz7c6qgaqq4qknwrqj9z7rqn9e2dzhmcfmhlu4sfadf5e"},"deploy_block":0,"latest_mint_block":0,"pids":["fea607ea9e#1f"]}"##;
    let expect_pool_info = r##"{"pid":"fea607ea9e#1f","ptype":"Pool","inscription_id":"1111111111111111111111111111111111111111111111111111111111111111i1","stake":{"BRC20Tick":"orea"},"erate":100000,"minted":0,"staked":0,"dmax":1200000000,"acc_reward_per_share":"0","last_update_block":0,"only":true}"##;
    assert_eq!(expect_pool_info, serde_json::to_string(&pool_info).unwrap());
    assert_eq!(expect_tick_info, serde_json::to_string(&tick_info).unwrap());

    let stake_tick = PledgedTick::BRC20Tick(token.clone());
    let stake_msg = Stake {
      pool_id: pid.as_str().to_string(),
      amount: "1000000".to_string(),
    };

    let msg = mock_create_brc30_message(
      script.clone(),
      script.clone(),
      BRC30Operation::Stake(stake_msg.clone()),
    );
    let context = BlockContext {
      blockheight: 0,
      blocktime: 1687245485,
      network: Network::Bitcoin,
    };
    let result = process_stake(
      context,
      &brc20_data_store,
      &brc30_data_store,
      &msg,
      stake_msg.clone(),
    );

    let result: Result<BRC30Event, BRC30Error> = match result {
      Ok(event) => Ok(event),
      Err(Error::BRC30Error(e)) => Err(e),
      Err(e) => Err(BRC30Error::InternalError(e.to_string())),
    };

    match result {
      Ok(event) => {
        println!("success:{}", serde_json::to_string_pretty(&event).unwrap());
      }
      Err(e) => {
        assert_eq!("error", e.to_string())
      }
    }
    let stakeinfo = brc30_data_store
      .get_user_stakeinfo(&script, &stake_tick)
      .unwrap();

    let userinfo = brc30_data_store.get_pid_to_use_info(&script, &pid).unwrap();
    let pool_info = brc30_data_store.get_pid_to_poolinfo(&pid).unwrap();
    let expect_stakeinfo = r##"{"stake":{"BRC20Tick":"orea"},"pool_stakes":[["fea607ea9e#1f",true,1000000000]],"max_share":0,"total_only":1000000000}"##;
    let expect_userinfo = r##"{"pid":"fea607ea9e#1f","staked":1000000000,"minted":0,"pending_reward":0,"reward_debt":0,"latest_updated_block":0}"##;
    let expect_poolinfo = r##"{"pid":"fea607ea9e#1f","ptype":"Pool","inscription_id":"1111111111111111111111111111111111111111111111111111111111111111i1","stake":{"BRC20Tick":"orea"},"erate":100000,"minted":0,"staked":1000000000,"dmax":1200000000,"acc_reward_per_share":"0","last_update_block":0,"only":true}"##;

    assert_eq!(expect_poolinfo, serde_json::to_string(&pool_info).unwrap());
    assert_eq!(expect_stakeinfo, serde_json::to_string(&stakeinfo).unwrap());
    assert_eq!(expect_userinfo, serde_json::to_string(&userinfo).unwrap());
    {
      let stake_tick = PledgedTick::BRC20Tick(token.clone());
      let stake_msg = Stake {
        pool_id: pid.as_str().to_string(),
        amount: "1000000".to_string(),
      };

      let mut msg = mock_create_brc30_message(
        script.clone(),
        script.clone(),
        BRC30Operation::Stake(stake_msg.clone()),
      );
      let context = BlockContext {
        blockheight: 1,
        blocktime: 1687245485,
        network: Network::Bitcoin,
      };
      let result = process_stake(
        context,
        &brc20_data_store,
        &brc30_data_store,
        &msg,
        stake_msg.clone(),
      );

      let result: Result<BRC30Event, BRC30Error> = match result {
        Ok(event) => Ok(event),
        Err(Error::BRC30Error(e)) => Err(e),
        Err(e) => Err(BRC30Error::InternalError(e.to_string())),
      };

      match result {
        Ok(event) => {
          println!("success:{}", serde_json::to_string_pretty(&event).unwrap());
        }
        Err(e) => {
          assert_eq!("error", e.to_string())
        }
      }
      let stakeinfo = brc30_data_store
        .get_user_stakeinfo(&script, &stake_tick)
        .unwrap();

      let userinfo = brc30_data_store.get_pid_to_use_info(&script, &pid).unwrap();
      let pool_info = brc30_data_store.get_pid_to_poolinfo(&pid).unwrap();
      let expect_stakeinfo = r##"{"stake":{"BRC20Tick":"orea"},"pool_stakes":[["fea607ea9e#1f",true,2000000000]],"max_share":0,"total_only":2000000000}"##;
      let expect_userinfo = r##"{"pid":"fea607ea9e#1f","staked":2000000000,"minted":0,"pending_reward":100000,"reward_debt":200000,"latest_updated_block":1}"##;
      let expect_poolinfo = r##"{"pid":"fea607ea9e#1f","ptype":"Pool","inscription_id":"1111111111111111111111111111111111111111111111111111111111111111i1","stake":{"BRC20Tick":"orea"},"erate":100000,"minted":100000,"staked":2000000000,"dmax":1200000000,"acc_reward_per_share":"100000000000000","last_update_block":1,"only":true}"##;
      println!(
        "expect_poolinfo:{}",
        serde_json::to_string(&pool_info).unwrap()
      );
      println!(
        "expect_stakeinfo:{}",
        serde_json::to_string(&stakeinfo).unwrap()
      );
      println!(
        "expect_userinfo:{}",
        serde_json::to_string(&userinfo).unwrap()
      );

      assert_eq!(expect_poolinfo, serde_json::to_string(&pool_info).unwrap());
      assert_eq!(expect_stakeinfo, serde_json::to_string(&stakeinfo).unwrap());
      assert_eq!(expect_userinfo, serde_json::to_string(&userinfo).unwrap());
    }
  }

  #[test]
  fn test_process_unstake() {
    let dbfile = NamedTempFile::new().unwrap();
    let db = Database::create(dbfile.path()).unwrap();
    let wtx = db.begin_write().unwrap();
    let brc20_data_store = BRC20DataStore::new(&wtx);
    let brc30_data_store = BRC30DataStore::new(&wtx);

    let deploy = Deploy {
      pool_type: "pool".to_string(),
      pool_id: "fea607ea9e#1f".to_string(),
      stake: "orea".to_string(),
      earn: "ordi".to_string(),
      earn_rate: "1000".to_string(),
      distribution_max: "12000000".to_string(),
      decimals: Some("2".to_string()),
      total_supply: Some("21000000".to_string()),
      only: Some("1".to_string()),
    };
    let addr1 =
      Address::from_str("bc1pgllnmtxs0g058qz7c6qgaqq4qknwrqj9z7rqn9e2dzhmcfmhlu4sfadf5e").unwrap();
    let script = ScriptKey::from_address(addr1);
    let inscription_id =
      InscriptionId::from_str("1111111111111111111111111111111111111111111111111111111111111111i1")
        .unwrap();

    let token = Tick::from_str("orea".to_string().as_str()).unwrap();
    let token_info = TokenInfo {
      tick: token.clone(),
      inscription_id: inscription_id.clone(),
      inscription_number: 0,
      supply: 21000000000_u128,
      minted: 2000000000_u128,
      limit_per_mint: 0,
      decimal: 3,
      deploy_by: script.clone(),
      deployed_number: 0,
      deployed_timestamp: 0,
      latest_mint_number: 0,
    };
    brc20_data_store.insert_token_info(&token, &token_info);
    let balance = BRC20Banalce {
      overall_balance: 2000000000_u128,
      transferable_balance: 1000000000_u128,
    };
    let result = brc20_data_store.update_token_balance(&script, &token.to_lowercase(), balance);
    match result {
      Err(error) => {
        panic!("update_token_balance err: {}", error)
      }
      _ => {}
    }

    let msg = mock_create_brc30_message(
      script.clone(),
      script.clone(),
      BRC30Operation::Deploy(deploy.clone()),
    );
    let context = BlockContext {
      blockheight: 0,
      blocktime: 1687245485,
      network: Network::Bitcoin,
    };
    let result = process_deploy(
      context,
      &brc20_data_store,
      &brc30_data_store,
      &msg,
      deploy.clone(),
    );

    let result: Result<Vec<BRC30Event>, BRC30Error> = match result {
      Ok(event) => Ok(event),
      Err(Error::BRC30Error(e)) => Err(e),
      Err(e) => Err(BRC30Error::InternalError(e.to_string())),
    };

    match result {
      Ok(event) => {
        println!("success:{}", serde_json::to_string_pretty(&event).unwrap());
      }
      Err(e) => {
        assert_eq!("error", e.to_string())
      }
    }
    let tick_id = deploy.get_tick_id();
    let pid = deploy.get_pool_id();
    let tick_info = brc30_data_store.get_tick_info(&tick_id).unwrap().unwrap();
    let pool_info = brc30_data_store.get_pid_to_poolinfo(&pid).unwrap().unwrap();

    let expect_tick_info = r##"{"tick_id":"fea607ea9e","name":"ordi","inscription_id":"1111111111111111111111111111111111111111111111111111111111111111i1","allocated":1200000000,"decimal":2,"circulation":0,"supply":2100000000,"deployer":{"Address":"bc1pgllnmtxs0g058qz7c6qgaqq4qknwrqj9z7rqn9e2dzhmcfmhlu4sfadf5e"},"deploy_block":0,"latest_mint_block":0,"pids":["fea607ea9e#1f"]}"##;
    let expect_pool_info = r##"{"pid":"fea607ea9e#1f","ptype":"Pool","inscription_id":"1111111111111111111111111111111111111111111111111111111111111111i1","stake":{"BRC20Tick":"orea"},"erate":100000,"minted":0,"staked":0,"dmax":1200000000,"acc_reward_per_share":"0","last_update_block":0,"only":true}"##;
    assert_eq!(expect_pool_info, serde_json::to_string(&pool_info).unwrap());
    assert_eq!(expect_tick_info, serde_json::to_string(&tick_info).unwrap());

    let stake_tick = PledgedTick::BRC20Tick(token.clone());
    let stake_msg = Stake {
      pool_id: pid.as_str().to_string(),
      amount: "1000000".to_string(),
    };

    let msg = mock_create_brc30_message(
      script.clone(),
      script.clone(),
      BRC30Operation::Stake(stake_msg.clone()),
    );
    let context = BlockContext {
      blockheight: 0,
      blocktime: 1687245485,
      network: Network::Bitcoin,
    };
    let result = process_stake(
      context,
      &brc20_data_store,
      &brc30_data_store,
      &msg,
      stake_msg.clone(),
    );

    let result: Result<BRC30Event, BRC30Error> = match result {
      Ok(event) => Ok(event),
      Err(Error::BRC30Error(e)) => Err(e),
      Err(e) => Err(BRC30Error::InternalError(e.to_string())),
    };

    match result {
      Ok(event) => {
        println!("success:{}", serde_json::to_string_pretty(&event).unwrap());
      }
      Err(e) => {
        assert_eq!("error", e.to_string())
      }
    }
    let stakeinfo = brc30_data_store
      .get_user_stakeinfo(&script, &stake_tick)
      .unwrap();

    let userinfo = brc30_data_store.get_pid_to_use_info(&script, &pid).unwrap();
    let pool_info = brc30_data_store.get_pid_to_poolinfo(&pid).unwrap();
    let expect_stakeinfo = r##"{"stake":{"BRC20Tick":"orea"},"pool_stakes":[["fea607ea9e#1f",true,1000000000]],"max_share":0,"total_only":1000000000}"##;
    let expect_userinfo = r##"{"pid":"fea607ea9e#1f","staked":1000000000,"minted":0,"pending_reward":0,"reward_debt":0,"latest_updated_block":0}"##;
    let expect_poolinfo = r##"{"pid":"fea607ea9e#1f","ptype":"Pool","inscription_id":"1111111111111111111111111111111111111111111111111111111111111111i1","stake":{"BRC20Tick":"orea"},"erate":100000,"minted":0,"staked":1000000000,"dmax":1200000000,"acc_reward_per_share":"0","last_update_block":0,"only":true}"##;

    assert_eq!(expect_poolinfo, serde_json::to_string(&pool_info).unwrap());
    assert_eq!(expect_stakeinfo, serde_json::to_string(&stakeinfo).unwrap());
    assert_eq!(expect_userinfo, serde_json::to_string(&userinfo).unwrap());
    {
      let stake_tick = PledgedTick::BRC20Tick(token.clone());
      let unstake_msg = UnStake {
        pool_id: pid.as_str().to_string(),
        amount: "1000000".to_string(),
      };

      let mut msg = mock_create_brc30_message(
        script.clone(),
        script.clone(),
        BRC30Operation::UnStake(unstake_msg.clone()),
      );
      let context = BlockContext {
        blockheight: 1,
        blocktime: 1687245485,
        network: Network::Bitcoin,
      };
      let result = process_unstake(
        context,
        &brc20_data_store,
        &brc30_data_store,
        &msg,
        unstake_msg.clone(),
      );

      let result: Result<BRC30Event, BRC30Error> = match result {
        Ok(event) => Ok(event),
        Err(Error::BRC30Error(e)) => Err(e),
        Err(e) => Err(BRC30Error::InternalError(e.to_string())),
      };

      match result {
        Ok(event) => {
          println!("success:{}", serde_json::to_string_pretty(&event).unwrap());
        }
        Err(e) => {
          assert_eq!("error", e.to_string())
        }
      }
      let stakeinfo = brc30_data_store
        .get_user_stakeinfo(&script, &stake_tick)
        .unwrap();

      let userinfo = brc30_data_store.get_pid_to_use_info(&script, &pid).unwrap();
      let pool_info = brc30_data_store.get_pid_to_poolinfo(&pid).unwrap();
      let expect_stakeinfo =
        r##"{"stake":{"BRC20Tick":"orea"},"pool_stakes":[],"max_share":0,"total_only":0}"##;
      let expect_userinfo = r##"{"pid":"fea607ea9e#1f","staked":0,"minted":0,"pending_reward":100000,"reward_debt":0,"latest_updated_block":1}"##;
      let expect_poolinfo = r##"{"pid":"fea607ea9e#1f","ptype":"Pool","inscription_id":"1111111111111111111111111111111111111111111111111111111111111111i1","stake":{"BRC20Tick":"orea"},"erate":100000,"minted":100000,"staked":0,"dmax":1200000000,"acc_reward_per_share":"100000000000000","last_update_block":1,"only":true}"##;
      println!(
        "expect_poolinfo:{}",
        serde_json::to_string(&pool_info).unwrap()
      );
      println!(
        "expect_stakeinfo:{}",
        serde_json::to_string(&stakeinfo).unwrap()
      );
      println!(
        "expect_userinfo:{}",
        serde_json::to_string(&userinfo).unwrap()
      );

      assert_eq!(expect_poolinfo, serde_json::to_string(&pool_info).unwrap());
      assert_eq!(expect_stakeinfo, serde_json::to_string(&stakeinfo).unwrap());
      assert_eq!(expect_userinfo, serde_json::to_string(&userinfo).unwrap());
    }
  }

  #[test]
  fn test_process_passive_unstake() {
    let dbfile = NamedTempFile::new().unwrap();
    let db = Database::create(dbfile.path()).unwrap();
    let wtx = db.begin_write().unwrap();
    let brc20_data_store = BRC20DataStore::new(&wtx);
    let brc30_data_store = BRC30DataStore::new(&wtx);

    let deploy = Deploy {
      pool_type: "pool".to_string(),
      pool_id: "fea607ea9e#1f".to_string(),
      stake: "orea".to_string(),
      earn: "ordi".to_string(),
      earn_rate: "1000".to_string(),
      distribution_max: "12000000".to_string(),
      decimals: Some("2".to_string()),
      total_supply: Some("21000000".to_string()),
      only: Some("1".to_string()),
    };
    let addr1 =
      Address::from_str("bc1pgllnmtxs0g058qz7c6qgaqq4qknwrqj9z7rqn9e2dzhmcfmhlu4sfadf5e").unwrap();
    let script = ScriptKey::from_address(addr1);
    let inscription_id =
      InscriptionId::from_str("1111111111111111111111111111111111111111111111111111111111111111i1")
        .unwrap();

    let token = Tick::from_str("orea".to_string().as_str()).unwrap();
    let token_info = TokenInfo {
      tick: token.clone(),
      inscription_id: inscription_id.clone(),
      inscription_number: 0,
      supply: 21000000000_u128,
      minted: 2000000000_u128,
      limit_per_mint: 0,
      decimal: 3,
      deploy_by: script.clone(),
      deployed_number: 0,
      deployed_timestamp: 0,
      latest_mint_number: 0,
    };
    brc20_data_store.insert_token_info(&token, &token_info);
    let balance = BRC20Banalce {
      overall_balance: 2000000000_u128,
      transferable_balance: 1000000000_u128,
    };
    let result = brc20_data_store.update_token_balance(&script, &token.to_lowercase(), balance);
    match result {
      Err(error) => {
        panic!("update_token_balance err: {}", error)
      }
      _ => {}
    }

    let msg = mock_create_brc30_message(
      script.clone(),
      script.clone(),
      BRC30Operation::Deploy(deploy.clone()),
    );
    let context = BlockContext {
      blockheight: 0,
      blocktime: 1687245485,
      network: Network::Bitcoin,
    };
    let result = process_deploy(
      context,
      &brc20_data_store,
      &brc30_data_store,
      &msg,
      deploy.clone(),
    );

    let result: Result<Vec<BRC30Event>, BRC30Error> = match result {
      Ok(event) => Ok(event),
      Err(Error::BRC30Error(e)) => Err(e),
      Err(e) => Err(BRC30Error::InternalError(e.to_string())),
    };

    match result {
      Ok(event) => {
        println!("success:{}", serde_json::to_string_pretty(&event).unwrap());
      }
      Err(e) => {
        assert_eq!("error", e.to_string())
      }
    }
    let tick_id = deploy.get_tick_id();
    let pid = deploy.get_pool_id();
    let tick_info = brc30_data_store.get_tick_info(&tick_id).unwrap().unwrap();
    let pool_info = brc30_data_store.get_pid_to_poolinfo(&pid).unwrap().unwrap();

    let expect_tick_info = r##"{"tick_id":"fea607ea9e","name":"ordi","inscription_id":"1111111111111111111111111111111111111111111111111111111111111111i1","allocated":1200000000,"decimal":2,"circulation":0,"supply":2100000000,"deployer":{"Address":"bc1pgllnmtxs0g058qz7c6qgaqq4qknwrqj9z7rqn9e2dzhmcfmhlu4sfadf5e"},"deploy_block":0,"latest_mint_block":0,"pids":["fea607ea9e#1f"]}"##;
    let expect_pool_info = r##"{"pid":"fea607ea9e#1f","ptype":"Pool","inscription_id":"1111111111111111111111111111111111111111111111111111111111111111i1","stake":{"BRC20Tick":"orea"},"erate":100000,"minted":0,"staked":0,"dmax":1200000000,"acc_reward_per_share":"0","last_update_block":0,"only":true}"##;
    assert_eq!(expect_pool_info, serde_json::to_string(&pool_info).unwrap());
    assert_eq!(expect_tick_info, serde_json::to_string(&tick_info).unwrap());

    let stake_tick = PledgedTick::BRC20Tick(token.clone());
    let stake_msg = Stake {
      pool_id: pid.as_str().to_string(),
      amount: "1000000".to_string(),
    };

    let msg = mock_create_brc30_message(
      script.clone(),
      script.clone(),
      BRC30Operation::Stake(stake_msg.clone()),
    );
    let context = BlockContext {
      blockheight: 0,
      blocktime: 1687245485,
      network: Network::Bitcoin,
    };
    let result = process_stake(
      context,
      &brc20_data_store,
      &brc30_data_store,
      &msg,
      stake_msg.clone(),
    );

    let result: Result<BRC30Event, BRC30Error> = match result {
      Ok(event) => Ok(event),
      Err(Error::BRC30Error(e)) => Err(e),
      Err(e) => Err(BRC30Error::InternalError(e.to_string())),
    };

    match result {
      Ok(event) => {
        println!("success:{}", serde_json::to_string_pretty(&event).unwrap());
      }
      Err(e) => {
        assert_eq!("error", e.to_string())
      }
    }
    let stakeinfo = brc30_data_store
      .get_user_stakeinfo(&script, &stake_tick)
      .unwrap();

    let userinfo = brc30_data_store.get_pid_to_use_info(&script, &pid).unwrap();
    let pool_info = brc30_data_store.get_pid_to_poolinfo(&pid).unwrap();
    let expect_stakeinfo = r##"{"stake":{"BRC20Tick":"orea"},"pool_stakes":[["fea607ea9e#1f",true,1000000000]],"max_share":0,"total_only":1000000000}"##;
    let expect_userinfo = r##"{"pid":"fea607ea9e#1f","staked":1000000000,"minted":0,"pending_reward":0,"reward_debt":0,"latest_updated_block":0}"##;
    let expect_poolinfo = r##"{"pid":"fea607ea9e#1f","ptype":"Pool","inscription_id":"1111111111111111111111111111111111111111111111111111111111111111i1","stake":{"BRC20Tick":"orea"},"erate":100000,"minted":0,"staked":1000000000,"dmax":1200000000,"acc_reward_per_share":"0","last_update_block":0,"only":true}"##;

    assert_eq!(expect_poolinfo, serde_json::to_string(&pool_info).unwrap());
    assert_eq!(expect_stakeinfo, serde_json::to_string(&stakeinfo).unwrap());
    assert_eq!(expect_userinfo, serde_json::to_string(&userinfo).unwrap());
    {
      let stake_tick = PledgedTick::BRC20Tick(token.clone());
      let passive_unstake_msg = PassiveUnStake {
        stake: stake_tick.to_string(),
        amount: "2000000".to_string(),
      };
      let mut msg = mock_create_brc30_message(
        script.clone(),
        script.clone(),
        BRC30Operation::PassiveUnStake(passive_unstake_msg.clone()),
      );
      let context = BlockContext {
        blockheight: 1,
        blocktime: 1687245485,
        network: Network::Bitcoin,
      };

      //mock brc20 transfer
      let balance = BRC20Banalce {
        overall_balance: 0_u128,
        transferable_balance: 0_u128,
      };
      let result = brc20_data_store.update_token_balance(&script, &token.to_lowercase(), balance);
      match result {
        Err(error) => {
          panic!("update_token_balance err: {}", error)
        }
        _ => {}
      }
      let result = process_passive_unstake(
        context,
        &brc20_data_store,
        &brc30_data_store,
        &msg,
        passive_unstake_msg.clone(),
      );

      let result: Result<Vec<BRC30Event>, BRC30Error> = match result {
        Ok(event) => Ok(event),
        Err(Error::BRC30Error(e)) => Err(e),
        Err(e) => Err(BRC30Error::InternalError(e.to_string())),
      };

      match result {
        Ok(event) => {
          println!("success:{}", serde_json::to_string_pretty(&event).unwrap());
        }
        Err(e) => {
          assert_eq!("error", e.to_string())
        }
      }
      let stakeinfo = brc30_data_store
        .get_user_stakeinfo(&script, &stake_tick)
        .unwrap();

      let userinfo = brc30_data_store.get_pid_to_use_info(&script, &pid).unwrap();
      let pool_info = brc30_data_store.get_pid_to_poolinfo(&pid).unwrap();
      let expect_stakeinfo =
        r##"{"stake":{"BRC20Tick":"orea"},"pool_stakes":[],"max_share":0,"total_only":0}"##;
      let expect_userinfo = r##"{"pid":"fea607ea9e#1f","staked":0,"minted":0,"pending_reward":100000,"reward_debt":0,"latest_updated_block":1}"##;
      let expect_poolinfo = r##"{"pid":"fea607ea9e#1f","ptype":"Pool","inscription_id":"1111111111111111111111111111111111111111111111111111111111111111i1","stake":{"BRC20Tick":"orea"},"erate":100000,"minted":100000,"staked":0,"dmax":1200000000,"acc_reward_per_share":"100000000000000","last_update_block":1,"only":true}"##;
      println!(
        "expect_poolinfo:{}",
        serde_json::to_string(&pool_info).unwrap()
      );
      println!(
        "expect_stakeinfo:{}",
        serde_json::to_string(&stakeinfo).unwrap()
      );
      println!(
        "expect_userinfo:{}",
        serde_json::to_string(&userinfo).unwrap()
      );

      assert_eq!(expect_poolinfo, serde_json::to_string(&pool_info).unwrap());
      assert_eq!(expect_stakeinfo, serde_json::to_string(&stakeinfo).unwrap());
      assert_eq!(expect_userinfo, serde_json::to_string(&userinfo).unwrap());
    }
  }
  #[test]
  fn test_process_deploy_most() {
    let dbfile = NamedTempFile::new().unwrap();
    let db = Database::create(dbfile.path()).unwrap();
    let wtx = db.begin_write().unwrap();

    let brc20_data_store = BRC20DataStore::new(&wtx);
    let brc30_data_store = BRC30DataStore::new(&wtx);

    let addr = "bc1pgllnmtxs0g058qz7c6qgaqq4qknwrqj9z7rqn9e2dzhmcfmhlu4sfadf5e";
    let (deploy, msg) = mock_deploy_msg(
      "pool", "01", "btc1", "ordi1", "10", "12000000", "21000000", 18, true, addr, addr,
    );
    let result = set_brc20_token_user(&brc20_data_store, "btc1", &msg.from, 200_u128, 18_u8).err();
    assert_eq!(None, result);

    let result = execute_for_test(&brc20_data_store, &brc30_data_store, &msg, 0);
    assert_eq!(None, result.err());
    let tick_id = deploy.get_tick_id();
<<<<<<< HEAD
    let tikc_id_str = tick_id.hex();
    let tickinfo = brc30_data_store.get_tick_info(&tick_id).unwrap().unwrap();
    let poolinfo = brc30_data_store
=======
    let tick_id_str = tick_id.hex();
    let tick_info = brc30_data_store.get_tick_info(&tick_id).unwrap().unwrap();
    let pool_info = brc30_data_store
>>>>>>> ca015282
      .get_pid_to_poolinfo(&deploy.get_pool_id())
      .unwrap()
      .unwrap();

    let expect_tick_info = r##"{"tick_id":"13395c5283","name":"ordi1","inscription_id":"1111111111111111111111111111111111111111111111111111111111111111i1","allocated":12000000000000000000000000,"decimal":18,"circulation":0,"supply":21000000000000000000000000,"deployer":{"Address":"bc1pgllnmtxs0g058qz7c6qgaqq4qknwrqj9z7rqn9e2dzhmcfmhlu4sfadf5e"},"deploy_block":0,"latest_mint_block":0,"pids":["13395c5283#01"]}"##;
    let expect_pool_info = r##"{"pid":"13395c5283#01","ptype":"Pool","inscription_id":"1111111111111111111111111111111111111111111111111111111111111111i1","stake":{"BRC20Tick":"btc1"},"erate":10000000000000000000,"minted":0,"staked":0,"dmax":12000000000000000000000000,"acc_reward_per_share":"0","last_update_block":0,"only":true}"##;
    assert_eq!(expect_pool_info, serde_json::to_string(&pool_info).unwrap());
    assert_eq!(expect_tick_info, serde_json::to_string(&tick_info).unwrap());

    {
      let result = execute_for_test(&brc20_data_store, &brc30_data_store, &msg, 0);
      assert_eq!(
        Err(BRC30Error::PoolAlreadyExist(deploy.pool_id.clone())),
        result
      );

      //brc30 stake can not deploy
<<<<<<< HEAD
      let brc30_tick = tikc_id_str.as_str();
      let (deploy, msg) = mock_deploy_msg(
        "pool", "02", brc30_tick, "ordi2", "10", "12000000", "21000000", 18, true, addr, addr,
      );
      let result = execute_for_test(&brc20_data_store, &brc30_data_store, &msg, 0);
      assert_eq!(Err(BRC30Error::StakeNoPermission(tikc_id_str)), result);
=======
      let brc30_tick = tick_id_str.as_str();
      let (_, msg) = mock_deploy_msg(
        "pool", "02", brc30_tick, "ordi2", "10", "12000000", "21000000", 18, true, addr, addr,
      );
      let result = execute_for_test(&brc20_data_store, &brc30_data_store, &msg, 0);
      assert_eq!(Err(BRC30Error::StakeNoPermission(tick_id_str)), result);
>>>>>>> ca015282
      //btc stake can not deploy
      let (_, msg) = mock_deploy_msg(
        "pool", "02", "btc", "ordi1", "10", "12000000", "21000000", 18, true, addr, addr,
      );
      let result = execute_for_test(&brc20_data_store, &brc30_data_store, &msg, 0);
      assert_eq!(
        Err(BRC30Error::StakeNoPermission("btc".to_string())),
        result
      );
    }

    let result = set_brc20_token_user(&brc20_data_store, "orea", &msg.from, 200_u128, 18_u8).err();
    assert_eq!(None, result);

    {
      //from is not equal to to
      let new_addr = "bc1pvk535u5eedhsx75r7mfvdru7t0kcr36mf9wuku7k68stc0ncss8qwzeahv";
      let (mut deploy, mut msg) = mock_deploy_msg(
        "pool", "02", "orea", "ordi1", "0.1", "9000000", "21000000", 18, true, new_addr, addr,
      );
      deploy.pool_id = tick_id.hex() + "#02";
      msg.op = BRC30Operation::Deploy(deploy);
      let result = execute_for_test(&brc20_data_store, &brc30_data_store, &msg, 0);
      assert_eq!(
        Err(BRC30Error::FromToNotEqual(
          new_addr.to_string(),
          addr.to_string()
        )),
        result
      );

<<<<<<< HEAD
      //adress is not equal to deployer
=======
      //address is not equal to deployer
>>>>>>> ca015282
      let new_addr = "bc1pvk535u5eedhsx75r7mfvdru7t0kcr36mf9wuku7k68stc0ncss8qwzeahv";
      let (mut deploy, mut msg) = mock_deploy_msg(
        "pool", "02", "orea", "ordi1", "0.1", "9000000", "21000000", 18, true, new_addr, new_addr,
      );
      deploy.pool_id = tick_id.hex() + "#02";
      let pool_id = deploy.pool_id.clone();
      msg.op = BRC30Operation::Deploy(deploy);
      let result = execute_for_test(&brc20_data_store, &brc30_data_store, &msg, 0);
      assert_eq!(
        Err(BRC30Error::DeployerNotEqual(
          pool_id,
          addr.to_string(),
          new_addr.to_string()
        )),
        result
      );
    }
    let (deploy, msg) = mock_deploy_msg(
      "pool", "02", "orea", "ordi1", "0.1", "9000000", "21000000", 18, true, addr, addr,
    );
    let result = execute_for_test(&brc20_data_store, &brc30_data_store, &msg, 0);
    assert_eq!(None, result.err());

    let tick_id = deploy.get_tick_id();
    let pid = deploy.get_pool_id();
    let tick_info = brc30_data_store.get_tick_info(&tick_id).unwrap().unwrap();
    let pool_info = brc30_data_store.get_pid_to_poolinfo(&pid).unwrap().unwrap();

    let expect_tick_info = r##"{"tick_id":"13395c5283","name":"ordi1","inscription_id":"1111111111111111111111111111111111111111111111111111111111111111i1","allocated":21000000000000000000000000,"decimal":18,"circulation":0,"supply":21000000000000000000000000,"deployer":{"Address":"bc1pgllnmtxs0g058qz7c6qgaqq4qknwrqj9z7rqn9e2dzhmcfmhlu4sfadf5e"},"deploy_block":0,"latest_mint_block":0,"pids":["13395c5283#01","13395c5283#02"]}"##;
    let expect_pool_info = r##"{"pid":"13395c5283#02","ptype":"Pool","inscription_id":"1111111111111111111111111111111111111111111111111111111111111111i1","stake":{"BRC20Tick":"orea"},"erate":100000000000000000,"minted":0,"staked":0,"dmax":9000000000000000000000000,"acc_reward_per_share":"0","last_update_block":0,"only":true}"##;
    assert_eq!(expect_pool_info, serde_json::to_string(&pool_info).unwrap());
    assert_eq!(expect_tick_info, serde_json::to_string(&tick_info).unwrap());
  }

  #[test]
  fn test_mint() {
    let dbfile = NamedTempFile::new().unwrap();
    let db = Database::create(dbfile.path()).unwrap();
    let wtx = db.begin_write().unwrap();
    let brc20_data_store = BRC20DataStore::new(&wtx);
    let brc30_data_store = BRC30DataStore::new(&wtx);

    // deploy brc20
    let script = ScriptKey::from_address(
      Address::from_str("bc1pgllnmtxs0g058qz7c6qgaqq4qknwrqj9z7rqn9e2dzhmcfmhlu4sfadf5e").unwrap(),
    );
    let inscription_id =
      InscriptionId::from_str("1111111111111111111111111111111111111111111111111111111111111111i1")
        .unwrap();

    let token = Tick::from_str("orea".to_string().as_str()).unwrap();
    let token_info = TokenInfo {
      tick: token.clone(),
      inscription_id: inscription_id.clone(),
      inscription_number: 0,
      supply: 21000000000_u128,
      minted: 2000000000_u128,
      limit_per_mint: 0,
      decimal: 3,
      deploy_by: script.clone(),
      deployed_number: 0,
      deployed_timestamp: 0,
      latest_mint_number: 0,
    };
    let _ = brc20_data_store.insert_token_info(&token, &token_info);
    let balance = BRC20Banalce {
      overall_balance: 2000000000_u128,
      transferable_balance: 0_u128,
    };
    let _ = brc20_data_store.update_token_balance(&script, &token.to_lowercase(), balance);

    // deploy brc20-s
    let deploy = Deploy {
      pool_type: "pool".to_string(),
      pool_id: "fea607ea9e#1f".to_string(),
      stake: "orea".to_string(),
      earn: "ordi".to_string(),
      earn_rate: "1000".to_string(),
      distribution_max: "12000000".to_string(),
      decimals: Some("2".to_string()),
      total_supply: Some("21000000".to_string()),
      only: Some("1".to_string()),
    };
    let msg = mock_create_brc30_message(
      script.clone(),
      script.clone(),
      BRC30Operation::Deploy(deploy.clone()),
    );

    let context = BlockContext {
      blockheight: 0,
      blocktime: 1687245485,
      network: Network::Bitcoin,
    };
    let result = process_deploy(
      context,
      &brc20_data_store,
      &brc30_data_store,
      &msg,
      deploy.clone(),
    );

    let result: Result<Vec<BRC30Event>, BRC30Error> = match result {
      Ok(event) => Ok(event),
      Err(Error::BRC30Error(e)) => Err(e),
      Err(e) => Err(BRC30Error::InternalError(e.to_string())),
    };

    match result {
      Ok(event) => {
        println!("success:{}", serde_json::to_string_pretty(&event).unwrap());
      }
      Err(e) => {
        assert_eq!("error", e.to_string())
      }
    }
    let pid = deploy.get_pool_id();

    // brc20-s stake
    let stake_tick = PledgedTick::BRC20Tick(token.clone());
    let stake_msg = Stake {
      pool_id: pid.as_str().to_string(),
      amount: "1000000".to_string(),
    };

    let msg = mock_create_brc30_message(
      script.clone(),
      script.clone(),
      BRC30Operation::Stake(stake_msg.clone()),
    );
    let context = BlockContext {
      blockheight: 0,
      blocktime: 1687245485,
      network: Network::Bitcoin,
    };
    let result = process_stake(
      context,
      &brc20_data_store,
      &brc30_data_store,
      &msg,
      stake_msg.clone(),
    );

    let result: Result<BRC30Event, BRC30Error> = match result {
      Ok(event) => Ok(event),
      Err(Error::BRC30Error(e)) => Err(e),
      Err(e) => Err(BRC30Error::InternalError(e.to_string())),
    };

    match result {
      Ok(event) => {
        println!("success:{}", serde_json::to_string_pretty(&event).unwrap());
      }
      Err(e) => {
        assert_eq!("error", e.to_string())
      }
    }
    let stake_info = brc30_data_store
      .get_user_stakeinfo(&script, &stake_tick)
      .unwrap();

    let userinfo = brc30_data_store.get_pid_to_use_info(&script, &pid).unwrap();
    let pool_info = brc30_data_store.get_pid_to_poolinfo(&pid).unwrap();
    let expect_stake_info = r##"{"stake":{"BRC20Tick":"orea"},"pool_stakes":[["fea607ea9e#1f",true,1000000000]],"max_share":0,"total_only":1000000000}"##;
    let expect_userinfo = r##"{"pid":"fea607ea9e#1f","staked":1000000000,"minted":0,"pending_reward":0,"reward_debt":0,"latest_updated_block":0}"##;
    let expect_pool_info = r##"{"pid":"fea607ea9e#1f","ptype":"Pool","inscription_id":"1111111111111111111111111111111111111111111111111111111111111111i1","stake":{"BRC20Tick":"orea"},"erate":100000,"minted":0,"staked":1000000000,"dmax":1200000000,"acc_reward_per_share":"0","last_update_block":0,"only":true}"##;

    assert_eq!(expect_pool_info, serde_json::to_string(&pool_info).unwrap());
    assert_eq!(
      expect_stake_info,
      serde_json::to_string(&stake_info).unwrap()
    );
    assert_eq!(expect_userinfo, serde_json::to_string(&userinfo).unwrap());

    // brc20-s mint
    let mint_msg = Mint {
      tick: "ordi".to_string(),
      pool_id: pid.as_str().to_string(),
      amount: "1.1".to_string(),
    };

    let msg = mock_create_brc30_message(
      script.clone(),
      script.clone(),
      BRC30Operation::Mint(mint_msg.clone()),
    );
    let context = BlockContext {
      blockheight: 100000,
      blocktime: 1687245485,
      network: Network::Bitcoin,
    };

    // call control, commit_from != to
    let mut error_msg = msg.clone();
    error_msg.to = ScriptKey::from_address(
      Address::from_str("bc1q9cv6smq87myk2ujs352c3lulwzvdfujd5059ny").unwrap(),
    );
    match process_mint(
      context,
      &brc20_data_store,
      &brc30_data_store,
      &error_msg,
      mint_msg.clone(),
    ) {
      Err(Error::BRC30Error(e)) => {
        assert_eq!("from bc1pgllnmtxs0g058qz7c6qgaqq4qknwrqj9z7rqn9e2dzhmcfmhlu4sfadf5e must equal to to bc1q9cv6smq87myk2ujs352c3lulwzvdfujd5059ny", e.to_string())
      }
      _ => {
        panic!("")
      }
    };

    // invalid inscribe to coinbase
    let mut error_msg = msg.clone();
    error_msg.new_satpoint.outpoint.txid =
      Txid::from_str("2111111111111111111111111111111111111111111111111111111111111111").unwrap();
    match process_mint(
      context,
      &brc20_data_store,
      &brc30_data_store,
      &error_msg,
      mint_msg.clone(),
    ) {
      Err(Error::BRC30Error(e)) => {
        assert_eq!("invalid inscribe to coinbase", e.to_string())
      }
      _ => {
        panic!("")
      }
    };

    // brc20-s mint, mint too large
    let mut error_mint_msg = mint_msg.clone();
    error_mint_msg.amount = "12000000.01".to_string();
    match process_mint(
      context,
      &brc20_data_store,
      &brc30_data_store,
      &msg,
      error_mint_msg.clone(),
    ) {
      Ok(event) => {
        println!("success:{}", serde_json::to_string_pretty(&event).unwrap());
      }
      Err(Error::BRC30Error(e)) => {
        assert_eq!("amount exceed limit: 1200000001", e.to_string())
      }
      _ => {
        panic!("")
      }
    };

    // brc20-s mint, mint overflow
    let mut error_mint_msg = mint_msg.clone();
    error_mint_msg.amount = "11.0111111111".to_string();
    match process_mint(
      context,
      &brc20_data_store,
      &brc30_data_store,
      &msg,
      error_mint_msg.clone(),
    ) {
      Ok(event) => {
        println!("success:{}", serde_json::to_string_pretty(&event).unwrap());
      }
      Err(Error::BRC30Error(e)) => {
        assert_eq!("amount overflow: 11.0111111111", e.to_string())
      }
      _ => {
        panic!("")
      }
    };

    // brc20-s mint, mint tick name diff
    let mut error_mint_msg = mint_msg.clone();
    error_mint_msg.tick = "orda".to_string();
    match process_mint(
      context,
      &brc20_data_store,
      &brc30_data_store,
      &msg,
      error_mint_msg.clone(),
    ) {
      Ok(event) => {
        println!("success:{}", serde_json::to_string_pretty(&event).unwrap());
      }
      Err(Error::BRC30Error(e)) => {
        assert_eq!("tick name orda is not match", e.to_string())
      }
      _ => {
        panic!("")
      }
    };

    // brc20-s mint, pid no exsit
    let mut error_mint_msg = mint_msg.clone();
    error_mint_msg.pool_id = "fea607ea9e#11".to_string();
    match process_mint(
      context,
      &brc20_data_store,
      &brc30_data_store,
      &msg,
      error_mint_msg.clone(),
    ) {
      Ok(event) => {
        println!("success:{}", serde_json::to_string_pretty(&event).unwrap());
      }
      Err(Error::BRC30Error(e)) => {
        assert_eq!("pool fea607ea9e#11 is not exist", e.to_string())
      }
      _ => {
        panic!("")
      }
    };

    // brc20-s mint, ok
    match process_mint(
      context,
      &brc20_data_store,
      &brc30_data_store,
      &msg,
      mint_msg.clone(),
    ) {
      Ok(event) => {
        let userinfo = brc30_data_store
          .get_pid_to_use_info(&script, &pid)
          .unwrap()
          .unwrap();
        println!("{}", userinfo);
        println!("success:{}", serde_json::to_string_pretty(&event).unwrap());
        assert_eq!(userinfo.minted, 110);
        assert_eq!(userinfo.pending_reward, 1199999890);
      }
      Err(Error::BRC30Error(e)) => {
        assert_eq!("pool fea607ea9e#11 is not exist", e.to_string())
      }
      _ => {
        panic!("")
      }
    };
  }

  #[test]
  fn test_transfer() {
    let db_file = NamedTempFile::new().unwrap();
    let db = Database::create(db_file.path()).unwrap();
    let wtx = db.begin_write().unwrap();
    let brc20_data_store = BRC20DataStore::new(&wtx);
    let brc30_data_store = BRC30DataStore::new(&wtx);

    // deploy brc20
    let script = ScriptKey::from_address(
      Address::from_str("bc1pgllnmtxs0g058qz7c6qgaqq4qknwrqj9z7rqn9e2dzhmcfmhlu4sfadf5e").unwrap(),
    );
    let inscription_id =
      InscriptionId::from_str("1111111111111111111111111111111111111111111111111111111111111111i1")
        .unwrap();

    let token = Tick::from_str("orea".to_string().as_str()).unwrap();
    let token_info = TokenInfo {
      tick: token.clone(),
      inscription_id: inscription_id.clone(),
      inscription_number: 0,
      supply: 21000000000_u128,
      minted: 2000000000_u128,
      limit_per_mint: 0,
      decimal: 3,
      deploy_by: script.clone(),
      deployed_number: 0,
      deployed_timestamp: 0,
      latest_mint_number: 0,
    };
    let _ = brc20_data_store.insert_token_info(&token, &token_info);
    let balance = BRC20Banalce {
      overall_balance: 2000000000_u128,
      transferable_balance: 0_u128,
    };
    let _ = brc20_data_store.update_token_balance(&script, &token.to_lowercase(), balance);

    // deploy brc20-s
    let deploy = Deploy {
      pool_type: "pool".to_string(),
      pool_id: "fea607ea9e#1f".to_string(),
      stake: "orea".to_string(),
      earn: "ordi".to_string(),
      earn_rate: "1000".to_string(),
      distribution_max: "12000000".to_string(),
      decimals: Some("2".to_string()),
      total_supply: Some("21000000".to_string()),
      only: Some("1".to_string()),
    };
    let msg = mock_create_brc30_message(
      script.clone(),
      script.clone(),
      BRC30Operation::Deploy(deploy.clone()),
    );

    let context = BlockContext {
      blockheight: 0,
      blocktime: 1687245485,
      network: Network::Bitcoin,
    };
    let result = process_deploy(
      context,
      &brc20_data_store,
      &brc30_data_store,
      &msg,
      deploy.clone(),
    );

    let result: Result<Vec<BRC30Event>, BRC30Error> = match result {
      Ok(event) => Ok(event),
      Err(Error::BRC30Error(e)) => Err(e),
      Err(e) => Err(BRC30Error::InternalError(e.to_string())),
    };

    match result {
      Ok(event) => {
        println!("success:{}", serde_json::to_string_pretty(&event).unwrap());
      }
      Err(e) => {
        assert_eq!("error", e.to_string())
      }
    }
    let tick_id = deploy.get_tick_id();
    let pid = deploy.get_pool_id();

    // brc20-s stake
    let stake_tick = PledgedTick::BRC20Tick(token.clone());
    let stake_msg = Stake {
      pool_id: pid.as_str().to_string(),
      amount: "1000000".to_string(),
    };

    let msg = mock_create_brc30_message(
      script.clone(),
      script.clone(),
      BRC30Operation::Stake(stake_msg.clone()),
    );
    let context = BlockContext {
      blockheight: 0,
      blocktime: 1687245485,
      network: Network::Bitcoin,
    };
    let result = process_stake(
      context,
      &brc20_data_store,
      &brc30_data_store,
      &msg,
      stake_msg.clone(),
    );

    let result: Result<BRC30Event, BRC30Error> = match result {
      Ok(event) => Ok(event),
      Err(Error::BRC30Error(e)) => Err(e),
      Err(e) => Err(BRC30Error::InternalError(e.to_string())),
    };

    match result {
      Ok(event) => {
        println!("success:{}", serde_json::to_string_pretty(&event).unwrap());
      }
      Err(e) => {
        assert_eq!("error", e.to_string())
      }
    }
    let stake_info = brc30_data_store
      .get_user_stakeinfo(&script, &stake_tick)
      .unwrap();

    let userinfo = brc30_data_store.get_pid_to_use_info(&script, &pid).unwrap();
    let pool_info = brc30_data_store.get_pid_to_poolinfo(&pid).unwrap();
    let expect_stake_info = r##"{"stake":{"BRC20Tick":"orea"},"pool_stakes":[["fea607ea9e#1f",true,1000000000]],"max_share":0,"total_only":1000000000}"##;
    let expect_user_info = r##"{"pid":"fea607ea9e#1f","staked":1000000000,"minted":0,"pending_reward":0,"reward_debt":0,"latest_updated_block":0}"##;
    let expect_pool_info = r##"{"pid":"fea607ea9e#1f","ptype":"Pool","inscription_id":"1111111111111111111111111111111111111111111111111111111111111111i1","stake":{"BRC20Tick":"orea"},"erate":100000,"minted":0,"staked":1000000000,"dmax":1200000000,"acc_reward_per_share":"0","last_update_block":0,"only":true}"##;

    assert_eq!(expect_pool_info, serde_json::to_string(&pool_info).unwrap());
    assert_eq!(
      expect_stake_info,
      serde_json::to_string(&stake_info).unwrap()
    );
    assert_eq!(expect_user_info, serde_json::to_string(&userinfo).unwrap());

    // brc20-s mint
    let mint_msg = Mint {
      tick: "ordi".to_string(),
      pool_id: pid.as_str().to_string(),
      amount: "10.1".to_string(),
    };

    let msg = mock_create_brc30_message(
      script.clone(),
      script.clone(),
      BRC30Operation::Mint(mint_msg.clone()),
    );
    let context = BlockContext {
      blockheight: 100000,
      blocktime: 1687245485,
      network: Network::Bitcoin,
    };

    // mint ok
    match process_mint(
      context,
      &brc20_data_store,
      &brc30_data_store,
      &msg,
      mint_msg.clone(),
    ) {
      Ok(event) => {
        let userinfo = brc30_data_store
          .get_pid_to_use_info(&script, &pid)
          .unwrap()
          .unwrap();
        println!("{}", userinfo);
        println!("success:{}", serde_json::to_string_pretty(&event).unwrap());
        assert_eq!(userinfo.minted, 1010);
        assert_eq!(userinfo.pending_reward, 1199998990);
      }
      Err(Error::BRC30Error(e)) => {
        assert_eq!("pool fea607ea9e#11 is not exist", e.to_string())
      }
      _ => {
        panic!("")
      }
    };

    // brc20s-inscribe-transfer
    let transfer_msg = Transfer {
      tick: "ordi".to_string(),
      tick_id: tick_id.clone().hex(),
      amount: "1.1".to_string(),
    };
    let msg = mock_create_brc30_message(
      script.clone(),
      script.clone(),
      BRC30Operation::InscribeTransfer(transfer_msg.clone()),
    );
    let context = BlockContext {
      blockheight: 200000,
      blocktime: 1687245485,
      network: Network::Bitcoin,
    };

    // brc20s-inscribe-transfer, invalid inscribe to coinbase
    let mut error_msg = msg.clone();
    error_msg.new_satpoint.outpoint.txid =
      Txid::from_str("2111111111111111111111111111111111111111111111111111111111111111").unwrap();
    match process_inscribe_transfer(
      context,
      &brc20_data_store,
      &brc30_data_store,
      &error_msg,
      transfer_msg.clone(),
    ) {
      Err(Error::BRC30Error(e)) => {
        assert_eq!("invalid inscribe to coinbase", e.to_string())
      }
      _ => {
        panic!("")
      }
    };

    // brc20s-inscribe-transfer, overflow
    let mut error_transfer_msg = transfer_msg.clone();
    error_transfer_msg.amount = "11.0111111111".to_string();
    match process_inscribe_transfer(
      context,
      &brc20_data_store,
      &brc30_data_store,
      &msg,
      error_transfer_msg.clone(),
    ) {
      Err(Error::BRC30Error(e)) => {
        assert_eq!("amount overflow: 11.0111111111", e.to_string())
      }
      _ => {
        panic!("")
      }
    };

    // brc20s-inscribe-transfer, tick name diff
    let mut error_transfer_msg = transfer_msg.clone();
    error_transfer_msg.tick = "orda".to_string();
    match process_inscribe_transfer(
      context,
      &brc20_data_store,
      &brc30_data_store,
      &msg,
      error_transfer_msg.clone(),
    ) {
      Err(Error::BRC30Error(e)) => {
        assert_eq!("tick name orda is not match", e.to_string())
      }
      _ => {
        panic!("")
      }
    };

    // brc20s-inscribe-transfer, balance not enough
    let mut error_transfer_msg = transfer_msg.clone();
    error_transfer_msg.amount = "10.2".to_string();
    match process_inscribe_transfer(
      context,
      &brc20_data_store,
      &brc30_data_store,
      &msg,
      error_transfer_msg.clone(),
    ) {
      Err(Error::BRC30Error(e)) => {
        assert_eq!("insufficient balance: 1010 1020", e.to_string())
      }
      _ => {
        panic!("")
      }
    };

    // brc20s-inscribe-transfer, ok
    match process_inscribe_transfer(
      context,
      &brc20_data_store,
      &brc30_data_store,
      &msg,
      transfer_msg.clone(),
    ) {
      Ok(event) => {
        let balance = brc30_data_store
          .get_balance(&script, &tick_id)
          .unwrap()
          .unwrap();
        println!("{:?}", balance);
        println!("success:{}", serde_json::to_string_pretty(&event).unwrap());
        assert_eq!(balance.transferable_balance, 110);
        assert_eq!(balance.overall_balance, 1010);
      }
      Err(Error::BRC30Error(e)) => {
        assert_eq!("pool fea607ea9e#11 is not exist", e.to_string())
      }
      _ => {
        panic!("")
      }
    };

    // brc20s-transfer
    let msg = mock_create_brc30_message(script.clone(), script.clone(), BRC30Operation::Transfer);
    let context = BlockContext {
      blockheight: 200000,
      blocktime: 1687245485,
      network: Network::Bitcoin,
    };

    // commit_from not self
    let mut error_msg = msg.clone();
    error_msg.from = ScriptKey::from_address(
      Address::from_str("bc1q9cv6smq87myk2ujs352c3lulwzvdfujd5059ny").unwrap(),
    );
    match process_transfer(context, &brc20_data_store, &brc30_data_store, &error_msg) {
      Err(Error::BRC30Error(e)) => {
        assert_eq!("transferable inscriptionId not found: 1111111111111111111111111111111111111111111111111111111111111111i1", e.to_string())
      }
      _ => {
        panic!("")
      }
    };

    // inscription_id not found
    let mut error_msg = msg.clone();
    error_msg.inscription_id =
      InscriptionId::from_str("2111111111111111111111111111111111111111111111111111111111111111i1")
        .unwrap();
    match process_transfer(context, &brc20_data_store, &brc30_data_store, &error_msg) {
      Err(Error::BRC30Error(e)) => {
        assert_eq!("transferable inscriptionId not found: 2111111111111111111111111111111111111111111111111111111111111111i1", e.to_string())
      }
      _ => {
        panic!("")
      }
    };

    // inscribe to coinbase, ok
    let mut error_msg = msg.clone();
    error_msg.new_satpoint.outpoint.txid =
      Txid::from_str("2111111111111111111111111111111111111111111111111111111111111111").unwrap();
    match process_transfer(context, &brc20_data_store, &brc30_data_store, &error_msg) {
      Ok(event) => {
        let balance = brc30_data_store
          .get_balance(&script, &tick_id)
          .unwrap()
          .unwrap();
        println!("{:?}", balance);
        println!("success:{}", serde_json::to_string_pretty(&event).unwrap());
        assert_eq!(balance.transferable_balance, 0);
        assert_eq!(balance.overall_balance, 1010);
      }
      Err(Error::BRC30Error(e)) => {
        assert_eq!("invalid inscribe to coinbase", e.to_string())
      }
      _ => {
        panic!("")
      }
    };

    // inscribe to coinbase, second
    let mut error_msg = msg.clone();
    error_msg.new_satpoint.outpoint.txid =
      Txid::from_str("2111111111111111111111111111111111111111111111111111111111111111").unwrap();
    match process_transfer(context, &brc20_data_store, &brc30_data_store, &error_msg) {
      Err(Error::BRC30Error(e)) => {
        assert_eq!("transferable inscriptionId not found: 1111111111111111111111111111111111111111111111111111111111111111i1", e.to_string())
      }
      _ => {
        panic!("")
      }
    };

    // brc20s-inscribe-transfer, second, ok
    match process_inscribe_transfer(
      context,
      &brc20_data_store,
      &brc30_data_store,
      &msg,
      transfer_msg.clone(),
    ) {
      Ok(event) => {
        let balance = brc30_data_store
          .get_balance(&script, &tick_id)
          .unwrap()
          .unwrap();
        println!("{:?}", balance);
        println!("success:{}", serde_json::to_string_pretty(&event).unwrap());
        assert_eq!(balance.transferable_balance, 110);
        assert_eq!(balance.overall_balance, 1010);
      }
      Err(Error::BRC30Error(e)) => {
        assert_eq!("pool fea607ea9e#11 is not exist", e.to_string())
      }
      _ => {
        panic!("")
      }
    };

    // normal, ok
    match process_transfer(context, &brc20_data_store, &brc30_data_store, &msg) {
      Ok(event) => {
        let balance = brc30_data_store
          .get_balance(&script, &tick_id)
          .unwrap()
          .unwrap();
        println!("{:?}", balance);
        println!("success:{}", serde_json::to_string_pretty(&event).unwrap());
        assert_eq!(balance.transferable_balance, 0);
        assert_eq!(balance.overall_balance, 1010);
      }
      Err(Error::BRC30Error(e)) => {
        assert_eq!("invalid inscribe to coinbase", e.to_string())
      }
      _ => {
        panic!("")
      }
    };

    // normal, second
    match process_transfer(context, &brc20_data_store, &brc30_data_store, &msg) {
      Err(Error::BRC30Error(e)) => {
        assert_eq!("transferable inscriptionId not found: 1111111111111111111111111111111111111111111111111111111111111111i1", e.to_string())
      }
      _ => {
        panic!("")
      }
    };

    // brc20s-inscribe-transfer, address to diff from, ok
    match process_inscribe_transfer(
      context,
      &brc20_data_store,
      &brc30_data_store,
      &msg,
      transfer_msg.clone(),
    ) {
      Ok(event) => {
        let balance = brc30_data_store
          .get_balance(&script, &tick_id)
          .unwrap()
          .unwrap();
        println!("{:?}", balance);
        println!("success:{}", serde_json::to_string_pretty(&event).unwrap());
        assert_eq!(balance.transferable_balance, 110);
        assert_eq!(balance.overall_balance, 1010);
      }
      Err(Error::BRC30Error(e)) => {
        assert_eq!("pool fea607ea9e#11 is not exist", e.to_string())
      }
      _ => {
        panic!("")
      }
    };

    // normal, ok
    let script2 = ScriptKey::from_address(
      Address::from_str("bc1q9cv6smq87myk2ujs352c3lulwzvdfujd5059ny").unwrap(),
    );
    let mut error_msg = msg.clone();
    error_msg.to = script2.clone();
    match process_transfer(context, &brc20_data_store, &brc30_data_store, &error_msg) {
      Ok(event) => {
        let balance = brc30_data_store
          .get_balance(&script, &tick_id)
          .unwrap()
          .unwrap();
        println!("{:?}", balance);
        println!("success:{}", serde_json::to_string_pretty(&event).unwrap());
        assert_eq!(balance.transferable_balance, 0);
        assert_eq!(balance.overall_balance, 900);

        let balance2 = brc30_data_store
          .get_balance(&script2, &tick_id)
          .unwrap()
          .unwrap();
        println!("{:?}", balance2);
        assert_eq!(balance2.transferable_balance, 0);
        assert_eq!(balance2.overall_balance, 110);
      }
      Err(Error::BRC30Error(e)) => {
        assert_eq!("invalid inscribe to coinbase", e.to_string())
      }
      _ => {
        panic!("")
      }
    };

    // normal, second
    match process_transfer(context, &brc20_data_store, &brc30_data_store, &msg) {
      Err(Error::BRC30Error(e)) => {
        assert_eq!("transferable inscriptionId not found: 1111111111111111111111111111111111111111111111111111111111111111i1", e.to_string())
      }
      _ => {
        panic!("")
      }
    };
  }

  #[test]
  fn test_process_stake_most() {
    let dbfile = NamedTempFile::new().unwrap();
    let db = Database::create(dbfile.path()).unwrap();
    let wtx = db.begin_write().unwrap();

    let brc20_data_store = BRC20DataStore::new(&wtx);
    let brc30_data_store = BRC30DataStore::new(&wtx);

    let addr = "bc1pgllnmtxs0g058qz7c6qgaqq4qknwrqj9z7rqn9e2dzhmcfmhlu4sfadf5e";
    let new_addr = "bc1pvk535u5eedhsx75r7mfvdru7t0kcr36mf9wuku7k68stc0ncss8qwzeahv";
    let (deploy, msg) = mock_deploy_msg(
      "pool", "01", "btc1", "ordi1", "10", "12000000", "21000000", 18, true, addr, addr,
    );
    let stake_tick = deploy.get_stake_id();
    let from_script = msg.from.clone();
    let to_script = msg.to.clone();

    let result = set_brc20_token_user(&brc20_data_store, "btc1", &msg.from, 200_u128, 18_u8).err();
    assert_eq!(None, result);
    let pid_only1 = deploy.pool_id.as_str();
    let result = execute_for_test(&brc20_data_store, &brc30_data_store, &msg, 0);
    assert_eq!(None, result.err());
    let (deploy, msg) = mock_deploy_msg(
      "pool", "01", "btc1", "ordi2", "10", "12000000", "21000000", 18, true, addr, addr,
    );
    let pid_only2 = deploy.pool_id.as_str();
    let result = execute_for_test(&brc20_data_store, &brc30_data_store, &msg, 0);
    assert_eq!(None, result.err());
    let (deploy, msg) = mock_deploy_msg(
      "pool", "01", "btc1", "ordi3", "10", "12000000", "21000000", 18, false, addr, addr,
    );
    let pid_share1 = deploy.pool_id.as_str();
    let result = execute_for_test(&brc20_data_store, &brc30_data_store, &msg, 0);
    assert_eq!(None, result.err());
    let (deploy, msg) = mock_deploy_msg(
      "pool", "01", "btc1", "ordi4", "10", "12000000", "21000000", 18, false, addr, addr,
    );
    let pid_share2 = deploy.pool_id.as_str();
    let result = execute_for_test(&brc20_data_store, &brc30_data_store, &msg, 0);
    assert_eq!(None, result.err());

    print!("only1{}", pid_only1.to_string());
    print!("only2{}", pid_only2.to_string());
    print!("share1{}", pid_share1.to_string());
    print!("share2{}", pid_share2.to_string());
    {
      //pool is not exist
      let (stake, msg) = mock_stake_msg("0000000001#11", "100", addr, addr);
      let result = execute_for_test(&brc20_data_store, &brc30_data_store, &msg, 0);
      assert_eq!(
        Err(BRC30Error::PoolNotExist("0000000001#11".to_string())),
        result
      );
      //from is not equal to
      let (stake, msg) = mock_stake_msg(pid_only1, "100", new_addr, addr);
      let result = execute_for_test(&brc20_data_store, &brc30_data_store, &msg, 0);
      assert_eq!(
        Err(BRC30Error::FromToNotEqual(
          new_addr.to_string(),
          addr.to_string()
        )),
        result
      );
      //user balance < amount
      let (stake, msg) = mock_stake_msg(pid_only1, "300", addr, addr);
      let result = execute_for_test(&brc20_data_store, &brc30_data_store, &msg, 0);
      assert_eq!(
        Err(BRC30Error::InsufficientBalance(
          Num::from_str("300000000000000000000").unwrap(),
          Num::from_str("200000000000000000000").unwrap(),
        )),
        result
      );
    }
    //first stake to only pool
    let (stake, msg) = mock_stake_msg(pid_only1, "50", addr, addr);
    let result = execute_for_test(&brc20_data_store, &brc30_data_store, &msg, 0);
    assert_eq!(None, result.err());

    let expect_stakeinfo = r##"{"stake":{"BRC20Tick":"btc1"},"pool_stakes":[["13395c5283#01",true,50000000000000000000]],"max_share":0,"total_only":50000000000000000000}"##;
    let expect_userinfo = r##"{"pid":"13395c5283#01","staked":50000000000000000000,"minted":0,"pending_reward":0,"reward_debt":0,"latest_updated_block":0}"##;
    let expect_poolinfo = r##"{"pid":"13395c5283#01","ptype":"Pool","inscription_id":"1111111111111111111111111111111111111111111111111111111111111111i1","stake":{"BRC20Tick":"btc1"},"erate":10000000000000000000,"minted":0,"staked":50000000000000000000,"dmax":12000000000000000000000000,"acc_reward_per_share":"0","last_update_block":0,"only":true}"##;
    assert_stake_info(
      &brc30_data_store,
      pid_only1,
      &from_script,
      &stake_tick,
      expect_poolinfo,
      expect_stakeinfo,
      expect_userinfo,
    );
    //first stake to share pool
    let (stake, msg) = mock_stake_msg(pid_share1, "49", addr, addr);
    let result = execute_for_test(&brc20_data_store, &brc30_data_store, &msg, 0);
    assert_eq!(None, result.err());

    let expect_stakeinfo = r##"{"stake":{"BRC20Tick":"btc1"},"pool_stakes":[["13395c5283#01",true,50000000000000000000],["fb641f54a2#01",false,49000000000000000000]],"max_share":49000000000000000000,"total_only":50000000000000000000}"##;
    let expect_userinfo = r##"{"pid":"fb641f54a2#01","staked":49000000000000000000,"minted":0,"pending_reward":0,"reward_debt":0,"latest_updated_block":0}"##;
    let expect_poolinfo = r##"{"pid":"fb641f54a2#01","ptype":"Pool","inscription_id":"1111111111111111111111111111111111111111111111111111111111111111i1","stake":{"BRC20Tick":"btc1"},"erate":10000000000000000000,"minted":0,"staked":49000000000000000000,"dmax":12000000000000000000000000,"acc_reward_per_share":"0","last_update_block":0,"only":false}"##;
    assert_stake_info(
      &brc30_data_store,
      pid_share1,
      &from_script,
      &stake_tick,
      expect_poolinfo,
      expect_stakeinfo,
      expect_userinfo,
    );
    {
      let (stake, msg) = mock_stake_msg(pid_only2, "49", addr, addr);
      let result = execute_for_test(&brc20_data_store, &brc30_data_store, &msg, 0);
      assert_eq!(None, result.err());

      let (stake, msg) = mock_stake_msg(pid_share2, "50", addr, addr);
      let result = execute_for_test(&brc20_data_store, &brc30_data_store, &msg, 0);
      assert_eq!(None, result.err());

      let expect_stakeinfo = r##"{"stake":{"BRC20Tick":"btc1"},"pool_stakes":[["13395c5283#01",true,50000000000000000000],["fb641f54a2#01",false,49000000000000000000],["7737ed558e#01",true,49000000000000000000],["b25c7ef626#01",false,50000000000000000000]],"max_share":50000000000000000000,"total_only":99000000000000000000}"##;
      let expect_userinfo = r##"{"pid":"b25c7ef626#01","staked":50000000000000000000,"minted":0,"pending_reward":0,"reward_debt":0,"latest_updated_block":0}"##;
      let expect_poolinfo = r##"{"pid":"b25c7ef626#01","ptype":"Pool","inscription_id":"1111111111111111111111111111111111111111111111111111111111111111i1","stake":{"BRC20Tick":"btc1"},"erate":10000000000000000000,"minted":0,"staked":50000000000000000000,"dmax":12000000000000000000000000,"acc_reward_per_share":"0","last_update_block":0,"only":false}"##;
      assert_stake_info(
        &brc30_data_store,
        pid_share2,
        &from_script,
        &stake_tick,
        expect_poolinfo,
        expect_stakeinfo,
        expect_userinfo,
      );
    }
    //user has stake 2 only pool 2 share pool, then stake to only pool but can_stake < amount
    let (stake, msg) = mock_stake_msg(pid_only2, "51.1", addr, addr);
    let result = execute_for_test(&brc20_data_store, &brc30_data_store, &msg, 0);
    assert_eq!(
      Some(BRC30Error::InsufficientBalance(
        Num::from_str("51100000000000000000.0").unwrap(),
        Num::from_str("51000000000000000000").unwrap(),
      )),
      result.err()
    );
    //user has stake 2 only pool 2 share pool, then stake to share pool but can_stake < amount
    let (stake, msg) = mock_stake_msg(pid_share2, "102", addr, addr);
    let result = execute_for_test(&brc20_data_store, &brc30_data_store, &msg, 0);
    assert_eq!(
      Some(BRC30Error::InsufficientBalance(
        Num::from_str("102000000000000000000").unwrap(),
        Num::from_str("51000000000000000000").unwrap(),
      )),
      result.err()
    );
    //user has stake 2 only pool 2 share pool, then stake to only pool
    let (stake, msg) = mock_stake_msg(pid_only2, "50", addr, addr);
    let result = execute_for_test(&brc20_data_store, &brc30_data_store, &msg, 1);
    assert_eq!(None, result.err());
    let expect_stakeinfo = r##"{"stake":{"BRC20Tick":"btc1"},"pool_stakes":[["13395c5283#01",true,50000000000000000000],["fb641f54a2#01",false,49000000000000000000],["7737ed558e#01",true,99000000000000000000],["b25c7ef626#01",false,50000000000000000000]],"max_share":50000000000000000000,"total_only":149000000000000000000}"##;
    let expect_userinfo = r##"{"pid":"7737ed558e#01","staked":99000000000000000000,"minted":0,"pending_reward":9999999999999999976,"reward_debt":20204081632653061176,"latest_updated_block":1}"##;
    let expect_poolinfo = r##"{"pid":"7737ed558e#01","ptype":"Pool","inscription_id":"1111111111111111111111111111111111111111111111111111111111111111i1","stake":{"BRC20Tick":"btc1"},"erate":10000000000000000000,"minted":10000000000000000000,"staked":99000000000000000000,"dmax":12000000000000000000000000,"acc_reward_per_share":"204081632653061224","last_update_block":1,"only":true}"##;
    assert_stake_info(
      &brc30_data_store,
      pid_only2,
      &from_script,
      &stake_tick,
      expect_poolinfo,
      expect_stakeinfo,
      expect_userinfo,
    );
    //user has stake 2 only pool 2 share pool, then stake to share pool
    let (stake, msg) = mock_stake_msg(pid_share1, "2", addr, addr);
    let result = execute_for_test(&brc20_data_store, &brc30_data_store, &msg, 1);
    assert_eq!(None, result.err());
    let expect_stakeinfo = r##"{"stake":{"BRC20Tick":"btc1"},"pool_stakes":[["13395c5283#01",true,50000000000000000000],["fb641f54a2#01",false,51000000000000000000],["7737ed558e#01",true,99000000000000000000],["b25c7ef626#01",false,50000000000000000000]],"max_share":51000000000000000000,"total_only":149000000000000000000}"##;
    let expect_userinfo = r##"{"pid":"fb641f54a2#01","staked":51000000000000000000,"minted":0,"pending_reward":9999999999999999976,"reward_debt":10408163265306122424,"latest_updated_block":1}"##;
    let expect_poolinfo = r##"{"pid":"fb641f54a2#01","ptype":"Pool","inscription_id":"1111111111111111111111111111111111111111111111111111111111111111i1","stake":{"BRC20Tick":"btc1"},"erate":10000000000000000000,"minted":10000000000000000000,"staked":51000000000000000000,"dmax":12000000000000000000000000,"acc_reward_per_share":"204081632653061224","last_update_block":1,"only":false}"##;
    assert_stake_info(
      &brc30_data_store,
      pid_share1,
      &from_script,
      &stake_tick,
      expect_poolinfo,
      expect_stakeinfo,
      expect_userinfo,
    );
  }

  #[test]
  fn test_process_unstake_most() {
    let dbfile = NamedTempFile::new().unwrap();
    let db = Database::create(dbfile.path()).unwrap();
    let wtx = db.begin_write().unwrap();

    let brc20_data_store = BRC20DataStore::new(&wtx);
    let brc30_data_store = BRC30DataStore::new(&wtx);

    let addr = "bc1pgllnmtxs0g058qz7c6qgaqq4qknwrqj9z7rqn9e2dzhmcfmhlu4sfadf5e";
    let new_addr = "bc1pvk535u5eedhsx75r7mfvdru7t0kcr36mf9wuku7k68stc0ncss8qwzeahv";
    let (deploy, msg) = mock_deploy_msg(
      "pool", "01", "btc1", "ordi1", "10", "12000000", "21000000", 18, true, addr, addr,
    );
    let stake_tick = deploy.get_stake_id();
    let from_script = msg.from.clone();
    let to_script = msg.to.clone();

    let result = set_brc20_token_user(&brc20_data_store, "btc1", &msg.from, 200_u128, 18_u8).err();
    assert_eq!(None, result);
    let pid_only1 = deploy.pool_id.as_str();
    let result = execute_for_test(&brc20_data_store, &brc30_data_store, &msg, 0);
    assert_eq!(None, result.err());
    let (deploy, msg) = mock_deploy_msg(
      "pool", "01", "btc1", "ordi2", "10", "12000000", "21000000", 18, true, addr, addr,
    );
    let pid_only2 = deploy.pool_id.as_str();
    let result = execute_for_test(&brc20_data_store, &brc30_data_store, &msg, 0);
    assert_eq!(None, result.err());
    let (deploy, msg) = mock_deploy_msg(
      "pool", "01", "btc1", "ordi3", "10", "12000000", "21000000", 18, false, addr, addr,
    );
    let pid_share1 = deploy.pool_id.as_str();
    let result = execute_for_test(&brc20_data_store, &brc30_data_store, &msg, 0);
    assert_eq!(None, result.err());
    let (deploy, msg) = mock_deploy_msg(
      "pool", "01", "btc1", "ordi4", "10", "12000000", "21000000", 18, false, addr, addr,
    );
    let pid_share2 = deploy.pool_id.as_str();
    let result = execute_for_test(&brc20_data_store, &brc30_data_store, &msg, 0);
    assert_eq!(None, result.err());

    print!("only1  :{}\n", pid_only1.to_string());
    print!("only2  :{}\n", pid_only2.to_string());
    print!("share1 :{}\n", pid_share1.to_string());
    print!("share2 :{}\n", pid_share2.to_string());
    {
      //pool is not exist
      let (stake, msg) = mock_unstake_msg("0000000001#11", "100", addr, addr);
      let result = execute_for_test(&brc20_data_store, &brc30_data_store, &msg, 0);
      assert_eq!(
        Err(BRC30Error::PoolNotExist("0000000001#11".to_string())),
        result
      );
      //from is not equal to
      let (stake, msg) = mock_unstake_msg(pid_only1, "100", new_addr, addr);
      let result = execute_for_test(&brc20_data_store, &brc30_data_store, &msg, 0);
      assert_eq!(
        Err(BRC30Error::FromToNotEqual(
          new_addr.to_string(),
          addr.to_string()
        )),
        result
      );
      //user haven't stake
      let (stake, msg) = mock_unstake_msg(pid_only1, "300", addr, addr);
      let result = execute_for_test(&brc20_data_store, &brc30_data_store, &msg, 0);
      assert_eq!(
        Err(BRC30Error::InsufficientBalance(
          Num::from_str("0").unwrap(),
          Num::from_str("300000000000000000000").unwrap(),
        )),
        result
      );
    }
    //stake to only pool
    let (stake, msg) = mock_stake_msg(pid_only1, "50", addr, addr);
    let result = execute_for_test(&brc20_data_store, &brc30_data_store, &msg, 0);
    assert_eq!(None, result.err());

    //unstake amt > stake amt
    let (stake, msg) = mock_unstake_msg(pid_only1, "300", addr, addr);
    let result = execute_for_test(&brc20_data_store, &brc30_data_store, &msg, 0);
    assert_eq!(
      Err(BRC30Error::InsufficientBalance(
        Num::from_str("50000000000000000000").unwrap(),
        Num::from_str("300000000000000000000").unwrap(),
      )),
      result
    );

    //unstake to only pool
    let (stake, msg) = mock_unstake_msg(pid_only1, "1", addr, addr);
    let result = execute_for_test(&brc20_data_store, &brc30_data_store, &msg, 1);
    let expect_stakeinfo = r##"{"stake":{"BRC20Tick":"btc1"},"pool_stakes":[["13395c5283#01",true,49000000000000000000]],"max_share":0,"total_only":49000000000000000000}"##;
    let expect_userinfo = r##"{"pid":"13395c5283#01","staked":49000000000000000000,"minted":0,"pending_reward":10000000000000000000,"reward_debt":9800000000000000000,"latest_updated_block":1}"##;
    let expect_poolinfo = r##"{"pid":"13395c5283#01","ptype":"Pool","inscription_id":"1111111111111111111111111111111111111111111111111111111111111111i1","stake":{"BRC20Tick":"btc1"},"erate":10000000000000000000,"minted":10000000000000000000,"staked":49000000000000000000,"dmax":12000000000000000000000000,"acc_reward_per_share":"200000000000000000","last_update_block":1,"only":true}"##;
    assert_stake_info(
      &brc30_data_store,
      pid_only1,
      &from_script,
      &stake_tick,
      expect_poolinfo,
      expect_stakeinfo,
      expect_userinfo,
    );

    //stake to share pool
    let (stake, msg) = mock_stake_msg(pid_share1, "50", addr, addr);
    let result = execute_for_test(&brc20_data_store, &brc30_data_store, &msg, 0);
    assert_eq!(None, result.err());
    //unstake to share pool
    let (stake, msg) = mock_unstake_msg(pid_share1, "1", addr, addr);
    let result = execute_for_test(&brc20_data_store, &brc30_data_store, &msg, 1);
    let expect_stakeinfo = r##"{"stake":{"BRC20Tick":"btc1"},"pool_stakes":[["13395c5283#01",true,49000000000000000000],["fb641f54a2#01",false,49000000000000000000]],"max_share":49000000000000000000,"total_only":49000000000000000000}"##;
    let expect_userinfo = r##"{"pid":"fb641f54a2#01","staked":49000000000000000000,"minted":0,"pending_reward":10000000000000000000,"reward_debt":9800000000000000000,"latest_updated_block":1}"##;
    let expect_poolinfo = r##"{"pid":"fb641f54a2#01","ptype":"Pool","inscription_id":"1111111111111111111111111111111111111111111111111111111111111111i1","stake":{"BRC20Tick":"btc1"},"erate":10000000000000000000,"minted":10000000000000000000,"staked":49000000000000000000,"dmax":12000000000000000000000000,"acc_reward_per_share":"200000000000000000","last_update_block":1,"only":false}"##;
    assert_stake_info(
      &brc30_data_store,
      pid_share1,
      &from_script,
      &stake_tick,
      expect_poolinfo,
      expect_stakeinfo,
      expect_userinfo,
    );

    {
      let (stake, msg) = mock_stake_msg(pid_only2, "50", addr, addr);
      let result = execute_for_test(&brc20_data_store, &brc30_data_store, &msg, 0);
      assert_eq!(None, result.err());

      let (stake, msg) = mock_stake_msg(pid_share2, "50", addr, addr);
      let result = execute_for_test(&brc20_data_store, &brc30_data_store, &msg, 0);
      assert_eq!(None, result.err());

      let expect_stakeinfo = r##"{"stake":{"BRC20Tick":"btc1"},"pool_stakes":[["13395c5283#01",true,49000000000000000000],["fb641f54a2#01",false,49000000000000000000],["7737ed558e#01",true,50000000000000000000],["b25c7ef626#01",false,50000000000000000000]],"max_share":50000000000000000000,"total_only":99000000000000000000}"##;
      let expect_userinfo = r##"{"pid":"b25c7ef626#01","staked":50000000000000000000,"minted":0,"pending_reward":0,"reward_debt":0,"latest_updated_block":0}"##;
      let expect_poolinfo = r##"{"pid":"b25c7ef626#01","ptype":"Pool","inscription_id":"1111111111111111111111111111111111111111111111111111111111111111i1","stake":{"BRC20Tick":"btc1"},"erate":10000000000000000000,"minted":0,"staked":50000000000000000000,"dmax":12000000000000000000000000,"acc_reward_per_share":"0","last_update_block":0,"only":false}"##;
      assert_stake_info(
        &brc30_data_store,
        pid_share2,
        &from_script,
        &stake_tick,
        expect_poolinfo,
        expect_stakeinfo,
        expect_userinfo,
      );
    }
    //user has stake 2 only pool 2 share pool, then unstake from only pool
    let (stake, msg) = mock_unstake_msg(pid_only2, "2", addr, addr);
    let result = execute_for_test(&brc20_data_store, &brc30_data_store, &msg, 1);
    let expect_stakeinfo = r##"{"stake":{"BRC20Tick":"btc1"},"pool_stakes":[["13395c5283#01",true,49000000000000000000],["fb641f54a2#01",false,49000000000000000000],["7737ed558e#01",true,48000000000000000000],["b25c7ef626#01",false,50000000000000000000]],"max_share":50000000000000000000,"total_only":97000000000000000000}"##;
    let expect_userinfo = r##"{"pid":"7737ed558e#01","staked":48000000000000000000,"minted":0,"pending_reward":10000000000000000000,"reward_debt":9600000000000000000,"latest_updated_block":1}"##;
    let expect_poolinfo = r##"{"pid":"7737ed558e#01","ptype":"Pool","inscription_id":"1111111111111111111111111111111111111111111111111111111111111111i1","stake":{"BRC20Tick":"btc1"},"erate":10000000000000000000,"minted":10000000000000000000,"staked":48000000000000000000,"dmax":12000000000000000000000000,"acc_reward_per_share":"200000000000000000","last_update_block":1,"only":true}"##;
    assert_stake_info(
      &brc30_data_store,
      pid_only2,
      &from_script,
      &stake_tick,
      expect_poolinfo,
      expect_stakeinfo,
      expect_userinfo,
    );
    //user has stake 2 only pool 2 share pool, then unstake from share pool
    let (stake, msg) = mock_unstake_msg(pid_share2, "2", addr, addr);
    let result = execute_for_test(&brc20_data_store, &brc30_data_store, &msg, 1);
    let expect_stakeinfo = r##"{"stake":{"BRC20Tick":"btc1"},"pool_stakes":[["13395c5283#01",true,49000000000000000000],["fb641f54a2#01",false,49000000000000000000],["7737ed558e#01",true,48000000000000000000],["b25c7ef626#01",false,48000000000000000000]],"max_share":49000000000000000000,"total_only":97000000000000000000}"##;
    let expect_userinfo = r##"{"pid":"b25c7ef626#01","staked":48000000000000000000,"minted":0,"pending_reward":10000000000000000000,"reward_debt":9600000000000000000,"latest_updated_block":1}"##;
    let expect_poolinfo = r##"{"pid":"b25c7ef626#01","ptype":"Pool","inscription_id":"1111111111111111111111111111111111111111111111111111111111111111i1","stake":{"BRC20Tick":"btc1"},"erate":10000000000000000000,"minted":10000000000000000000,"staked":48000000000000000000,"dmax":12000000000000000000000000,"acc_reward_per_share":"200000000000000000","last_update_block":1,"only":false}"##;
    assert_stake_info(
      &brc30_data_store,
      pid_share2,
      &from_script,
      &stake_tick,
      expect_poolinfo,
      expect_stakeinfo,
      expect_userinfo,
    );

    //user has stake 2 only pool 2 share pool, then unstake from share pool to 0
    let (stake, msg) = mock_unstake_msg(pid_share1, "49", addr, addr);
    let result = execute_for_test(&brc20_data_store, &brc30_data_store, &msg, 2);
    let expect_stakeinfo = r##"{"stake":{"BRC20Tick":"btc1"},"pool_stakes":[["13395c5283#01",true,49000000000000000000],["7737ed558e#01",true,48000000000000000000],["b25c7ef626#01",false,48000000000000000000]],"max_share":48000000000000000000,"total_only":97000000000000000000}"##;
    let expect_userinfo = r##"{"pid":"fb641f54a2#01","staked":0,"minted":0,"pending_reward":19999999999999999976,"reward_debt":0,"latest_updated_block":2}"##;
    let expect_poolinfo = r##"{"pid":"fb641f54a2#01","ptype":"Pool","inscription_id":"1111111111111111111111111111111111111111111111111111111111111111i1","stake":{"BRC20Tick":"btc1"},"erate":10000000000000000000,"minted":20000000000000000000,"staked":0,"dmax":12000000000000000000000000,"acc_reward_per_share":"404081632653061224","last_update_block":2,"only":false}"##;
    assert_stake_info(
      &brc30_data_store,
      pid_share1,
      &from_script,
      &stake_tick,
      expect_poolinfo,
      expect_stakeinfo,
      expect_userinfo,
    );
  }

  #[test]
  fn test_process_passive_unstake_normal() {
    let dbfile = NamedTempFile::new().unwrap();
    let db = Database::create(dbfile.path()).unwrap();
    let wtx = db.begin_write().unwrap();

    let brc20_data_store = BRC20DataStore::new(&wtx);
    let brc30_data_store = BRC30DataStore::new(&wtx);

    let addr = "bc1pgllnmtxs0g058qz7c6qgaqq4qknwrqj9z7rqn9e2dzhmcfmhlu4sfadf5e";
    let new_addr = "bc1pvk535u5eedhsx75r7mfvdru7t0kcr36mf9wuku7k68stc0ncss8qwzeahv";
    let (deploy, msg) = mock_deploy_msg(
      "pool", "01", "btc1", "ordi1", "10", "12000000", "21000000", 18, true, addr, addr,
    );
    let stake_tick = deploy.get_stake_id();
    let from_script = msg.from.clone();
    let to_script = msg.to.clone();

    let result = set_brc20_token_user(&brc20_data_store, "btc1", &msg.from, 200_u128, 18_u8).err();
    assert_eq!(None, result);
    let pid_only1 = deploy.pool_id.as_str();
    let result = execute_for_test(&brc20_data_store, &brc30_data_store, &msg, 0);
    assert_eq!(None, result.err());
    let (deploy, msg) = mock_deploy_msg(
      "pool", "01", "btc1", "ordi2", "10", "12000000", "21000000", 18, true, addr, addr,
    );
    let pid_only2 = deploy.pool_id.as_str();
    let result = execute_for_test(&brc20_data_store, &brc30_data_store, &msg, 0);
    assert_eq!(None, result.err());
    let (deploy, msg) = mock_deploy_msg(
      "pool", "01", "btc1", "ordi3", "10", "12000000", "21000000", 18, false, addr, addr,
    );
    let pid_share1 = deploy.pool_id.as_str();
    let result = execute_for_test(&brc20_data_store, &brc30_data_store, &msg, 0);
    assert_eq!(None, result.err());
    let (deploy, msg) = mock_deploy_msg(
      "pool", "01", "btc1", "ordi4", "10", "12000000", "21000000", 18, false, addr, addr,
    );
    let pid_share2 = deploy.pool_id.as_str();
    let result = execute_for_test(&brc20_data_store, &brc30_data_store, &msg, 0);
    assert_eq!(None, result.err());

    print!("only1  :{}\n", pid_only1.to_string());
    print!("only2  :{}\n", pid_only2.to_string());
    print!("share1 :{}\n", pid_share1.to_string());
    print!("share2 :{}\n", pid_share2.to_string());
    {
      //pool is not exist
      let (stake, msg) = mock_passive_unstake_msg("0000000001", "100", addr, addr);
      let result = execute_for_test(&brc20_data_store, &brc30_data_store, &msg, 0);
      assert_eq!(
        Err(BRC30Error::StakeNotFound("0000000001".to_string())),
        result
      );
      //no stake then passive unstake
      let (stake, msg) = mock_passive_unstake_msg("btc1", "50", addr, addr);
      let result = execute_for_test(&brc20_data_store, &brc30_data_store, &msg, 0);
      assert_eq!(Err(BRC30Error::StakeNotFound("btc1".to_string(),)), result);
    }
    //stake to only pool
    let (stake, msg) = mock_stake_msg(pid_only1, "50", addr, addr);
    let result = execute_for_test(&brc20_data_store, &brc30_data_store, &msg, 0);
    assert_eq!(None, result.err());

    //sum - transfer > amt nothing do
    //simluate transfer
    let result = set_brc20_token_user(&brc20_data_store, "btc1", &msg.from, 50_u128, 18_u8).err();
    assert_eq!(None, result);
    let (stake, msg) = mock_passive_unstake_msg("btc1", "200", addr, addr);
    let result = execute_for_test(&brc20_data_store, &brc30_data_store, &msg, 0);
    assert_eq!(Ok(vec![]), result);

    //sum - transfer > amt passive unstake
    //simluate transfer
    let result = set_brc20_token_user(&brc20_data_store, "btc1", &msg.from, 10_u128, 18_u8).err();
    assert_eq!(None, result);
    let (stake, msg) = mock_passive_unstake_msg("btc1", "190", addr, addr);
    let result = execute_for_test(&brc20_data_store, &brc30_data_store, &msg, 1);
    assert_eq!(
      Ok(vec![PassiveWithdraw(PassiveWithdrawEvent {
        pid: Pid::from_str(pid_only1).unwrap(),
        amt: 40000000000000000000
      })]),
      result
    );

    let expect_stakeinfo = r##"{"stake":{"BRC20Tick":"btc1"},"pool_stakes":[["13395c5283#01",true,10000000000000000000]],"max_share":0,"total_only":10000000000000000000}"##;
    let expect_userinfo = r##"{"pid":"13395c5283#01","staked":10000000000000000000,"minted":0,"pending_reward":10000000000000000000,"reward_debt":2000000000000000000,"latest_updated_block":1}"##;
    let expect_poolinfo = r##"{"pid":"13395c5283#01","ptype":"Pool","inscription_id":"1111111111111111111111111111111111111111111111111111111111111111i1","stake":{"BRC20Tick":"btc1"},"erate":10000000000000000000,"minted":10000000000000000000,"staked":10000000000000000000,"dmax":12000000000000000000000000,"acc_reward_per_share":"200000000000000000","last_update_block":1,"only":true}"##;
    assert_stake_info(
      &brc30_data_store,
      pid_only1,
      &from_script,
      &stake_tick,
      expect_poolinfo,
      expect_stakeinfo,
      expect_userinfo,
    );

    //from is not equal to
    let result = set_brc20_token_user(&brc20_data_store, "btc1", &msg.from, 0_u128, 18_u8).err();
    assert_eq!(None, result);
    let (stake, msg) = mock_passive_unstake_msg("btc1", "50", addr, new_addr);
    let result = execute_for_test(&brc20_data_store, &brc30_data_store, &msg, 2);
    assert_eq!(
      Ok(vec![PassiveWithdraw(PassiveWithdrawEvent {
        pid: Pid::from_str(pid_only1).unwrap(),
        amt: 10000000000000000000
      })]),
      result
    );

    let expect_stakeinfo =
      r##"{"stake":{"BRC20Tick":"btc1"},"pool_stakes":[],"max_share":0,"total_only":0}"##;
    let expect_userinfo = r##"{"pid":"13395c5283#01","staked":0,"minted":0,"pending_reward":20000000000000000000,"reward_debt":0,"latest_updated_block":2}"##;
    let expect_poolinfo = r##"{"pid":"13395c5283#01","ptype":"Pool","inscription_id":"1111111111111111111111111111111111111111111111111111111111111111i1","stake":{"BRC20Tick":"btc1"},"erate":10000000000000000000,"minted":20000000000000000000,"staked":0,"dmax":12000000000000000000000000,"acc_reward_per_share":"1200000000000000000","last_update_block":2,"only":true}"##;
    assert_stake_info(
      &brc30_data_store,
      pid_only1,
      &from_script,
      &stake_tick,
      expect_poolinfo,
      expect_stakeinfo,
      expect_userinfo,
    );

    //reset banalce
    let result = set_brc20_token_user(&brc20_data_store, "btc1", &msg.from, 200_u128, 18_u8).err();
    assert_eq!(None, result);

    //stake to share pool
    let (stake, msg) = mock_stake_msg(pid_share1, "50", addr, addr);
    let result = execute_for_test(&brc20_data_store, &brc30_data_store, &msg, 0);
    assert_eq!(None, result.err());

    //sum - transfer > amt nothing do
    //simluate transfer
    let result = set_brc20_token_user(&brc20_data_store, "btc1", &msg.from, 50_u128, 18_u8).err();
    assert_eq!(None, result);
    let (stake, msg) = mock_passive_unstake_msg("btc1", "200", addr, addr);
    let result = execute_for_test(&brc20_data_store, &brc30_data_store, &msg, 0);
    assert_eq!(Ok(vec![]), result);

    //sum - transfer > amt passive unstake
    //simluate transfer
    let result = set_brc20_token_user(&brc20_data_store, "btc1", &msg.from, 10_u128, 18_u8).err();
    assert_eq!(None, result);
    let (stake, msg) = mock_passive_unstake_msg("btc1", "190", addr, addr);
    let result = execute_for_test(&brc20_data_store, &brc30_data_store, &msg, 1);
    assert_eq!(
      Ok(vec![PassiveWithdraw(PassiveWithdrawEvent {
        pid: Pid::from_str(pid_share1).unwrap(),
        amt: 40000000000000000000
      })]),
      result
    );

    let expect_stakeinfo = r##"{"stake":{"BRC20Tick":"btc1"},"pool_stakes":[["fb641f54a2#01",false,10000000000000000000]],"max_share":10000000000000000000,"total_only":0}"##;
    let expect_userinfo = r##"{"pid":"fb641f54a2#01","staked":10000000000000000000,"minted":0,"pending_reward":10000000000000000000,"reward_debt":2000000000000000000,"latest_updated_block":1}"##;
    let expect_poolinfo = r##"{"pid":"fb641f54a2#01","ptype":"Pool","inscription_id":"1111111111111111111111111111111111111111111111111111111111111111i1","stake":{"BRC20Tick":"btc1"},"erate":10000000000000000000,"minted":10000000000000000000,"staked":10000000000000000000,"dmax":12000000000000000000000000,"acc_reward_per_share":"200000000000000000","last_update_block":1,"only":false}"##;
    assert_stake_info(
      &brc30_data_store,
      pid_share1,
      &from_script,
      &stake_tick,
      expect_poolinfo,
      expect_stakeinfo,
      expect_userinfo,
    );

    //from is not equal to
    let result = set_brc20_token_user(&brc20_data_store, "btc1", &msg.from, 0_u128, 18_u8).err();
    assert_eq!(None, result);
    let (stake, msg) = mock_passive_unstake_msg("btc1", "50", addr, new_addr);
    let result = execute_for_test(&brc20_data_store, &brc30_data_store, &msg, 2);
    assert_eq!(
      Ok(vec![PassiveWithdraw(PassiveWithdrawEvent {
        pid: Pid::from_str(pid_share1).unwrap(),
        amt: 10000000000000000000
      })]),
      result
    );

    let expect_stakeinfo =
      r##"{"stake":{"BRC20Tick":"btc1"},"pool_stakes":[],"max_share":0,"total_only":0}"##;
    let expect_userinfo = r##"{"pid":"fb641f54a2#01","staked":0,"minted":0,"pending_reward":20000000000000000000,"reward_debt":0,"latest_updated_block":2}"##;
    let expect_poolinfo = r##"{"pid":"fb641f54a2#01","ptype":"Pool","inscription_id":"1111111111111111111111111111111111111111111111111111111111111111i1","stake":{"BRC20Tick":"btc1"},"erate":10000000000000000000,"minted":20000000000000000000,"staked":0,"dmax":12000000000000000000000000,"acc_reward_per_share":"1200000000000000000","last_update_block":2,"only":false}"##;
    assert_stake_info(
      &brc30_data_store,
      pid_share1,
      &from_script,
      &stake_tick,
      expect_poolinfo,
      expect_stakeinfo,
      expect_userinfo,
    );
  }

  fn prepare_env_for_test<'a, L: BRC20DataStoreReadWrite, K: BRC30DataStoreReadWrite>(
    brc20_data_store: &'a L,
    brc30_data_store: &'a K,
    addr: &str,
    stake: &str,
    earn: &str,
  ) -> Result<(Vec<(String, PledgedTick)>, ScriptKey), BRC30Error> {
    let mut results: Vec<(String, PledgedTick)> = Vec::new();
    let brc30_tick = format!("{}1", earn.to_string());
    let (deploy, msg) = mock_deploy_msg(
      "pool",
      "01",
      stake,
      brc30_tick.as_str(),
      "10",
      "12000000",
      "21000000",
      18,
      true,
      addr,
      addr,
    );

    let from_script = msg.from.clone();
    let to_script = msg.to.clone();

    let result = set_brc20_token_user(brc20_data_store, stake, &msg.from, 200_u128, 18_u8).err();
    assert_eq!(None, result);
    let pid_only1 = deploy.pool_id.as_str();
    let hehe = deploy.get_pool_id();

    let result = execute_for_test(brc20_data_store, brc30_data_store, &msg, 0);
    assert_eq!(None, result.err());
    let stake_tick_only1 = deploy.get_stake_id();
    results.push((pid_only1.to_string(), stake_tick_only1.clone()));

    let brc30_tick = format!("{}2", earn);
    let (deploy, msg) = mock_deploy_msg(
      "pool",
      "01",
      stake,
      brc30_tick.as_str(),
      "10",
      "12000000",
      "21000000",
      18,
      true,
      addr,
      addr,
    );
    let pid_only2 = deploy.pool_id.as_str();
    let result = execute_for_test(brc20_data_store, brc30_data_store, &msg, 0);
    assert_eq!(None, result.err());
    let stake_tick_only2 = deploy.get_stake_id();
    results.push((pid_only2.to_string(), stake_tick_only2.clone()));

    let brc30_tick = format!("{}3", earn);
    let (deploy, msg) = mock_deploy_msg(
      "pool",
      "01",
      stake,
      brc30_tick.as_str(),
      "10",
      "12000000",
      "21000000",
      18,
      false,
      addr,
      addr,
    );
    let pid_share1 = deploy.pool_id.as_str();
    let result = execute_for_test(brc20_data_store, brc30_data_store, &msg, 0);
    assert_eq!(None, result.err());
    let stake_tick_share1 = deploy.get_stake_id();
    results.push((pid_share1.to_string(), stake_tick_share1.clone()));

    let brc30_tick = format!("{}4", earn);
    let (deploy, msg) = mock_deploy_msg(
      "pool",
      "01",
      stake,
      brc30_tick.as_str(),
      "10",
      "12000000",
      "21000000",
      18,
      false,
      addr,
      addr,
    );
    let pid_share2 = deploy.pool_id.as_str();
    let result = execute_for_test(brc20_data_store, brc30_data_store, &msg, 0);
    assert_eq!(None, result.err());
    let stake_tick_share2 = deploy.get_stake_id();
    results.push((pid_share2.to_string(), stake_tick_share2.clone()));

    //stake to
    let (stake, msg) = mock_stake_msg(pid_only1, "50", addr, addr);
    let result = execute_for_test(brc20_data_store, brc30_data_store, &msg, 0);
    assert_eq!(None, result.err());

    let (stake, msg) = mock_stake_msg(pid_share1, "50", addr, addr);
    let result = execute_for_test(brc20_data_store, brc30_data_store, &msg, 0);
    assert_eq!(None, result.err());

    let (stake, msg) = mock_stake_msg(pid_only2, "50", addr, addr);
    let result = execute_for_test(brc20_data_store, brc30_data_store, &msg, 0);
    assert_eq!(None, result.err());

    let (stake, msg) = mock_stake_msg(pid_share2, "50", addr, addr);
    let result = execute_for_test(brc20_data_store, brc30_data_store, &msg, 0);
    assert_eq!(None, result.err());

    let expect_stakeinfo = r##"{"stake":{"BRC20Tick":"btc1"},"pool_stakes":[["a2c6a6a614#01",true,50000000000000000000],["934a4f7aff#01",false,50000000000000000000],["83050baa2b#01",true,50000000000000000000],["92c3f0f4ab#01",false,50000000000000000000]],"max_share":50000000000000000000,"total_only":100000000000000000000}"##;
    let expect_userinfo = r##"{"pid":"a2c6a6a614#01","staked":50000000000000000000,"minted":0,"pending_reward":0,"reward_debt":0,"latest_updated_block":0}"##;
    let expect_poolinfo = r##"{"pid":"a2c6a6a614#01","ptype":"Pool","inscription_id":"1111111111111111111111111111111111111111111111111111111111111111i1","stake":{"BRC20Tick":"btc1"},"erate":10000000000000000000,"minted":0,"staked":50000000000000000000,"dmax":12000000000000000000000000,"acc_reward_per_share":"0","last_update_block":0,"only":true}"##;
    assert_stake_info(
      brc30_data_store,
      pid_only1,
      &from_script,
      &stake_tick_only1,
      expect_poolinfo,
      expect_stakeinfo,
      expect_userinfo,
    );

    let expect_userinfo = r##"{"pid":"83050baa2b#01","staked":50000000000000000000,"minted":0,"pending_reward":0,"reward_debt":0,"latest_updated_block":0}"##;
    let expect_poolinfo = r##"{"pid":"83050baa2b#01","ptype":"Pool","inscription_id":"1111111111111111111111111111111111111111111111111111111111111111i1","stake":{"BRC20Tick":"btc1"},"erate":10000000000000000000,"minted":0,"staked":50000000000000000000,"dmax":12000000000000000000000000,"acc_reward_per_share":"0","last_update_block":0,"only":true}"##;
    assert_stake_info(
      brc30_data_store,
      pid_only2,
      &from_script,
      &stake_tick_only2,
      expect_poolinfo,
      expect_stakeinfo,
      expect_userinfo,
    );

    let expect_userinfo = r##"{"pid":"934a4f7aff#01","staked":50000000000000000000,"minted":0,"pending_reward":0,"reward_debt":0,"latest_updated_block":0}"##;
    let expect_poolinfo = r##"{"pid":"934a4f7aff#01","ptype":"Pool","inscription_id":"1111111111111111111111111111111111111111111111111111111111111111i1","stake":{"BRC20Tick":"btc1"},"erate":10000000000000000000,"minted":0,"staked":50000000000000000000,"dmax":12000000000000000000000000,"acc_reward_per_share":"0","last_update_block":0,"only":false}"##;
    assert_stake_info(
      brc30_data_store,
      pid_share1,
      &from_script,
      &stake_tick_share1,
      expect_poolinfo,
      expect_stakeinfo,
      expect_userinfo,
    );

    let expect_userinfo = r##"{"pid":"92c3f0f4ab#01","staked":50000000000000000000,"minted":0,"pending_reward":0,"reward_debt":0,"latest_updated_block":0}"##;
    let expect_poolinfo = r##"{"pid":"92c3f0f4ab#01","ptype":"Pool","inscription_id":"1111111111111111111111111111111111111111111111111111111111111111i1","stake":{"BRC20Tick":"btc1"},"erate":10000000000000000000,"minted":0,"staked":50000000000000000000,"dmax":12000000000000000000000000,"acc_reward_per_share":"0","last_update_block":0,"only":false}"##;
    assert_stake_info(
      brc30_data_store,
      pid_share2,
      &from_script,
      &stake_tick_share2,
      expect_poolinfo,
      expect_stakeinfo,
      expect_userinfo,
    );

    Ok((results, from_script))
  }

  #[test]
  fn test_process_passive_unstake_most() {
    // 1-only(50) 2-share(50) 3-only(50) 4-share(50)
    {
      let dbfile = NamedTempFile::new().unwrap();
      let db = Database::create(dbfile.path()).unwrap();
      let wtx = db.begin_write().unwrap();

      let brc20_data_store = BRC20DataStore::new(&wtx);
      let brc30_data_store = BRC30DataStore::new(&wtx);

      let addr = "bc1pgllnmtxs0g058qz7c6qgaqq4qknwrqj9z7rqn9e2dzhmcfmhlu4sfadf5e";

      let stake = "btc1";
      let result = prepare_env_for_test(&brc20_data_store, &brc30_data_store, addr, stake, "ord");
      let (infos, from_script) = match result {
        Ok(r) => r,
        Err(e) => {
          panic!("err:{}", e);
        }
      };

      //withdraw 50
      let result =
        set_brc20_token_user(&brc20_data_store, stake, &from_script, 150_u128, 18_u8).err();
      assert_eq!(None, result);
      let (stake, msg) = mock_passive_unstake_msg(stake, "50", addr, addr);
      let result = execute_for_test(&brc20_data_store, &brc30_data_store, &msg, 1);

      // assert_eq!(
      //   Ok(vec![PassiveWithdraw(PassiveWithdrawEvent {
      //     pid: Pid::from_str("1111111111#11").unwrap(),
      //     amt: 10000000000000000000
      //   })]),
      //   result
      // );

      // let expect_stakeinfo =
      //   r##"{"stake":{"BRC20Tick":"btc1"},"pool_stakes":[],"max_share":0,"total_only":0}"##;
      // let expect_userinfo = r##"{"pid":"fb641f54a2#01","staked":0,"minted":0,"pending_reward":20000000000000000000,"reward_debt":0,"latest_updated_block":2}"##;
      // let expect_poolinfo = r##"{"pid":"fb641f54a2#01","ptype":"Pool","inscription_id":"1111111111111111111111111111111111111111111111111111111111111111i1","stake":{"BRC20Tick":"btc1"},"erate":10000000000000000000,"minted":20000000000000000000,"staked":0,"dmax":12000000000000000000000000,"acc_reward_per_share":"1200000000000000000","last_update_block":2,"only":false}"##;
      // assert_stake_info(
      //   &brc30_data_store,
      //   pid_share1,
      //   &from_script,
      //   &stake_tick,
      //   expect_poolinfo,
      //   expect_stakeinfo,
      //   expect_userinfo,
      // );
    }
    /*
    {
      let (stake, msg) = mock_stake_msg(pid_only2, "50", addr, addr);
      let result = execute_for_test(&brc20_data_store, &brc30_data_store, &msg, 0);
      assert_eq!(None, result.err());

      let (stake, msg) = mock_stake_msg(pid_share2, "50", addr, addr);
      let result = execute_for_test(&brc20_data_store, &brc30_data_store, &msg, 0);
      assert_eq!(None, result.err());

      let expect_stakeinfo = r##"{"stake":{"BRC20Tick":"btc1"},"pool_stakes":[["13395c5283#01",true,49000000000000000000],["fb641f54a2#01",false,49000000000000000000],["7737ed558e#01",true,50000000000000000000],["b25c7ef626#01",false,50000000000000000000]],"max_share":50000000000000000000,"total_only":99000000000000000000}"##;
      let expect_userinfo = r##"{"pid":"b25c7ef626#01","staked":50000000000000000000,"minted":0,"pending_reward":0,"reward_debt":0,"latest_updated_block":0}"##;
      let expect_poolinfo = r##"{"pid":"b25c7ef626#01","ptype":"Pool","inscription_id":"1111111111111111111111111111111111111111111111111111111111111111i1","stake":{"BRC20Tick":"btc1"},"erate":10000000000000000000,"minted":0,"staked":50000000000000000000,"dmax":12000000000000000000000000,"acc_reward_per_share":"0","last_update_block":0,"only":false}"##;
      assert_stake_info(
        &brc30_data_store,
        pid_share2,
        &from_script,
        &stake_tick,
        expect_poolinfo,
        expect_stakeinfo,
        expect_userinfo,
      );
    }
    //user has stake 2 only pool 2 share pool, then unstake from only pool
    let (stake, msg) = mock_unstake_msg(pid_only2, "2", addr, addr);
    let result = execute_for_test(&brc20_data_store, &brc30_data_store, &msg, 1);
    let expect_stakeinfo = r##"{"stake":{"BRC20Tick":"btc1"},"pool_stakes":[["13395c5283#01",true,49000000000000000000],["fb641f54a2#01",false,49000000000000000000],["7737ed558e#01",true,48000000000000000000],["b25c7ef626#01",false,50000000000000000000]],"max_share":50000000000000000000,"total_only":97000000000000000000}"##;
    let expect_userinfo = r##"{"pid":"7737ed558e#01","staked":48000000000000000000,"minted":0,"pending_reward":10000000000000000000,"reward_debt":9600000000000000000,"latest_updated_block":1}"##;
    let expect_poolinfo = r##"{"pid":"7737ed558e#01","ptype":"Pool","inscription_id":"1111111111111111111111111111111111111111111111111111111111111111i1","stake":{"BRC20Tick":"btc1"},"erate":10000000000000000000,"minted":10000000000000000000,"staked":48000000000000000000,"dmax":12000000000000000000000000,"acc_reward_per_share":"200000000000000000","last_update_block":1,"only":true}"##;
    assert_stake_info(
      &brc30_data_store,
      pid_only2,
      &from_script,
      &stake_tick,
      expect_poolinfo,
      expect_stakeinfo,
      expect_userinfo,
    );
    //user has stake 2 only pool 2 share pool, then unstake from share pool
    let (stake, msg) = mock_unstake_msg(pid_share2, "2", addr, addr);
    let result = execute_for_test(&brc20_data_store, &brc30_data_store, &msg, 1);
    let expect_stakeinfo = r##"{"stake":{"BRC20Tick":"btc1"},"pool_stakes":[["13395c5283#01",true,49000000000000000000],["fb641f54a2#01",false,49000000000000000000],["7737ed558e#01",true,48000000000000000000],["b25c7ef626#01",false,48000000000000000000]],"max_share":49000000000000000000,"total_only":97000000000000000000}"##;
    let expect_userinfo = r##"{"pid":"b25c7ef626#01","staked":48000000000000000000,"minted":0,"pending_reward":10000000000000000000,"reward_debt":9600000000000000000,"latest_updated_block":1}"##;
    let expect_poolinfo = r##"{"pid":"b25c7ef626#01","ptype":"Pool","inscription_id":"1111111111111111111111111111111111111111111111111111111111111111i1","stake":{"BRC20Tick":"btc1"},"erate":10000000000000000000,"minted":10000000000000000000,"staked":48000000000000000000,"dmax":12000000000000000000000000,"acc_reward_per_share":"200000000000000000","last_update_block":1,"only":false}"##;
    assert_stake_info(
      &brc30_data_store,
      pid_share2,
      &from_script,
      &stake_tick,
      expect_poolinfo,
      expect_stakeinfo,
      expect_userinfo,
    );

    //user has stake 2 only pool 2 share pool, then unstake from share pool to 0
    let (stake, msg) = mock_unstake_msg(pid_share1, "49", addr, addr);
    let result = execute_for_test(&brc20_data_store, &brc30_data_store, &msg, 2);
    let expect_stakeinfo = r##"{"stake":{"BRC20Tick":"btc1"},"pool_stakes":[["13395c5283#01",true,49000000000000000000],["7737ed558e#01",true,48000000000000000000],["b25c7ef626#01",false,48000000000000000000]],"max_share":48000000000000000000,"total_only":97000000000000000000}"##;
    let expect_userinfo = r##"{"pid":"fb641f54a2#01","staked":0,"minted":0,"pending_reward":19999999999999999976,"reward_debt":0,"latest_updated_block":2}"##;
    let expect_poolinfo = r##"{"pid":"fb641f54a2#01","ptype":"Pool","inscription_id":"1111111111111111111111111111111111111111111111111111111111111111i1","stake":{"BRC20Tick":"btc1"},"erate":10000000000000000000,"minted":20000000000000000000,"staked":0,"dmax":12000000000000000000000000,"acc_reward_per_share":"404081632653061224","last_update_block":2,"only":false}"##;
    assert_stake_info(
      &brc30_data_store,
      pid_share1,
      &from_script,
      &stake_tick,
      expect_poolinfo,
      expect_stakeinfo,
      expect_userinfo,
    );*/
  }
}<|MERGE_RESOLUTION|>--- conflicted
+++ resolved
@@ -657,7 +657,6 @@
   let stake_tick = passive_unstake.get_stake_tick();
   let stake_info = brc30_store
     .get_user_stakeinfo(&from_script_key, &stake_tick)
-<<<<<<< HEAD
     .map_err(|e| Error::LedgerError(e))?;
   let stake_info = match stake_info {
     Some(info) => info,
@@ -667,13 +666,6 @@
       )));
     }
   };
-=======
-    .map_err(|e| Error::LedgerError(e))?
-    .ok_or(Error::BRC30Error(BRC30Error::InsufficientBalance(
-      Num::from(0_u128).to_string(),
-      Num::from(0_u128).to_string(),
-    )))?;
->>>>>>> ca015282
 
   let balance = get_user_common_balance(&from_script_key, &stake_tick, brc30_store, brc20_store);
   let staked_total =
@@ -1005,16 +997,12 @@
   use crate::okx::datastore::brc30::BRC30DataStoreReadOnly;
   use crate::okx::datastore::brc30::BRC30Event::PassiveWithdraw;
   use crate::okx::datastore::brc30::PledgedTick;
-<<<<<<< HEAD
   use crate::okx::protocol::brc30::test::{
     mock_create_brc30_message, mock_deploy_msg, mock_passive_unstake_msg, mock_stake_msg,
     mock_unstake_msg,
   };
   use crate::test::Hash;
   use bech32::CheckBase32;
-=======
-  use crate::okx::protocol::brc30::test::{mock_create_brc30_message, mock_deploy_msg};
->>>>>>> ca015282
   use bitcoin::Address;
   use redb::Database;
   use tempfile::NamedTempFile;
@@ -3308,15 +3296,9 @@
     let result = execute_for_test(&brc20_data_store, &brc30_data_store, &msg, 0);
     assert_eq!(None, result.err());
     let tick_id = deploy.get_tick_id();
-<<<<<<< HEAD
     let tikc_id_str = tick_id.hex();
-    let tickinfo = brc30_data_store.get_tick_info(&tick_id).unwrap().unwrap();
-    let poolinfo = brc30_data_store
-=======
-    let tick_id_str = tick_id.hex();
     let tick_info = brc30_data_store.get_tick_info(&tick_id).unwrap().unwrap();
     let pool_info = brc30_data_store
->>>>>>> ca015282
       .get_pid_to_poolinfo(&deploy.get_pool_id())
       .unwrap()
       .unwrap();
@@ -3334,21 +3316,12 @@
       );
 
       //brc30 stake can not deploy
-<<<<<<< HEAD
       let brc30_tick = tikc_id_str.as_str();
       let (deploy, msg) = mock_deploy_msg(
         "pool", "02", brc30_tick, "ordi2", "10", "12000000", "21000000", 18, true, addr, addr,
       );
       let result = execute_for_test(&brc20_data_store, &brc30_data_store, &msg, 0);
       assert_eq!(Err(BRC30Error::StakeNoPermission(tikc_id_str)), result);
-=======
-      let brc30_tick = tick_id_str.as_str();
-      let (_, msg) = mock_deploy_msg(
-        "pool", "02", brc30_tick, "ordi2", "10", "12000000", "21000000", 18, true, addr, addr,
-      );
-      let result = execute_for_test(&brc20_data_store, &brc30_data_store, &msg, 0);
-      assert_eq!(Err(BRC30Error::StakeNoPermission(tick_id_str)), result);
->>>>>>> ca015282
       //btc stake can not deploy
       let (_, msg) = mock_deploy_msg(
         "pool", "02", "btc", "ordi1", "10", "12000000", "21000000", 18, true, addr, addr,
@@ -3380,11 +3353,7 @@
         result
       );
 
-<<<<<<< HEAD
-      //adress is not equal to deployer
-=======
       //address is not equal to deployer
->>>>>>> ca015282
       let new_addr = "bc1pvk535u5eedhsx75r7mfvdru7t0kcr36mf9wuku7k68stc0ncss8qwzeahv";
       let (mut deploy, mut msg) = mock_deploy_msg(
         "pool", "02", "orea", "ordi1", "0.1", "9000000", "21000000", 18, true, new_addr, new_addr,
