--- conflicted
+++ resolved
@@ -1159,22 +1159,12 @@
     };
     brc20_data_store.insert_token_info(&token, &token_info);
 
-<<<<<<< HEAD
     let mut secondDeply = deploy.clone();
     secondDeply.pool_id = "13395c5283#11".to_string();
     secondDeply.stake = "orea".to_string();
     secondDeply.distribution_max = "9000000".to_string();
     secondDeply.earn_rate = "0.1".to_string();
     let msg = mock_create_brc30_message(
-=======
-    let mut second_deply = deploy.clone();
-    second_deply.pool_id = "13395c5283#11".to_string();
-    second_deply.stake = "orea".to_string();
-    second_deply.distribution_max = "9000000".to_string();
-    second_deply.earn_rate = "0.1".to_string();
-    let msg = create_brc30_message(
-      inscruptionId,
->>>>>>> a41d0691
       script.clone(),
       script.clone(),
       BRC30Operation::Deploy(second_deply.clone()),
