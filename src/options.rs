--- conflicted
+++ resolved
@@ -10,15 +10,11 @@
     .args(&["chain_argument", "signet", "regtest", "testnet"]),
 ))]
 pub(crate) struct Options {
-<<<<<<< HEAD
-  #[clap(long, default_value_t=LogLevel::default(), help = "log level")]
+  #[arg(long, default_value_t=LogLevel::default(), help = "log level")]
   pub(crate) log_level: LogLevel,
-  #[clap(long, help = "write log in directory <LOG_DIR>")]
+  #[arg(long, help = "write log in directory <LOG_DIR>")]
   pub(crate) log_dir: Option<PathBuf>,
-  #[clap(long, help = "Load Bitcoin Core data dir from <BITCOIN_DATA_DIR>.")]
-=======
   #[arg(long, help = "Load Bitcoin Core data dir from <BITCOIN_DATA_DIR>.")]
->>>>>>> 80ef6e74
   pub(crate) bitcoin_data_dir: Option<PathBuf>,
   #[arg(long, help = "Authenticate to Bitcoin Core RPC with <RPC_PASS>.")]
   pub(crate) bitcoin_rpc_pass: Option<String>,
@@ -46,26 +42,17 @@
   pub(crate) db_cache_size: Option<usize>,
   #[arg(
     long,
-    help = "Set index cache to <DB_CACHE_SIZE> bytes. By default takes 1/4 of available RAM."
-  )]
-  pub(crate) db_cache_size: Option<usize>,
-  #[clap(
-    long,
     help = "Don't look for inscriptions below <FIRST_INSCRIPTION_HEIGHT>."
   )]
   pub(crate) first_inscription_height: Option<u64>,
-<<<<<<< HEAD
-  #[clap(long, help = "Don't prase BRC20 messages below <FIRST_BRC20S_HEIGHT>.")]
+  #[arg(long, help = "Don't prase BRC20 messages below <FIRST_BRC20S_HEIGHT>.")]
   pub(crate) first_brc20_height: Option<u64>,
-  #[clap(
+  #[arg(
     long,
     help = "Don't prase BRC20S messages below <FIRST_BRC20S_HEIGHT>."
   )]
   pub(crate) first_brc20s_height: Option<u64>,
-  #[clap(long, help = "Limit index to <HEIGHT_LIMIT> blocks.")]
-=======
   #[arg(long, help = "Limit index to <HEIGHT_LIMIT> blocks.")]
->>>>>>> 80ef6e74
   pub(crate) height_limit: Option<u64>,
   #[arg(long, help = "Use index at <INDEX>.")]
   pub(crate) index: Option<PathBuf>,
@@ -374,11 +361,7 @@
       .unwrap()
       .options
       .rpc_url(),
-<<<<<<< HEAD
-      "127.0.0.1:1234"
-=======
       "127.0.0.1:1234/wallet/ord"
->>>>>>> 80ef6e74
     );
   }
 
