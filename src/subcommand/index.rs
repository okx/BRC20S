use super::*;

#[derive(Debug, Parser)]
pub(crate) enum IndexSubcommand {
<<<<<<< HEAD
  #[clap(about = "Write inscription numbers and ids to a tab-separated file")]
  Export(Export),
  #[clap(about = "Update the index")]
=======
  #[command(about = "Write inscription numbers and ids to a tab-separated file")]
  Export(Export),
  #[command(about = "Update the index")]
>>>>>>> 80ef6e74
  Run,
}

impl IndexSubcommand {
<<<<<<< HEAD
  pub(crate) fn run(self, options: Options) -> Result {
=======
  pub(crate) fn run(self, options: Options) -> SubcommandResult {
>>>>>>> 80ef6e74
    match self {
      Self::Export(export) => export.run(options),
      Self::Run => index::run(options),
    }
  }
}

#[derive(Debug, Parser)]
pub(crate) struct Export {
<<<<<<< HEAD
  #[clap(
=======
  #[arg(
>>>>>>> 80ef6e74
    long,
    default_value = "inscription_number_to_id.tsv",
    help = "<TSV> file to write to"
  )]
  tsv: String,
<<<<<<< HEAD
  #[clap(long, help = "Whether to include addresses in export")]
=======
  #[arg(long, help = "Whether to include addresses in export")]
>>>>>>> 80ef6e74
  include_addresses: bool,
}

impl Export {
<<<<<<< HEAD
  pub(crate) fn run(self, options: Options) -> Result {
=======
  pub(crate) fn run(self, options: Options) -> SubcommandResult {
>>>>>>> 80ef6e74
    let index = Index::open(&options)?;

    index.update()?;
    index.export(&self.tsv, self.include_addresses)?;

<<<<<<< HEAD
    Ok(())
  }
}

pub(crate) fn run(options: Options) -> Result {
=======
    Ok(Box::new(Empty {}))
  }
}

pub(crate) fn run(options: Options) -> SubcommandResult {
>>>>>>> 80ef6e74
  let index = Index::open(&options)?;

  index.update()?;

  Ok(Box::new(Empty {}))
}<|MERGE_RESOLUTION|>--- conflicted
+++ resolved
@@ -2,24 +2,14 @@
 
 #[derive(Debug, Parser)]
 pub(crate) enum IndexSubcommand {
-<<<<<<< HEAD
-  #[clap(about = "Write inscription numbers and ids to a tab-separated file")]
-  Export(Export),
-  #[clap(about = "Update the index")]
-=======
   #[command(about = "Write inscription numbers and ids to a tab-separated file")]
   Export(Export),
   #[command(about = "Update the index")]
->>>>>>> 80ef6e74
   Run,
 }
 
 impl IndexSubcommand {
-<<<<<<< HEAD
-  pub(crate) fn run(self, options: Options) -> Result {
-=======
   pub(crate) fn run(self, options: Options) -> SubcommandResult {
->>>>>>> 80ef6e74
     match self {
       Self::Export(export) => export.run(options),
       Self::Run => index::run(options),
@@ -29,48 +19,28 @@
 
 #[derive(Debug, Parser)]
 pub(crate) struct Export {
-<<<<<<< HEAD
-  #[clap(
-=======
   #[arg(
->>>>>>> 80ef6e74
     long,
     default_value = "inscription_number_to_id.tsv",
     help = "<TSV> file to write to"
   )]
   tsv: String,
-<<<<<<< HEAD
-  #[clap(long, help = "Whether to include addresses in export")]
-=======
   #[arg(long, help = "Whether to include addresses in export")]
->>>>>>> 80ef6e74
   include_addresses: bool,
 }
 
 impl Export {
-<<<<<<< HEAD
-  pub(crate) fn run(self, options: Options) -> Result {
-=======
   pub(crate) fn run(self, options: Options) -> SubcommandResult {
->>>>>>> 80ef6e74
     let index = Index::open(&options)?;
 
     index.update()?;
     index.export(&self.tsv, self.include_addresses)?;
 
-<<<<<<< HEAD
-    Ok(())
-  }
-}
-
-pub(crate) fn run(options: Options) -> Result {
-=======
     Ok(Box::new(Empty {}))
   }
 }
 
 pub(crate) fn run(options: Options) -> SubcommandResult {
->>>>>>> 80ef6e74
   let index = Index::open(&options)?;
 
   index.update()?;
