--- conflicted
+++ resolved
@@ -40,7 +40,6 @@
   utoipa::OpenApi,
 };
 
-<<<<<<< HEAD
 mod api;
 mod brc20;
 mod brc20s;
@@ -48,17 +47,12 @@
 mod ord;
 mod types;
 
-=======
 mod accept_json;
->>>>>>> 80ef6e74
 mod error;
 mod response;
 
 use self::api::*;
 use self::response::ApiResponse;
-
-#[cfg(feature = "rollback")]
-use crate::index::GLOBAL_SAVEPOINTS;
 
 #[derive(Clone)]
 pub struct ServerConfig {
@@ -154,58 +148,18 @@
   pub(crate) fn run(self, options: Options, index: Arc<Index>, handle: Handle) -> SubcommandResult {
     Runtime::new()?.block_on(async {
       let index_clone = index.clone();
-<<<<<<< HEAD
-=======
-
->>>>>>> 80ef6e74
       let index_thread = thread::spawn(move || loop {
         if SHUTTING_DOWN.load(atomic::Ordering::Relaxed) {
           break;
         }
         if let Err(error) = index_clone.update() {
-<<<<<<< HEAD
-          log::warn!("{error}");
-
-          #[cfg(feature = "rollback")]
-          if index_clone.is_reorged() {
-            let height = index_clone.height().unwrap().unwrap().n();
-            unsafe {
-              loop {
-                let hsp = GLOBAL_SAVEPOINTS
-                  .get()
-                  .unwrap()
-                  .back()
-                  .expect("savepoint not found");
-                if hsp.0 < height {
-                  index_clone
-                    .restore_savepoint(&hsp.1)
-                    .expect("restore savepoint error");
-                  log::info!("restore savepoint of {}", hsp.0);
-                  break;
-                } else if GLOBAL_SAVEPOINTS.get().unwrap().len() == 1 {
-                  log::error!(
-                    "The node has rollback to the oldest savepoint, reindex blocks please."
-                  );
-                  break;
-                } else {
-                  log::info!("drop savepoint of {}", hsp.0);
-                  drop(GLOBAL_SAVEPOINTS.get_mut().unwrap().pop_back().unwrap().1);
-                }
-              }
-            }
-            index_clone.reset_reorged();
-            log::info!("reorged is reset at {}", height);
-          }
-=======
           log::warn!("Updating index: {error}");
->>>>>>> 80ef6e74
         }
 
         thread::sleep(Duration::from_millis(5000));
       });
       INDEXER.lock().unwrap().replace(index_thread);
 
-<<<<<<< HEAD
       #[derive(OpenApi)]
       #[openapi(
         paths(
@@ -332,11 +286,9 @@
         ))
       )]
       struct ApiDoc;
-=======
       let server_config = Arc::new(ServerConfig {
         is_json_api_enabled: index.is_json_api_enabled(),
       });
->>>>>>> 80ef6e74
 
       let config = options.load_config()?;
       let acme_domains = self.acme_domains()?;
@@ -741,13 +693,8 @@
       SatHtml {
         sat,
         satpoint,
-<<<<<<< HEAD
-        blocktime: index.block_time(sat.height())?,
-        inscriptions: index.get_inscription_ids_by_sat(sat)?,
-=======
         blocktime,
         inscriptions,
->>>>>>> 80ef6e74
       }
       .page(page_config, index.has_sat_index()?)
       .into_response()
@@ -1448,11 +1395,9 @@
 
 #[cfg(test)]
 mod tests {
-<<<<<<< HEAD
-  use {super::*, reqwest::Url, std::net::TcpListener, tempfile::TempDir};
-=======
-  use {super::*, reqwest::Url, serde::de::DeserializeOwned, std::net::TcpListener};
->>>>>>> 80ef6e74
+  use {
+    super::*, reqwest::Url, serde::de::DeserializeOwned, std::net::TcpListener, tempfile::TempDir,
+  };
 
   struct TestServer {
     bitcoin_rpc_server: test_bitcoincore_rpc::Handle,
@@ -1487,6 +1432,7 @@
       )
     }
 
+    #[allow(unused)]
     fn new_with_regtest_with_json_api() -> Self {
       Self::new_server(
         test_bitcoincore_rpc::builder()
@@ -3207,7 +3153,6 @@
   }
 
   #[test]
-<<<<<<< HEAD
   fn brc20_endpoint() {
     let test_server = TestServer::new();
 
@@ -3240,71 +3185,71 @@
     // let json_text = response.text().unwrap();
     //
     // println!("{}", json_text);
-=======
-  fn inscription_links_to_parent() {
-    let server = TestServer::new_with_regtest_with_json_api();
-    server.mine_blocks(1);
-
-    let parent_txid = server.bitcoin_rpc_server.broadcast_tx(TransactionTemplate {
-      inputs: &[(1, 0, 0, inscription("text/plain", "hello").to_witness())],
-      ..Default::default()
-    });
-
-    server.mine_blocks(1);
-
-    let parent_inscription_id = InscriptionId {
-      txid: parent_txid,
-      index: 0,
-    };
-
-    let txid = server.bitcoin_rpc_server.broadcast_tx(TransactionTemplate {
-      inputs: &[
-        (
-          2,
-          0,
-          0,
-          Inscription {
-            content_type: Some("text/plain".into()),
-            body: Some("hello".into()),
-            parent: Some(parent_inscription_id.parent_value()),
-            unrecognized_even_field: false,
-          }
-          .to_witness(),
-        ),
-        (2, 1, 0, Default::default()),
-      ],
-      ..Default::default()
-    });
-
-    server.mine_blocks(1);
-
-    let inscription_id = InscriptionId { txid, index: 0 };
-
-    server.assert_response_regex(
+    #[allow(unused)]
+    fn inscription_links_to_parent() {
+      let server = TestServer::new_with_regtest_with_json_api();
+      server.mine_blocks(1);
+
+      let parent_txid = server.bitcoin_rpc_server.broadcast_tx(TransactionTemplate {
+        inputs: &[(1, 0, 0, inscription("text/plain", "hello").to_witness())],
+        ..Default::default()
+      });
+
+      server.mine_blocks(1);
+
+      let parent_inscription_id = InscriptionId {
+        txid: parent_txid,
+        index: 0,
+      };
+
+      let txid = server.bitcoin_rpc_server.broadcast_tx(TransactionTemplate {
+        inputs: &[
+          (
+            2,
+            0,
+            0,
+            Inscription {
+              content_type: Some("text/plain".into()),
+              body: Some("hello".into()),
+              parent: Some(parent_inscription_id.parent_value()),
+              unrecognized_even_field: false,
+            }
+            .to_witness(),
+          ),
+          (2, 1, 0, Default::default()),
+        ],
+        ..Default::default()
+      });
+
+      server.mine_blocks(1);
+
+      let inscription_id = InscriptionId { txid, index: 0 };
+
+      server.assert_response_regex(
       format!("/inscription/{inscription_id}"),
       StatusCode::OK,
       format!(".*<title>Inscription 1</title>.*<dt>parent</dt>.*<dd><a class=monospace href=/inscription/{parent_inscription_id}>{parent_inscription_id}</a></dd>.*"),
     );
 
-    server.assert_response_regex(
+      server.assert_response_regex(
       format!("/inscription/{parent_inscription_id}"),
       StatusCode::OK,
       format!(".*<title>Inscription 0</title>.*<dt>children</dt>.*<a href=/inscription/{inscription_id}>.*</a>.*"),
     );
 
-    assert_eq!(
-      server
-        .get_json::<InscriptionJson>(format!("/inscription/{inscription_id}"))
-        .parent,
-      Some(parent_inscription_id),
-    );
-
-    assert_eq!(
-      server
-        .get_json::<InscriptionJson>(format!("/inscription/{parent_inscription_id}"))
-        .children,
-      [inscription_id],
-    );
->>>>>>> 80ef6e74
+      assert_eq!(
+        server
+          .get_json::<InscriptionJson>(format!("/inscription/{inscription_id}"))
+          .parent,
+        Some(parent_inscription_id),
+      );
+
+      assert_eq!(
+        server
+          .get_json::<InscriptionJson>(format!("/inscription/{parent_inscription_id}"))
+          .children,
+        [inscription_id],
+      );
+    }
   }
 }