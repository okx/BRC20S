use super::*;

#[derive(Boilerplate)]
pub(crate) struct SatHtml {
  pub(crate) sat: Sat,
  pub(crate) satpoint: Option<SatPoint>,
  pub(crate) blocktime: Blocktime,
  pub(crate) inscriptions: Vec<InscriptionId>,
<<<<<<< HEAD
=======
}

#[derive(Debug, PartialEq, Serialize, Deserialize)]
pub struct SatJson {
  pub number: u64,
  pub decimal: String,
  pub degree: String,
  pub name: String,
  pub block: u64,
  pub cycle: u64,
  pub epoch: u64,
  pub period: u64,
  pub offset: u64,
  pub rarity: Rarity,
  pub percentile: String,
  pub satpoint: Option<SatPoint>,
  pub timestamp: i64,
  pub inscriptions: Vec<InscriptionId>,
>>>>>>> 80ef6e74
}

impl PageContent for SatHtml {
  fn title(&self) -> String {
    format!("Sat {}", self.sat)
  }
}

#[cfg(test)]
mod tests {
  use super::*;

  #[test]
  fn first() {
    assert_regex_match!(
      SatHtml {
        sat: Sat(0),
        satpoint: None,
        blocktime: Blocktime::confirmed(0),
        inscriptions: Vec::new(),
      },
      "
        <h1>Sat 0</h1>
        <dl>
          <dt>decimal</dt><dd>0.0</dd>
          <dt>degree</dt><dd>0°0′0″0‴</dd>
          <dt>percentile</dt><dd>0%</dd>
          <dt>name</dt><dd>nvtdijuwxlp</dd>
          <dt>cycle</dt><dd>0</dd>
          <dt>epoch</dt><dd>0</dd>
          <dt>period</dt><dd>0</dd>
          <dt>block</dt><dd><a href=/block/0>0</a></dd>
          <dt>offset</dt><dd>0</dd>
          <dt>rarity</dt><dd><span class=mythic>mythic</span></dd>
          <dt>timestamp</dt><dd><time>1970-01-01 00:00:00 UTC</time></dd>
        </dl>
        .*
        prev
        <a class=next href=/sat/1>next</a>
        .*
      "
      .unindent()
    );
  }

  #[test]
  fn last() {
    assert_regex_match!(
      SatHtml {
        sat: Sat(2099999997689999),
        satpoint: None,
        blocktime: Blocktime::confirmed(0),
        inscriptions: Vec::new(),
      },
      "
        <h1>Sat 2099999997689999</h1>
        <dl>
          <dt>decimal</dt><dd>6929999.0</dd>
          <dt>degree</dt><dd>5°209999′1007″0‴</dd>
          <dt>percentile</dt><dd>100%</dd>
          <dt>name</dt><dd>a</dd>
          <dt>cycle</dt><dd>5</dd>
          <dt>epoch</dt><dd>32</dd>
          <dt>period</dt><dd>3437</dd>
          <dt>block</dt><dd><a href=/block/6929999>6929999</a></dd>
          <dt>offset</dt><dd>0</dd>
          <dt>rarity</dt><dd><span class=uncommon>uncommon</span></dd>
          <dt>timestamp</dt><dd><time>1970-01-01 00:00:00 UTC</time></dd>
        </dl>
        .*
        <a class=prev href=/sat/2099999997689998>prev</a>
        next
        .*
      "
      .unindent()
    );
  }

  #[test]
  fn sat_with_next_and_prev() {
    assert_regex_match!(
      SatHtml {
        sat: Sat(1),
        satpoint: None,
        blocktime: Blocktime::confirmed(0),
        inscriptions: Vec::new(),
      },
      r"<h1>Sat 1</h1>.*<a class=prev href=/sat/0>prev</a>\n<a class=next href=/sat/2>next</a>.*",
    );
  }

  #[test]
  fn sat_with_inscription() {
    assert_regex_match!(
      SatHtml {
        sat: Sat(0),
        satpoint: None,
        blocktime: Blocktime::confirmed(0),
        inscriptions: vec![inscription_id(1)],
<<<<<<< HEAD
=======
      },
      "
        <h1>Sat 0</h1>
        .*
          <dt>inscriptions</dt>
          <dd class=thumbnails>
            <a href=/inscription/1{64}i1>.*</a>
          </dd>
        .*"
        .unindent(),
    );
  }

  #[test]
  fn sat_with_reinscription() {
    assert_regex_match!(
      SatHtml {
        sat: Sat(0),
        satpoint: None,
        blocktime: Blocktime::confirmed(0),
        inscriptions: vec![inscription_id(1), inscription_id(2)],
>>>>>>> 80ef6e74
      },
      "
        <h1>Sat 0</h1>
        .*
          <dt>inscriptions</dt>
          <dd class=thumbnails>
            <a href=/inscription/1{64}i1>.*</a>
<<<<<<< HEAD
          </dd>
        .*"
        .unindent(),
    );
  }

  #[test]
  fn sat_with_reinscription() {
    assert_regex_match!(
      SatHtml {
        sat: Sat(0),
        satpoint: None,
        blocktime: Blocktime::confirmed(0),
        inscriptions: vec![inscription_id(1), inscription_id(2)],
      },
      "
        <h1>Sat 0</h1>
        .*
          <dt>inscriptions</dt>
          <dd class=thumbnails>
            <a href=/inscription/1{64}i1>.*</a>
=======
>>>>>>> 80ef6e74
            <a href=/inscription/2{64}i2>.*</a>
          </dd>
        .*"
        .unindent(),
    );
  }

  #[test]
  fn last_sat_next_link_is_disabled() {
    assert_regex_match!(
      SatHtml {
        sat: Sat::LAST,
        satpoint: None,
        blocktime: Blocktime::confirmed(0),
        inscriptions: Vec::new(),
      },
      r"<h1>Sat 2099999997689999</h1>.*<a class=prev href=/sat/2099999997689998>prev</a>\nnext.*",
    );
  }

  #[test]
  fn sat_with_satpoint() {
    assert_regex_match!(
      SatHtml {
        sat: Sat(0),
        satpoint: Some(satpoint(1, 0)),
        blocktime: Blocktime::confirmed(0),
        inscriptions: Vec::new(),
      },
      "<h1>Sat 0</h1>.*<dt>location</dt><dd class=monospace>1{64}:1:0</dd>.*",
    );
  }
}<|MERGE_RESOLUTION|>--- conflicted
+++ resolved
@@ -6,8 +6,6 @@
   pub(crate) satpoint: Option<SatPoint>,
   pub(crate) blocktime: Blocktime,
   pub(crate) inscriptions: Vec<InscriptionId>,
-<<<<<<< HEAD
-=======
 }
 
 #[derive(Debug, PartialEq, Serialize, Deserialize)]
@@ -26,7 +24,6 @@
   pub satpoint: Option<SatPoint>,
   pub timestamp: i64,
   pub inscriptions: Vec<InscriptionId>,
->>>>>>> 80ef6e74
 }
 
 impl PageContent for SatHtml {
@@ -126,8 +123,6 @@
         satpoint: None,
         blocktime: Blocktime::confirmed(0),
         inscriptions: vec![inscription_id(1)],
-<<<<<<< HEAD
-=======
       },
       "
         <h1>Sat 0</h1>
@@ -149,7 +144,6 @@
         satpoint: None,
         blocktime: Blocktime::confirmed(0),
         inscriptions: vec![inscription_id(1), inscription_id(2)],
->>>>>>> 80ef6e74
       },
       "
         <h1>Sat 0</h1>
@@ -157,30 +151,6 @@
           <dt>inscriptions</dt>
           <dd class=thumbnails>
             <a href=/inscription/1{64}i1>.*</a>
-<<<<<<< HEAD
-          </dd>
-        .*"
-        .unindent(),
-    );
-  }
-
-  #[test]
-  fn sat_with_reinscription() {
-    assert_regex_match!(
-      SatHtml {
-        sat: Sat(0),
-        satpoint: None,
-        blocktime: Blocktime::confirmed(0),
-        inscriptions: vec![inscription_id(1), inscription_id(2)],
-      },
-      "
-        <h1>Sat 0</h1>
-        .*
-          <dt>inscriptions</dt>
-          <dd class=thumbnails>
-            <a href=/inscription/1{64}i1>.*</a>
-=======
->>>>>>> 80ef6e74
             <a href=/inscription/2{64}i2>.*</a>
           </dd>
         .*"
