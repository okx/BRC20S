pub(crate) use {
  super::*,
  crate::inscription::TransactionInscription,
<<<<<<< HEAD
  bitcoin::blockdata::script::PushBytesBuf,
  bitcoin::blockdata::{opcodes, script},
  bitcoin::{ScriptBuf, Witness},
=======
  bitcoin::{
    blockdata::{opcodes, script, script::PushBytesBuf},
    ScriptBuf, Witness,
  },
>>>>>>> 80ef6e74
  pretty_assertions::assert_eq as pretty_assert_eq,
  std::iter,
  test_bitcoincore_rpc::TransactionTemplate,
  unindent::Unindent,
};

macro_rules! assert_regex_match {
  ($value:expr, $pattern:expr $(,)?) => {
    let regex = Regex::new(&format!("^(?s){}$", $pattern)).unwrap();
    let string = $value.to_string();

    if !regex.is_match(string.as_ref()) {
      panic!(
        "Regex:\n\n{}\n\n…did not match string:\n\n{}",
        regex, string
      );
    }
  };
}

macro_rules! assert_matches {
  ($expression:expr, $( $pattern:pat_param )|+ $( if $guard:expr )? $(,)?) => {
    match $expression {
      $( $pattern )|+ $( if $guard )? => {}
      left => panic!(
        "assertion failed: (left ~= right)\n  left: `{:?}`\n right: `{}`",
        left,
        stringify!($($pattern)|+ $(if $guard)?)
      ),
    }
  }
}

pub(crate) fn blockhash(n: u64) -> BlockHash {
  let hex = format!("{n:x}");

  if hex.is_empty() || hex.len() > 1 {
    panic!();
  }

  hex.repeat(64).parse().unwrap()
}

pub(crate) fn txid(n: u64) -> Txid {
  let hex = format!("{n:x}");

  if hex.is_empty() || hex.len() > 1 {
    panic!();
  }

  hex.repeat(64).parse().unwrap()
}

pub(crate) fn outpoint(n: u64) -> OutPoint {
  format!("{}:{}", txid(n), n).parse().unwrap()
}

pub(crate) fn satpoint(n: u64, offset: u64) -> SatPoint {
  SatPoint {
    outpoint: outpoint(n),
    offset,
  }
}

pub(crate) fn address() -> Address {
  "bc1qw508d6qejxtdg4y5r3zarvary0c5xw7kv8f3t4"
    .parse::<Address<NetworkUnchecked>>()
    .unwrap()
    .assume_checked()
}

#[allow(unused)]
pub(crate) fn recipient() -> Address {
  "tb1q6en7qjxgw4ev8xwx94pzdry6a6ky7wlfeqzunz"
    .parse::<Address<NetworkUnchecked>>()
    .unwrap()
    .assume_checked()
}

#[allow(unused)]
pub(crate) fn change(n: u64) -> Address {
  match n {
    0 => "tb1qjsv26lap3ffssj6hfy8mzn0lg5vte6a42j75ww",
    1 => "tb1qakxxzv9n7706kc3xdcycrtfv8cqv62hnwexc0l",
    2 => "tb1qxz9yk0td0yye009gt6ayn7jthz5p07a75luryg",
    3 => "tb1qe62s57n77pfhlw2vtqlhm87dwj75l6fguavjjq",
    _ => panic!(),
  }
  .parse::<Address<NetworkUnchecked>>()
  .unwrap()
  .assume_checked()
}

#[allow(unused)]
pub(crate) fn tx_in(previous_output: OutPoint) -> TxIn {
  TxIn {
    previous_output,
    script_sig: ScriptBuf::new(),
    sequence: Sequence::ENABLE_RBF_NO_LOCKTIME,
    witness: Witness::new(),
  }
}

pub(crate) fn tx_out(value: u64, address: Address) -> TxOut {
  TxOut {
    value,
    script_pubkey: address.script_pubkey(),
  }
}

pub(crate) fn inscription(content_type: &str, body: impl AsRef<[u8]>) -> Inscription {
  Inscription::new(Some(content_type.into()), Some(body.as_ref().into()))
}

pub(crate) fn transaction_inscription(
  content_type: &str,
  body: impl AsRef<[u8]>,
  tx_in_index: u32,
  tx_in_offset: u32,
) -> TransactionInscription {
  TransactionInscription {
    inscription: inscription(content_type, body),
    tx_in_index,
    tx_in_offset,
  }
}

pub(crate) fn inscription_id(n: u32) -> InscriptionId {
  let hex = format!("{n:x}");

  if hex.is_empty() || hex.len() > 1 {
    panic!();
  }

  format!("{}i{n}", hex.repeat(64)).parse().unwrap()
}

pub(crate) fn envelope(payload: &[&[u8]]) -> Witness {
  let mut builder = script::Builder::new()
    .push_opcode(opcodes::OP_FALSE)
    .push_opcode(opcodes::all::OP_IF);

  for data in payload {
    let mut buf = PushBytesBuf::new();
    buf.extend_from_slice(data).unwrap();
    builder = builder.push_slice(buf);
  }

  let script = builder.push_opcode(opcodes::all::OP_ENDIF).into_script();

  Witness::from_slice(&[script.into_bytes(), Vec::new()])
}<|MERGE_RESOLUTION|>--- conflicted
+++ resolved
@@ -1,16 +1,10 @@
 pub(crate) use {
   super::*,
   crate::inscription::TransactionInscription,
-<<<<<<< HEAD
-  bitcoin::blockdata::script::PushBytesBuf,
-  bitcoin::blockdata::{opcodes, script},
-  bitcoin::{ScriptBuf, Witness},
-=======
   bitcoin::{
     blockdata::{opcodes, script, script::PushBytesBuf},
     ScriptBuf, Witness,
   },
->>>>>>> 80ef6e74
   pretty_assertions::assert_eq as pretty_assert_eq,
   std::iter,
   test_bitcoincore_rpc::TransactionTemplate,
