--- conflicted
+++ resolved
@@ -64,10 +64,6 @@
     }
   }
 
-  pub(crate) fn stdin(self, stdin: Vec<u8>) -> Self {
-    Self { stdin, ..self }
-  }
-
   pub(crate) fn stdout_regex(self, expected_stdout: impl AsRef<str>) -> Self {
     Self {
       expected_stdout: Expected::regex(expected_stdout.as_ref()),
@@ -82,27 +78,11 @@
     }
   }
 
-  #[allow(unused)]
-  pub(crate) fn stderr_regex(self, expected_stderr: impl AsRef<str>) -> Self {
-    Self {
-      expected_stderr: Expected::regex(expected_stderr.as_ref()),
-      ..self
-    }
-  }
-
   pub(crate) fn expected_exit_code(self, expected_exit_code: i32) -> Self {
     Self {
       expected_exit_code,
       ..self
     }
-  }
-
-<<<<<<< HEAD
-  #[allow(unused)]
-=======
->>>>>>> 80ef6e74
-  pub(crate) fn temp_dir(self, tempdir: TempDir) -> Self {
-    Self { tempdir, ..self }
   }
 
   pub(crate) fn command(&self) -> Command {
@@ -132,30 +112,6 @@
     command
   }
 
-<<<<<<< HEAD
-  #[allow(unused)]
-  pub(crate) fn run_and_extract_file(self, path: impl AsRef<Path>) -> String {
-    let output = self.command().output().unwrap();
-    let stdout = str::from_utf8(&output.stdout).unwrap();
-    let stderr = str::from_utf8(&output.stderr).unwrap();
-    if output.status.code() != Some(self.expected_exit_code) {
-      panic!(
-        "Test failed: {}\nstdout:\n{}\nstderr:\n{}",
-        output.status, stdout, stderr
-      );
-    }
-
-    self.expected_stderr.assert_match(stderr);
-    self.expected_stdout.assert_match(stdout);
-
-    fs::read_to_string(self.tempdir.path().join(path)).unwrap()
-  }
-
-  pub(crate) fn run_and_extract_stdout(self) -> String {
-    let output = self.command().output().unwrap();
-    let stdout = str::from_utf8(&output.stdout).unwrap();
-    let stderr = str::from_utf8(&output.stderr).unwrap();
-=======
   fn run(self) -> (TempDir, String) {
     let child = self.command().spawn().unwrap();
 
@@ -170,7 +126,6 @@
 
     let stdout = str::from_utf8(&output.stdout).unwrap();
     let stderr = str::from_utf8(&output.stderr).unwrap();
->>>>>>> 80ef6e74
     if output.status.code() != Some(self.expected_exit_code) {
       panic!(
         "Test failed: {}\nstdout:\n{}\nstderr:\n{}",
@@ -184,6 +139,7 @@
     (self.tempdir, stdout.into())
   }
 
+  #[allow(unused)]
   pub(crate) fn run_and_extract_file(self, path: impl AsRef<Path>) -> String {
     let tempdir = self.run().0;
     fs::read_to_string(tempdir.path().join(path)).unwrap()
@@ -192,13 +148,8 @@
   pub(crate) fn run_and_extract_stdout(self) -> String {
     self.run().1
   }
-<<<<<<< HEAD
-  #[allow(unused)]
-  pub(crate) fn run_and_check_output<T: DeserializeOwned>(self) -> T {
-=======
 
   pub(crate) fn run_and_deserialize_output<T: DeserializeOwned>(self) -> T {
->>>>>>> 80ef6e74
     let stdout = self.stdout_regex(".*").run_and_extract_stdout();
     serde_json::from_str(&stdout)
       .unwrap_or_else(|err| panic!("Failed to deserialize JSON: {err}\n{stdout}"))
