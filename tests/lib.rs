#![allow(clippy::type_complexity)]

use {
  self::{command_builder::CommandBuilder, expected::Expected, test_server::TestServer},
<<<<<<< HEAD
=======
  bitcoin::{
    address::{Address, NetworkUnchecked},
    blockdata::constants::COIN_VALUE,
    Network, OutPoint,
  },
>>>>>>> 80ef6e74
  executable_path::executable_path,
  ord::{
    inscription_id::InscriptionId,
    rarity::Rarity,
    templates::{
      inscription::InscriptionJson, inscriptions::InscriptionsJson, output::OutputJson,
      sat::SatJson,
    },
    SatPoint,
  },
  pretty_assertions::assert_eq as pretty_assert_eq,
  regex::Regex,
  reqwest::{StatusCode, Url},
  serde::de::DeserializeOwned,
  std::{
    fs,
    io::Write,
    net::TcpListener,
    path::Path,
    process::{Child, Command, Stdio},
    str, thread,
    time::Duration,
  },
  tempfile::TempDir,
<<<<<<< HEAD
=======
  test_bitcoincore_rpc::{Sent, TransactionTemplate},
>>>>>>> 80ef6e74
};

macro_rules! assert_regex_match {
  ($string:expr, $pattern:expr $(,)?) => {
    let regex = Regex::new(&format!("^(?s){}$", $pattern)).unwrap();
    let string = $string;

    if !regex.is_match(string.as_ref()) {
      panic!(
        "Regex:\n\n{}\n\n…did not match string:\n\n{}",
        regex, string
      );
    }
  };
}

<<<<<<< HEAD
mod command_builder;
mod expected;
mod index;
mod server;
mod test_server;
mod version;
=======
type Inscribe = ord::subcommand::wallet::inscribe::Output;

fn inscribe(rpc_server: &test_bitcoincore_rpc::Handle) -> Inscribe {
  rpc_server.mine_blocks(1);

  let output = CommandBuilder::new("wallet inscribe --fee-rate 1 foo.txt")
    .write("foo.txt", "FOO")
    .rpc_server(rpc_server)
    .run_and_deserialize_output();

  rpc_server.mine_blocks(1);

  output
}

fn envelope(payload: &[&[u8]]) -> bitcoin::Witness {
  let mut builder = bitcoin::script::Builder::new()
    .push_opcode(bitcoin::opcodes::OP_FALSE)
    .push_opcode(bitcoin::opcodes::all::OP_IF);

  for data in payload {
    let mut buf = bitcoin::script::PushBytesBuf::new();
    buf.extend_from_slice(data).unwrap();
    builder = builder.push_slice(buf);
  }

  let script = builder
    .push_opcode(bitcoin::opcodes::all::OP_ENDIF)
    .into_script();

  bitcoin::Witness::from_slice(&[script.into_bytes(), Vec::new()])
}

fn create_wallet(rpc_server: &test_bitcoincore_rpc::Handle) {
  CommandBuilder::new(format!("--chain {} wallet create", rpc_server.network()))
    .rpc_server(rpc_server)
    .run_and_deserialize_output::<ord::subcommand::wallet::create::Output>();
}

mod command_builder;
mod expected;
mod test_server;

mod core;
mod decode;
mod epochs;
mod find;
mod index;
mod info;
mod json_api;
mod list;
mod parse;
mod server;
mod subsidy;
mod supply;
mod traits;
mod version;
mod wallet;
>>>>>>> 80ef6e74
<|MERGE_RESOLUTION|>--- conflicted
+++ resolved
@@ -2,24 +2,8 @@
 
 use {
   self::{command_builder::CommandBuilder, expected::Expected, test_server::TestServer},
-<<<<<<< HEAD
-=======
-  bitcoin::{
-    address::{Address, NetworkUnchecked},
-    blockdata::constants::COIN_VALUE,
-    Network, OutPoint,
-  },
->>>>>>> 80ef6e74
   executable_path::executable_path,
-  ord::{
-    inscription_id::InscriptionId,
-    rarity::Rarity,
-    templates::{
-      inscription::InscriptionJson, inscriptions::InscriptionsJson, output::OutputJson,
-      sat::SatJson,
-    },
-    SatPoint,
-  },
+  ord::{inscription_id::InscriptionId, rarity::Rarity, templates::sat::SatJson},
   pretty_assertions::assert_eq as pretty_assert_eq,
   regex::Regex,
   reqwest::{StatusCode, Url},
@@ -34,10 +18,7 @@
     time::Duration,
   },
   tempfile::TempDir,
-<<<<<<< HEAD
-=======
-  test_bitcoincore_rpc::{Sent, TransactionTemplate},
->>>>>>> 80ef6e74
+  test_bitcoincore_rpc::TransactionTemplate,
 };
 
 macro_rules! assert_regex_match {
@@ -54,16 +35,10 @@
   };
 }
 
-<<<<<<< HEAD
-mod command_builder;
-mod expected;
-mod index;
-mod server;
-mod test_server;
-mod version;
-=======
+#[allow(unused)]
 type Inscribe = ord::subcommand::wallet::inscribe::Output;
 
+#[allow(unused)]
 fn inscribe(rpc_server: &test_bitcoincore_rpc::Handle) -> Inscribe {
   rpc_server.mine_blocks(1);
 
@@ -77,6 +52,7 @@
   output
 }
 
+#[allow(unused)]
 fn envelope(payload: &[&[u8]]) -> bitcoin::Witness {
   let mut builder = bitcoin::script::Builder::new()
     .push_opcode(bitcoin::opcodes::OP_FALSE)
@@ -95,29 +71,11 @@
   bitcoin::Witness::from_slice(&[script.into_bytes(), Vec::new()])
 }
 
-fn create_wallet(rpc_server: &test_bitcoincore_rpc::Handle) {
-  CommandBuilder::new(format!("--chain {} wallet create", rpc_server.network()))
-    .rpc_server(rpc_server)
-    .run_and_deserialize_output::<ord::subcommand::wallet::create::Output>();
-}
-
 mod command_builder;
 mod expected;
 mod test_server;
 
-mod core;
-mod decode;
-mod epochs;
-mod find;
 mod index;
-mod info;
 mod json_api;
-mod list;
-mod parse;
 mod server;
-mod subsidy;
-mod supply;
-mod traits;
-mod version;
-mod wallet;
->>>>>>> 80ef6e74
+mod version;