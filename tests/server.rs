--- conflicted
+++ resolved
@@ -36,270 +36,6 @@
 }
 
 #[test]
-<<<<<<< HEAD
-=======
-fn inscription_page() {
-  let rpc_server = test_bitcoincore_rpc::spawn();
-  create_wallet(&rpc_server);
-
-  let Inscribe {
-    inscription,
-    reveal,
-    ..
-  } = inscribe(&rpc_server);
-
-  TestServer::spawn_with_args(&rpc_server, &[]).assert_response_regex(
-    format!("/inscription/{inscription}"),
-    format!(
-      ".*<meta property=og:title content='Inscription 0'>.*
-.*<meta property=og:image content='https://.*/favicon.png'>.*
-.*<meta property=twitter:card content=summary>.*
-<h1>Inscription 0</h1>
-.*<iframe .* src=/preview/{inscription}></iframe>.*
-<dl>
-  <dt>id</dt>
-  <dd class=monospace>{inscription}</dd>
-  <dt>address</dt>
-  <dd class=monospace>bc1.*</dd>
-  <dt>output value</dt>
-  <dd>10000</dd>
-  <dt>preview</dt>
-  <dd><a href=/preview/{inscription}>link</a></dd>
-  <dt>content</dt>
-  <dd><a href=/content/{inscription}>link</a></dd>
-  <dt>content length</dt>
-  <dd>3 bytes</dd>
-  <dt>content type</dt>
-  <dd>text/plain;charset=utf-8</dd>
-  <dt>timestamp</dt>
-  <dd><time>1970-01-01 00:00:02 UTC</time></dd>
-  <dt>genesis height</dt>
-  <dd><a href=/block/2>2</a></dd>
-  <dt>genesis fee</dt>
-  <dd>138</dd>
-  <dt>genesis transaction</dt>
-  <dd><a class=monospace href=/tx/{reveal}>{reveal}</a></dd>
-  <dt>location</dt>
-  <dd class=monospace>{reveal}:0:0</dd>
-  <dt>output</dt>
-  <dd><a class=monospace href=/output/{reveal}:0>{reveal}:0</a></dd>
-  <dt>offset</dt>
-  <dd>0</dd>
-</dl>.*",
-    ),
-  );
-}
-
-#[test]
-fn inscription_appears_on_reveal_transaction_page() {
-  let rpc_server = test_bitcoincore_rpc::spawn();
-  create_wallet(&rpc_server);
-
-  let Inscribe { reveal, .. } = inscribe(&rpc_server);
-
-  rpc_server.mine_blocks(1);
-
-  TestServer::spawn_with_args(&rpc_server, &[]).assert_response_regex(
-    format!("/tx/{reveal}"),
-    format!(".*<h1>Transaction .*</h1>.*<a href=/inscription/{reveal}.*"),
-  );
-}
-
-#[test]
-fn inscription_appears_on_output_page() {
-  let rpc_server = test_bitcoincore_rpc::spawn();
-  create_wallet(&rpc_server);
-
-  let Inscribe {
-    reveal,
-    inscription,
-    ..
-  } = inscribe(&rpc_server);
-
-  rpc_server.mine_blocks(1);
-
-  TestServer::spawn_with_args(&rpc_server, &[]).assert_response_regex(
-    format!("/output/{reveal}:0"),
-    format!(".*<h1>Output <span class=monospace>{reveal}:0</span></h1>.*<a href=/inscription/{inscription}.*"),
-  );
-}
-
-#[test]
-fn inscription_page_after_send() {
-  let rpc_server = test_bitcoincore_rpc::spawn();
-  create_wallet(&rpc_server);
-
-  let Inscribe {
-    reveal,
-    inscription,
-    ..
-  } = inscribe(&rpc_server);
-
-  rpc_server.mine_blocks(1);
-
-  let ord_server = TestServer::spawn_with_args(&rpc_server, &[]);
-  ord_server.assert_response_regex(
-    format!("/inscription/{inscription}"),
-    format!(
-      r".*<h1>Inscription 0</h1>.*<dt>location</dt>\s*<dd class=monospace>{reveal}:0:0</dd>.*",
-    ),
-  );
-
-  let txid = CommandBuilder::new(format!(
-    "wallet send --fee-rate 1 bc1qcqgs2pps4u4yedfyl5pysdjjncs8et5utseepv {inscription}"
-  ))
-  .rpc_server(&rpc_server)
-  .stdout_regex(".*")
-  .run_and_extract_stdout();
-
-  rpc_server.mine_blocks(1);
-
-  let send = txid.trim();
-
-  let ord_server = TestServer::spawn_with_args(&rpc_server, &[]);
-  ord_server.assert_response_regex(
-    format!("/inscription/{inscription}"),
-    format!(
-      r".*<h1>Inscription 0</h1>.*<dt>address</dt>\s*<dd class=monospace>bc1qcqgs2pps4u4yedfyl5pysdjjncs8et5utseepv</dd>.*<dt>location</dt>\s*<dd class=monospace>{send}:0:0</dd>.*",
-    ),
-  )
-}
-
-#[test]
-fn inscription_content() {
-  let rpc_server = test_bitcoincore_rpc::spawn();
-  create_wallet(&rpc_server);
-
-  rpc_server.mine_blocks(1);
-
-  let Inscribe { inscription, .. } = inscribe(&rpc_server);
-
-  rpc_server.mine_blocks(1);
-
-  let response =
-    TestServer::spawn_with_args(&rpc_server, &[]).request(format!("/content/{inscription}"));
-
-  assert_eq!(response.status(), StatusCode::OK);
-  assert_eq!(
-    response.headers().get("content-type").unwrap(),
-    "text/plain;charset=utf-8"
-  );
-  assert_eq!(
-    response
-      .headers()
-      .get_all("content-security-policy")
-      .into_iter()
-      .collect::<Vec<&http::HeaderValue>>(),
-    &[
-      "default-src 'self' 'unsafe-eval' 'unsafe-inline' data: blob:",
-      "default-src *:*/content/ *:*/blockheight *:*/blockhash *:*/blockhash/ *:*/blocktime 'unsafe-eval' 'unsafe-inline' data: blob:",
-    ]
-  );
-  assert_eq!(response.bytes().unwrap(), "FOO");
-}
-
-#[test]
-fn home_page_includes_latest_inscriptions() {
-  let rpc_server = test_bitcoincore_rpc::spawn();
-  create_wallet(&rpc_server);
-
-  let Inscribe { inscription, .. } = inscribe(&rpc_server);
-
-  TestServer::spawn_with_args(&rpc_server, &[]).assert_response_regex(
-    "/",
-    format!(
-      ".*<h2>Latest Inscriptions</h2>
-<div class=thumbnails>
-  <a href=/inscription/{inscription}><iframe .*></a>
-</div>.*",
-    ),
-  );
-}
-
-#[test]
-fn home_page_inscriptions_are_sorted() {
-  let rpc_server = test_bitcoincore_rpc::spawn();
-  create_wallet(&rpc_server);
-
-  let mut inscriptions = String::new();
-
-  for _ in 0..8 {
-    let Inscribe { inscription, .. } = inscribe(&rpc_server);
-    inscriptions.insert_str(
-      0,
-      &format!("\n  <a href=/inscription/{inscription}><iframe .*></a>"),
-    );
-  }
-
-  TestServer::spawn_with_args(&rpc_server, &[]).assert_response_regex(
-    "/",
-    format!(
-      ".*<h2>Latest Inscriptions</h2>
-<div class=thumbnails>{inscriptions}
-</div>.*"
-    ),
-  );
-}
-
-#[test]
-fn inscriptions_page() {
-  let rpc_server = test_bitcoincore_rpc::spawn();
-  create_wallet(&rpc_server);
-
-  let Inscribe { inscription, .. } = inscribe(&rpc_server);
-
-  TestServer::spawn_with_args(&rpc_server, &[]).assert_response_regex(
-    "/inscriptions",
-    format!(
-      ".*<h1>Inscriptions</h1>
-<div class=thumbnails>
-  <a href=/inscription/{inscription}>.*</a>
-</div>
-.*",
-    ),
-  );
-}
-
-#[test]
-fn inscriptions_page_is_sorted() {
-  let rpc_server = test_bitcoincore_rpc::spawn();
-  create_wallet(&rpc_server);
-
-  let mut inscriptions = String::new();
-
-  for _ in 0..8 {
-    let Inscribe { inscription, .. } = inscribe(&rpc_server);
-    inscriptions.insert_str(0, &format!(".*<a href=/inscription/{inscription}>.*"));
-  }
-
-  TestServer::spawn_with_args(&rpc_server, &[])
-    .assert_response_regex("/inscriptions", &inscriptions);
-}
-
-#[test]
-fn inscriptions_page_has_next_and_previous() {
-  let rpc_server = test_bitcoincore_rpc::spawn();
-  create_wallet(&rpc_server);
-
-  let Inscribe { inscription: a, .. } = inscribe(&rpc_server);
-  let Inscribe { inscription: b, .. } = inscribe(&rpc_server);
-  let Inscribe { inscription: c, .. } = inscribe(&rpc_server);
-
-  TestServer::spawn_with_args(&rpc_server, &[]).assert_response_regex(
-    format!("/inscription/{b}"),
-    format!(
-      ".*<h1>Inscription 1</h1>.*
-<div class=inscription>
-<a class=prev href=/inscription/{a}>❮</a>
-<iframe .* src=/preview/{b}></iframe>
-<a class=next href=/inscription/{c}>❯</a>
-</div>.*",
-    ),
-  );
-}
-
-#[test]
->>>>>>> 5bed0f80
 fn expected_sat_time_is_rounded() {
   let rpc_server = test_bitcoincore_rpc::spawn();
 
